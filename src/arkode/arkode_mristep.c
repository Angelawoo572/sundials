/* -----------------------------------------------------------------------------
 * Programmer(s): David J. Gardner @ LLNL
 *                Daniel R. Reynolds @ SMU
 *                Rujeko Chinomona @ SMU
 * -----------------------------------------------------------------------------
 * SUNDIALS Copyright Start
 * Copyright (c) 2002-2024, Lawrence Livermore National Security
 * and Southern Methodist University.
 * All rights reserved.
 *
 * See the top-level LICENSE and NOTICE files for details.
 *
 * SPDX-License-Identifier: BSD-3-Clause
 * SUNDIALS Copyright End
 * -----------------------------------------------------------------------------
 * This is the implementation file for ARKODE's MRI time stepper module.
 * ---------------------------------------------------------------------------*/

#include "arkode/arkode_mristep.h"

#include <stdio.h>
#include <stdlib.h>
#include <string.h>
#include <sundials/sundials_math.h>
#include <sunnonlinsol/sunnonlinsol_newton.h>

#include "arkode/arkode.h"
#include "arkode_impl.h"
#include "arkode_interp_impl.h"
#include "arkode_mristep_impl.h"

/*===============================================================
  Exported functions
  ===============================================================*/

void* MRIStepCreate(ARKRhsFn fse, ARKRhsFn fsi, sunrealtype t0, N_Vector y0,
                    MRIStepInnerStepper stepper, SUNContext sunctx)
{
  ARKodeMem ark_mem;         /* outer ARKODE memory   */
  ARKodeMRIStepMem step_mem; /* outer stepper memory  */
  SUNNonlinearSolver NLS;    /* default nonlin solver */
  sunbooleantype nvectorOK;
  int retval;

  /* Check that at least one of fse, fsi is supplied and is to be used*/
  if (fse == NULL && fsi == NULL)
  {
    arkProcessError(NULL, ARK_ILL_INPUT, __LINE__, __func__, __FILE__,
                    MSG_ARK_NULL_F);
    return (NULL);
  }

  /* Check that y0 is supplied */
  if (y0 == NULL)
  {
    arkProcessError(NULL, ARK_ILL_INPUT, __LINE__, __func__, __FILE__,
                    MSG_ARK_NULL_Y0);
    return (NULL);
  }

  /* Check that stepper is supplied */
  if (stepper == NULL)
  {
    arkProcessError(NULL, ARK_ILL_INPUT, __LINE__, __func__, __FILE__,
                    "The inner stepper memory is NULL");
    return (NULL);
  }

  /* Check that context is supplied */
  if (!sunctx)
  {
    arkProcessError(NULL, ARK_ILL_INPUT, __LINE__, __func__, __FILE__,
                    MSG_ARK_NULL_SUNCTX);
    return (NULL);
  }

  /* Test if all required vector operations are implemented */
  nvectorOK = mriStep_CheckNVector(y0);
  if (!nvectorOK)
  {
    arkProcessError(NULL, ARK_ILL_INPUT, __LINE__, __func__, __FILE__,
                    MSG_ARK_BAD_NVECTOR);
    return (NULL);
  }

  /* Create ark_mem structure and set default values */
  ark_mem = arkCreate(sunctx);
  if (ark_mem == NULL)
  {
    arkProcessError(NULL, ARK_MEM_NULL, __LINE__, __func__, __FILE__,
                    MSG_ARK_NO_MEM);
    return (NULL);
  }

  /* Allocate ARKodeMRIStepMem structure, and initialize to zero */
  step_mem = (ARKodeMRIStepMem)calloc(1, sizeof(*step_mem));
  if (step_mem == NULL)
  {
    arkProcessError(ark_mem, ARK_MEM_FAIL, __LINE__, __func__, __FILE__,
                    MSG_ARK_ARKMEM_FAIL);
    ARKodeFree((void**)&ark_mem);
    return (NULL);
  }

  /* Attach step_mem structure and function pointers to ark_mem */
  ark_mem->step_attachlinsol              = mriStep_AttachLinsol;
  ark_mem->step_disablelsetup             = mriStep_DisableLSetup;
  ark_mem->step_getlinmem                 = mriStep_GetLmem;
  ark_mem->step_getimplicitrhs            = mriStep_GetImplicitRHS;
  ark_mem->step_getgammas                 = mriStep_GetGammas;
  ark_mem->step_init                      = mriStep_Init;
  ark_mem->step_fullrhs                   = mriStep_FullRHS;
  ark_mem->step                           = mriStep_TakeStepMRIGARK;
  ark_mem->step_setuserdata               = mriStep_SetUserData;
  ark_mem->step_printallstats             = mriStep_PrintAllStats;
  ark_mem->step_writeparameters           = mriStep_WriteParameters;
  ark_mem->step_resize                    = mriStep_Resize;
  ark_mem->step_reset                     = mriStep_Reset;
  ark_mem->step_free                      = mriStep_Free;
  ark_mem->step_printmem                  = mriStep_PrintMem;
  ark_mem->step_setdefaults               = mriStep_SetDefaults;
  ark_mem->step_computestate              = mriStep_ComputeState;
  ark_mem->step_setorder                  = mriStep_SetOrder;
  ark_mem->step_setnonlinearsolver        = mriStep_SetNonlinearSolver;
  ark_mem->step_setlinear                 = mriStep_SetLinear;
  ark_mem->step_setnonlinear              = mriStep_SetNonlinear;
  ark_mem->step_setnlsrhsfn               = mriStep_SetNlsRhsFn;
  ark_mem->step_setdeduceimplicitrhs      = mriStep_SetDeduceImplicitRhs;
  ark_mem->step_setnonlincrdown           = mriStep_SetNonlinCRDown;
  ark_mem->step_setnonlinrdiv             = mriStep_SetNonlinRDiv;
  ark_mem->step_setdeltagammamax          = mriStep_SetDeltaGammaMax;
  ark_mem->step_setlsetupfrequency        = mriStep_SetLSetupFrequency;
  ark_mem->step_setpredictormethod        = mriStep_SetPredictorMethod;
  ark_mem->step_setmaxnonliniters         = mriStep_SetMaxNonlinIters;
  ark_mem->step_setnonlinconvcoef         = mriStep_SetNonlinConvCoef;
  ark_mem->step_setstagepredictfn         = mriStep_SetStagePredictFn;
  ark_mem->step_getnumrhsevals            = mriStep_GetNumRhsEvals;
  ark_mem->step_getnumlinsolvsetups       = mriStep_GetNumLinSolvSetups;
  ark_mem->step_getcurrentgamma           = mriStep_GetCurrentGamma;
  ark_mem->step_setadaptcontroller        = mriStep_SetAdaptController;
  ark_mem->step_getestlocalerrors         = mriStep_GetEstLocalErrors;
  ark_mem->step_getnonlinearsystemdata    = mriStep_GetNonlinearSystemData;
  ark_mem->step_getnumnonlinsolviters     = mriStep_GetNumNonlinSolvIters;
  ark_mem->step_getnumnonlinsolvconvfails = mriStep_GetNumNonlinSolvConvFails;
  ark_mem->step_getnonlinsolvstats        = mriStep_GetNonlinSolvStats;
  ark_mem->step_setforcing                = mriStep_SetInnerForcing;
  ark_mem->step_supports_adaptive         = SUNTRUE;
  ark_mem->step_supports_implicit         = SUNTRUE;
  ark_mem->step_mem                       = (void*)step_mem;

  /* Set default values for optional inputs */
  retval = mriStep_SetDefaults((void*)ark_mem);
  if (retval != ARK_SUCCESS)
  {
    arkProcessError(ark_mem, retval, __LINE__, __func__, __FILE__,
                    "Error setting default solver options");
    ARKodeFree((void**)&ark_mem);
    return (NULL);
  }

  /* Allocate the general MRI stepper vectors using y0 as a template */
  /* NOTE: Fse, Fsi, inner_forcing, cvals, Xvecs, sdata, zpred and zcor will
     be allocated later on (based on the MRI method) */

  /* Copy the slow RHS functions into stepper memory */
  step_mem->fse            = fse;
  step_mem->fsi            = fsi;
  step_mem->fse_is_current = SUNFALSE;
  step_mem->fsi_is_current = SUNFALSE;

  /* Set implicit/explicit problem based on function pointers */
  step_mem->explicit_rhs = (fse == NULL) ? SUNFALSE : SUNTRUE;
  step_mem->implicit_rhs = (fsi == NULL) ? SUNFALSE : SUNTRUE;

  /* Update the ARKODE workspace requirements */
  ark_mem->liw += 49; /* fcn/data ptr, int, long int, sunindextype, sunbooleantype */
  ark_mem->lrw += 14;

  /* Create a default Newton NLS object (just in case; will be deleted if
     the user attaches a nonlinear solver) */
  step_mem->NLS    = NULL;
  step_mem->ownNLS = SUNFALSE;

  if (step_mem->implicit_rhs)
  {
    NLS = SUNNonlinSol_Newton(y0, ark_mem->sunctx);
    if (!NLS)
    {
      arkProcessError(ark_mem, ARK_MEM_FAIL, __LINE__, __func__, __FILE__,
                      "Error creating default Newton solver");
      ARKodeFree((void**)&ark_mem);
      return (NULL);
    }
    retval = ARKodeSetNonlinearSolver(ark_mem, NLS);
    if (retval != ARK_SUCCESS)
    {
      arkProcessError(ark_mem, ARK_MEM_FAIL, __LINE__, __func__, __FILE__,
                      "Error attaching default Newton solver");
      ARKodeFree((void**)&ark_mem);
      return (NULL);
    }
    step_mem->ownNLS = SUNTRUE;
  }

  /* Set the linear solver addresses to NULL (we check != NULL later) */
  step_mem->linit  = NULL;
  step_mem->lsetup = NULL;
  step_mem->lsolve = NULL;
  step_mem->lfree  = NULL;
  step_mem->lmem   = NULL;

  /* Initialize error norm  */
  step_mem->eRNrm = ONE;

  /* Initialize all the counters */
  step_mem->nfse        = 0;
  step_mem->nfsi        = 0;
  step_mem->nsetups     = 0;
  step_mem->nstlp       = 0;
  step_mem->nls_iters   = 0;
  step_mem->nls_fails   = 0;
  step_mem->inner_fails = 0;

  /* Initialize fused op work space with sufficient storage for
     at least filling the full RHS on an ImEx problem */
  step_mem->nfusedopvecs = 3;
  step_mem->cvals        = NULL;
  step_mem->cvals        = (sunrealtype*)calloc(step_mem->nfusedopvecs,
                                                sizeof(sunrealtype));
  if (step_mem->cvals == NULL)
  {
    arkProcessError(ark_mem, ARK_MEM_FAIL, __LINE__, __func__, __FILE__,
                    "Error allocating MRIStep storage");
    ARKodeFree((void**)&ark_mem);
    return (NULL);
  }
  ark_mem->lrw += step_mem->nfusedopvecs;
  step_mem->Xvecs = NULL;
  step_mem->Xvecs = (N_Vector*)calloc(step_mem->nfusedopvecs, sizeof(N_Vector));
  if (step_mem->Xvecs == NULL)
  {
    arkProcessError(ark_mem, ARK_MEM_FAIL, __LINE__, __func__, __FILE__,
                    "Error allocating MRIStep storage");
    ARKodeFree((void**)&ark_mem);
    return (NULL);
  }
  ark_mem->liw += step_mem->nfusedopvecs;

  /* Initialize adaptivity parameters */
  step_mem->inner_rtol_factor     = ONE;
  step_mem->inner_dsm             = ONE;
  step_mem->inner_rtol_factor_new = ONE;

  /* Initialize pre and post inner evolve functions */
  step_mem->pre_inner_evolve  = NULL;
  step_mem->post_inner_evolve = NULL;

  /* Initialize external polynomial forcing data */
  step_mem->expforcing = SUNFALSE;
  step_mem->impforcing = SUNFALSE;
  step_mem->forcing    = NULL;
  step_mem->nforcing   = 0;

  /* Initialize main ARKODE infrastructure (allocates vectors) */
  retval = arkInit(ark_mem, t0, y0, FIRST_INIT);
  if (retval != ARK_SUCCESS)
  {
    arkProcessError(ark_mem, retval, __LINE__, __func__, __FILE__,
                    "Unable to initialize main ARKODE infrastructure");
    ARKodeFree((void**)&ark_mem);
    return (NULL);
  }

  /* Attach the inner stepper memory */
  step_mem->stepper = stepper;

  /* Check for required stepper functions */
  retval = mriStepInnerStepper_HasRequiredOps(step_mem->stepper);
  if (retval != ARK_SUCCESS)
  {
    arkProcessError(ark_mem, ARK_ILL_INPUT, __LINE__, __func__, __FILE__,
                    "A required inner stepper function is NULL");
    ARKodeFree((void**)&ark_mem);
    return (NULL);
  }

  /* return ARKODE memory */
  return ((void*)ark_mem);
}

/*---------------------------------------------------------------
  MRIStepReInit:

  This routine re-initializes the MRIStep module to solve a new
  problem of the same size as was previously solved (all counter
  values are set to 0).

  NOTE: the inner stepper needs to be reinitialized before
  calling this function.
  ---------------------------------------------------------------*/
int MRIStepReInit(void* arkode_mem, ARKRhsFn fse, ARKRhsFn fsi, sunrealtype t0,
                  N_Vector y0)
{
  ARKodeMem ark_mem;
  ARKodeMRIStepMem step_mem;
  SUNNonlinearSolver NLS;
  int retval;

  /* access ARKodeMem and ARKodeMRIStepMem structures */
  retval = mriStep_AccessARKODEStepMem(arkode_mem, __func__, &ark_mem, &step_mem);
  if (retval != ARK_SUCCESS) { return (retval); }

  /* Check if ark_mem was allocated */
  if (ark_mem->MallocDone == SUNFALSE)
  {
    arkProcessError(ark_mem, ARK_NO_MALLOC, __LINE__, __func__, __FILE__,
                    MSG_ARK_NO_MALLOC);
    return (ARK_NO_MALLOC);
  }

  /* Check that at least one of fse, fsi is supplied and is to be used */
  if (fse == NULL && fsi == NULL)
  {
    arkProcessError(ark_mem, ARK_ILL_INPUT, __LINE__, __func__, __FILE__,
                    MSG_ARK_NULL_F);
    return (ARK_ILL_INPUT);
  }

  /* Check that y0 is supplied */
  if (y0 == NULL)
  {
    arkProcessError(ark_mem, ARK_ILL_INPUT, __LINE__, __func__, __FILE__,
                    MSG_ARK_NULL_Y0);
    return (ARK_ILL_INPUT);
  }

  /* Set implicit/explicit problem based on function pointers */
  step_mem->explicit_rhs = (fse == NULL) ? SUNFALSE : SUNTRUE;
  step_mem->implicit_rhs = (fsi == NULL) ? SUNFALSE : SUNTRUE;

  /* Create a default Newton NLS object (just in case; will be deleted if
     the user attaches a nonlinear solver) */
  if (step_mem->implicit_rhs && !(step_mem->NLS))
  {
    NLS = SUNNonlinSol_Newton(y0, ark_mem->sunctx);
    if (!NLS)
    {
      arkProcessError(ark_mem, ARK_MEM_FAIL, __LINE__, __func__, __FILE__,
                      "Error creating default Newton solver");
      ARKodeFree((void**)&ark_mem);
      return (ARK_MEM_FAIL);
    }
    retval = ARKodeSetNonlinearSolver(ark_mem, NLS);
    if (retval != ARK_SUCCESS)
    {
      arkProcessError(ark_mem, ARK_MEM_FAIL, __LINE__, __func__, __FILE__,
                      "Error attaching default Newton solver");
      ARKodeFree((void**)&ark_mem);
      return (ARK_MEM_FAIL);
    }
    step_mem->ownNLS = SUNTRUE;
  }

  /* ReInitialize main ARKODE infrastructure */
  retval = arkInit(arkode_mem, t0, y0, FIRST_INIT);
  if (retval != ARK_SUCCESS)
  {
    arkProcessError(ark_mem, retval, __LINE__, __func__, __FILE__,
                    "Unable to reinitialize main ARKODE infrastructure");
    return (retval);
  }

  /* Copy the input parameters into ARKODE state */
  step_mem->fse            = fse;
  step_mem->fsi            = fsi;
  step_mem->fse_is_current = SUNFALSE;
  step_mem->fsi_is_current = SUNFALSE;

  /* Initialize all the counters */
  step_mem->nfse        = 0;
  step_mem->nfsi        = 0;
  step_mem->nsetups     = 0;
  step_mem->nstlp       = 0;
  step_mem->nls_iters   = 0;
  step_mem->nls_fails   = 0;
  step_mem->inner_fails = 0;

  return (ARK_SUCCESS);
}

/*===============================================================
  Interface routines supplied to ARKODE
  ===============================================================*/

/*---------------------------------------------------------------
  mriStep_Resize:

  This routine resizes the memory within the MRIStep module.
  ---------------------------------------------------------------*/
int mriStep_Resize(ARKodeMem ark_mem, N_Vector y0,
                   SUNDIALS_MAYBE_UNUSED sunrealtype hscale,
                   SUNDIALS_MAYBE_UNUSED sunrealtype t0, ARKVecResizeFn resize,
                   void* resize_data)
{
  ARKodeMRIStepMem step_mem;
  SUNNonlinearSolver NLS;
  sunindextype lrw1, liw1, lrw_diff, liw_diff;
  int retval;

  /* access ARKodeMRIStepMem structure */
  retval = mriStep_AccessStepMem(ark_mem, __func__, &step_mem);
  if (retval != ARK_SUCCESS) { return (retval); }

  /* Determine change in vector sizes */
  lrw1 = liw1 = 0;
  if (y0->ops->nvspace != NULL) { N_VSpace(y0, &lrw1, &liw1); }
  lrw_diff      = lrw1 - ark_mem->lrw1;
  liw_diff      = liw1 - ark_mem->liw1;
  ark_mem->lrw1 = lrw1;
  ark_mem->liw1 = liw1;

  /* Resize Fse */
  if (step_mem->Fse)
  {
    if (arkResizeVecArray(resize, resize_data, step_mem->nstages_allocated, y0,
                          &(step_mem->Fse), lrw_diff, &(ark_mem->lrw), liw_diff,
                          &(ark_mem->liw)))
    {
      arkProcessError(ark_mem, ARK_MEM_FAIL, __LINE__, __func__, __FILE__,
                      "Unable to resize vector");
      return (ARK_MEM_FAIL);
    }
    if (step_mem->unify_Fs) { step_mem->Fsi = step_mem->Fse; }
  }

  /* Resize Fsi */
  if (step_mem->Fsi && !step_mem->unify_Fs)
  {
    if (arkResizeVecArray(resize, resize_data, step_mem->nstages_allocated, y0,
                          &(step_mem->Fsi), lrw_diff, &(ark_mem->lrw), liw_diff,
                          &(ark_mem->liw)))
    {
      arkProcessError(ark_mem, ARK_MEM_FAIL, __LINE__, __func__, __FILE__,
                      "Unable to resize vector");
      return (ARK_MEM_FAIL);
    }
  }

  /* Resize the nonlinear solver interface vectors (if applicable) */
  if (step_mem->sdata != NULL)
  {
    if (arkResizeVec(ark_mem, resize, resize_data, lrw_diff, liw_diff, y0,
                     &step_mem->sdata))
    {
      arkProcessError(ark_mem, ARK_MEM_FAIL, __LINE__, __func__, __FILE__,
                      "Unable to resize vector");
      return (ARK_MEM_FAIL);
    }
  }
  if (step_mem->zpred != NULL)
  {
    if (arkResizeVec(ark_mem, resize, resize_data, lrw_diff, liw_diff, y0,
                     &step_mem->zpred))
    {
      arkProcessError(ark_mem, ARK_MEM_FAIL, __LINE__, __func__, __FILE__,
                      "Unable to resize vector");
      return (ARK_MEM_FAIL);
    }
  }
  if (step_mem->zcor != NULL)
  {
    if (arkResizeVec(ark_mem, resize, resize_data, lrw_diff, liw_diff, y0,
                     &step_mem->zcor))
    {
      arkProcessError(ark_mem, ARK_MEM_FAIL, __LINE__, __func__, __FILE__,
                      "Unable to resize vector");
      return (ARK_MEM_FAIL);
    }
  }

  /* If a NLS object was previously used, destroy and recreate default Newton
     NLS object (can be replaced by user-defined object if desired) */
  if ((step_mem->NLS != NULL) && (step_mem->ownNLS))
  {
    /* destroy existing NLS object */
    retval = SUNNonlinSolFree(step_mem->NLS);
    if (retval != ARK_SUCCESS) { return (retval); }
    step_mem->NLS    = NULL;
    step_mem->ownNLS = SUNFALSE;

    /* create new Newton NLS object */
    NLS = SUNNonlinSol_Newton(y0, ark_mem->sunctx);
    if (NLS == NULL)
    {
      arkProcessError(ark_mem, ARK_MEM_FAIL, __LINE__, __func__, __FILE__,
                      "Error creating default Newton solver");
      return (ARK_MEM_FAIL);
    }

    /* attach new Newton NLS object */
    retval = ARKodeSetNonlinearSolver(ark_mem, NLS);
    if (retval != ARK_SUCCESS)
    {
      arkProcessError(ark_mem, ARK_MEM_FAIL, __LINE__, __func__, __FILE__,
                      "Error attaching default Newton solver");
      return (ARK_MEM_FAIL);
    }
    step_mem->ownNLS = SUNTRUE;
  }

  /* Resize the inner stepper vectors */
  retval = mriStepInnerStepper_Resize(step_mem->stepper, resize, resize_data,
                                      lrw_diff, liw_diff, y0);
  if (retval != ARK_SUCCESS)
  {
    arkProcessError(ark_mem, ARK_MEM_FAIL, __LINE__, __func__, __FILE__,
                    "Unable to resize vector");
    return (ARK_MEM_FAIL);
  }

  /* reset nonlinear solver counters */
  if (step_mem->NLS != NULL) { step_mem->nsetups = 0; }

  return (ARK_SUCCESS);
}

/*---------------------------------------------------------------
  mriStep_Reset:

  This routine resets the MRIStep module state to solve the same
  problem from the given time with the input state (all counter
  values are retained).  It is called after the main ARKODE
  infrastructure is reset.
  ---------------------------------------------------------------*/
int mriStep_Reset(ARKodeMem ark_mem, sunrealtype tR, N_Vector yR)
{
  ARKodeMRIStepMem step_mem;
  int retval;

  /* access ARKodeMRIStepMem structure */
  retval = mriStep_AccessStepMem(ark_mem, __func__, &step_mem);
  if (retval != ARK_SUCCESS) { return (retval); }

  /* Reset the inner integrator with this same state */
  retval = mriStepInnerStepper_Reset(step_mem->stepper, tR, yR);
  if (retval != ARK_SUCCESS)
  {
    arkProcessError(ark_mem, ARK_INNERSTEP_FAIL, __LINE__, __func__, __FILE__,
                    "Unable to reset the inner stepper");
    return (ARK_INNERSTEP_FAIL);
  }

  return (ARK_SUCCESS);
}

/*---------------------------------------------------------------
  mriStep_ComputeState:

  Computes y based on the current prediction and given correction.
  ---------------------------------------------------------------*/
int mriStep_ComputeState(ARKodeMem ark_mem, N_Vector zcor, N_Vector z)
{
  int retval;
  ARKodeMRIStepMem step_mem;

  /* access ARKodeMRIStepMem structure */
  retval = mriStep_AccessStepMem(ark_mem, __func__, &step_mem);
  if (retval != ARK_SUCCESS) { return (retval); }

  N_VLinearSum(ONE, step_mem->zpred, ONE, zcor, z);

  return (ARK_SUCCESS);
}

/*---------------------------------------------------------------
  mriStep_Free frees all MRIStep memory.
  ---------------------------------------------------------------*/
void mriStep_Free(ARKodeMem ark_mem)
{
  sunindextype Cliw, Clrw;
  ARKodeMRIStepMem step_mem;

  /* nothing to do if ark_mem is already NULL */
  if (ark_mem == NULL) { return; }

  /* conditional frees on non-NULL MRIStep module */
  if (ark_mem->step_mem != NULL)
  {
    step_mem = (ARKodeMRIStepMem)ark_mem->step_mem;

    /* free the coupling structure and derived quantities */
    if (step_mem->MRIC != NULL)
    {
      MRIStepCoupling_Space(step_mem->MRIC, &Cliw, &Clrw);
      MRIStepCoupling_Free(step_mem->MRIC);
      step_mem->MRIC = NULL;
      ark_mem->liw -= Cliw;
      ark_mem->lrw -= Clrw;
      if (step_mem->stagetypes)
      {
        free(step_mem->stagetypes);
        step_mem->stagetypes = NULL;
        ark_mem->liw -= (step_mem->stages + 1);
      }
      if (step_mem->stage_map)
      {
        free(step_mem->stage_map);
        step_mem->stage_map = NULL;
        ark_mem->liw -= step_mem->stages;
      }
      if (step_mem->Ae_row)
      {
        free(step_mem->Ae_row);
        step_mem->Ae_row = NULL;
        ark_mem->lrw -= step_mem->stages;
      }
      if (step_mem->Ai_row)
      {
        free(step_mem->Ai_row);
        step_mem->Ai_row = NULL;
        ark_mem->lrw -= step_mem->stages;
      }
    }

    /* free the nonlinear solver memory (if applicable) */
    if ((step_mem->NLS != NULL) && (step_mem->ownNLS))
    {
      SUNNonlinSolFree(step_mem->NLS);
      step_mem->ownNLS = SUNFALSE;
    }
    step_mem->NLS = NULL;

    /* free the linear solver memory */
    if (step_mem->lfree != NULL)
    {
      step_mem->lfree((void*)ark_mem);
      step_mem->lmem = NULL;
    }

    /* free the sdata, zpred and zcor vectors */
    (void)sunVec_Destroy(&step_mem->sdata);
    (void)sunVec_Destroy(&step_mem->zpred);
    (void)sunVec_Destroy(&step_mem->zcor);

    /* free the RHS vectors */
<<<<<<< HEAD
    (void)sunVecArray_Destroy(step_mem->nstages_allocated, &(step_mem->Fse));
    (void)sunVecArray_Destroy(step_mem->nstages_allocated, &(step_mem->Fsi));
=======
    if (step_mem->Fse)
    {
      arkFreeVecArray(step_mem->nstages_allocated, &(step_mem->Fse),
                      ark_mem->lrw1, &(ark_mem->lrw), ark_mem->liw1,
                      &(ark_mem->liw));
      if (step_mem->unify_Fs) { step_mem->Fsi = NULL; }
    }

    if (step_mem->Fsi)
    {
      arkFreeVecArray(step_mem->nstages_allocated, &(step_mem->Fsi),
                      ark_mem->lrw1, &(ark_mem->lrw), ark_mem->liw1,
                      &(ark_mem->liw));
    }
>>>>>>> 91ef8068

    /* free the reusable arrays for fused vector interface */
    if (step_mem->cvals != NULL)
    {
      free(step_mem->cvals);
      step_mem->cvals = NULL;
      ark_mem->lrw -= (step_mem->nfusedopvecs);
    }
    if (step_mem->Xvecs != NULL)
    {
      free(step_mem->Xvecs);
      step_mem->Xvecs = NULL;
      ark_mem->liw -= (step_mem->nfusedopvecs);
    }
    step_mem->nfusedopvecs = 0;

    /* free the time stepper module itself */
    free(ark_mem->step_mem);
    ark_mem->step_mem = NULL;
  }
}

/*---------------------------------------------------------------
  mriStep_PrintMem:

  This routine outputs the memory from the MRIStep structure to
  a specified file pointer (useful when debugging).
  ---------------------------------------------------------------*/
void mriStep_PrintMem(ARKodeMem ark_mem, FILE* outfile)
{
  ARKodeMRIStepMem step_mem;
  int i, retval;

  /* access ARKodeMRIStepMem structure */
  retval = mriStep_AccessStepMem(ark_mem, __func__, &step_mem);
  if (retval != ARK_SUCCESS) { return; }

  /* output integer quantities */
  fprintf(outfile, "MRIStep: q = %i\n", step_mem->q);
  fprintf(outfile, "MRIStep: p = %i\n", step_mem->p);
  fprintf(outfile, "MRIStep: istage = %i\n", step_mem->istage);
  fprintf(outfile, "MRIStep: stages = %i\n", step_mem->stages);
  fprintf(outfile, "MRIStep: maxcor = %i\n", step_mem->maxcor);
  fprintf(outfile, "MRIStep: msbp = %i\n", step_mem->msbp);
  fprintf(outfile, "MRIStep: predictor = %i\n", step_mem->predictor);
  fprintf(outfile, "MRIStep: convfail = %i\n", step_mem->convfail);
  fprintf(outfile, "MRIStep: stagetypes =");
  for (i = 0; i <= step_mem->stages; i++)
  {
    fprintf(outfile, " %i", step_mem->stagetypes[i]);
  }
  fprintf(outfile, "\n");

  /* output long integer quantities */
  fprintf(outfile, "MRIStep: nfse = %li\n", step_mem->nfse);
  fprintf(outfile, "MRIStep: nfsi = %li\n", step_mem->nfsi);
  fprintf(outfile, "MRIStep: nsetups = %li\n", step_mem->nsetups);
  fprintf(outfile, "MRIStep: nstlp = %li\n", step_mem->nstlp);
  fprintf(outfile, "MRIStep: nls_iters = %li\n", step_mem->nls_iters);
  fprintf(outfile, "MRIStep: nls_fails = %li\n", step_mem->nls_fails);
  fprintf(outfile, "MRIStep: inner_fails = %li\n", step_mem->inner_fails);

  /* output boolean quantities */
  fprintf(outfile, "MRIStep: user_linear = %i\n", step_mem->linear);
  fprintf(outfile, "MRIStep: user_linear_timedep = %i\n",
          step_mem->linear_timedep);
  fprintf(outfile, "MRIStep: user_explicit = %i\n", step_mem->explicit_rhs);
  fprintf(outfile, "MRIStep: user_implicit = %i\n", step_mem->implicit_rhs);
  fprintf(outfile, "MRIStep: jcur = %i\n", step_mem->jcur);
  fprintf(outfile, "MRIStep: ownNLS = %i\n", step_mem->ownNLS);

  /* output sunrealtype quantities */
  fprintf(outfile, "MRIStep: Coupling structure:\n");
  MRIStepCoupling_Write(step_mem->MRIC, outfile);

  fprintf(outfile, "MRIStep: gamma = %" RSYM "\n", step_mem->gamma);
  fprintf(outfile, "MRIStep: gammap = %" RSYM "\n", step_mem->gammap);
  fprintf(outfile, "MRIStep: gamrat = %" RSYM "\n", step_mem->gamrat);
  fprintf(outfile, "MRIStep: crate = %" RSYM "\n", step_mem->crate);
  fprintf(outfile, "MRIStep: delp = %" RSYM "\n", step_mem->delp);
  fprintf(outfile, "MRIStep: eRNrm = %" RSYM "\n", step_mem->eRNrm);
  fprintf(outfile, "MRIStep: nlscoef = %" RSYM "\n", step_mem->nlscoef);
  fprintf(outfile, "MRIStep: crdown = %" RSYM "\n", step_mem->crdown);
  fprintf(outfile, "MRIStep: rdiv = %" RSYM "\n", step_mem->rdiv);
  fprintf(outfile, "MRIStep: dgmax = %" RSYM "\n", step_mem->dgmax);
  fprintf(outfile, "MRIStep: Ae_row =");
  for (i = 0; i < step_mem->nstages_active; i++)
  {
    fprintf(outfile, " %" RSYM, step_mem->Ae_row[i]);
  }
  fprintf(outfile, "\n");
  fprintf(outfile, "MRIStep: Ai_row =");
  for (i = 0; i < step_mem->nstages_active; i++)
  {
    fprintf(outfile, " %" RSYM, step_mem->Ai_row[i]);
  }
  fprintf(outfile, "\n");

#ifdef SUNDIALS_DEBUG_PRINTVEC
  /* output vector quantities */
  fprintf(outfile, "MRIStep: sdata:\n");
  N_VPrintFile(step_mem->sdata, outfile);
  fprintf(outfile, "MRIStep: zpred:\n");
  N_VPrintFile(step_mem->zpred, outfile);
  fprintf(outfile, "MRIStep: zcor:\n");
  N_VPrintFile(step_mem->zcor, outfile);
  if (step_mem->Fse)
    for (i = 0; i < step_mem->nstages_active; i++)
    {
      fprintf(outfile, "MRIStep: Fse[%i]:\n", i);
      N_VPrintFile(step_mem->Fse[i], outfile);
    }
  if (step_mem->Fsi && !step_mem->unify_Fs)
    for (i = 0; i < step_mem->nstages_active; i++)
    {
      fprintf(outfile, "MRIStep: Fsi[%i]:\n", i);
      N_VPrintFile(step_mem->Fsi[i], outfile);
    }
#endif

  /* print the inner stepper memory */
  mriStepInnerStepper_PrintMem(step_mem->stepper, outfile);
  return;
}

/*---------------------------------------------------------------
  mriStep_AttachLinsol:

  This routine attaches the various set of system linear solver
  interface routines, data structure, and solver type to the
  MRIStep module.
  ---------------------------------------------------------------*/
int mriStep_AttachLinsol(ARKodeMem ark_mem, ARKLinsolInitFn linit,
                         ARKLinsolSetupFn lsetup, ARKLinsolSolveFn lsolve,
                         ARKLinsolFreeFn lfree,
                         SUNDIALS_MAYBE_UNUSED SUNLinearSolver_Type lsolve_type,
                         void* lmem)
{
  ARKodeMRIStepMem step_mem;
  int retval;

  /* access ARKodeMRIStepMem structure */
  retval = mriStep_AccessStepMem(ark_mem, __func__, &step_mem);
  if (retval != ARK_SUCCESS) { return (retval); }

  /* free any existing system solver */
  if (step_mem->lfree != NULL) { step_mem->lfree(ark_mem); }

  /* Attach the provided routines, data structure and solve type */
  step_mem->linit  = linit;
  step_mem->lsetup = lsetup;
  step_mem->lsolve = lsolve;
  step_mem->lfree  = lfree;
  step_mem->lmem   = lmem;

  /* Reset all linear solver counters */
  step_mem->nsetups = 0;
  step_mem->nstlp   = 0;

  return (ARK_SUCCESS);
}

/*---------------------------------------------------------------
  mriStep_DisableLSetup:

  This routine NULLifies the lsetup function pointer in the
  MRIStep module.
  ---------------------------------------------------------------*/
void mriStep_DisableLSetup(ARKodeMem ark_mem)
{
  ARKodeMRIStepMem step_mem;
  int retval;

  /* access ARKodeMRIStepMem structure */
  retval = mriStep_AccessStepMem(ark_mem, __func__, &step_mem);
  if (retval != ARK_SUCCESS) { return; }

  /* nullify the lsetup function pointer */
  step_mem->lsetup = NULL;
}

/*---------------------------------------------------------------
  mriStep_GetLmem:

  This routine returns the system linear solver interface memory
  structure, lmem.
  ---------------------------------------------------------------*/
void* mriStep_GetLmem(ARKodeMem ark_mem)
{
  ARKodeMRIStepMem step_mem;
  int retval;

  /* access ARKodeMRIStepMem structure, and return lmem */
  retval = mriStep_AccessStepMem(ark_mem, __func__, &step_mem);
  if (retval != ARK_SUCCESS) { return (NULL); }
  return (step_mem->lmem);
}

/*---------------------------------------------------------------
  mriStep_GetImplicitRHS:

  This routine returns the implicit RHS function pointer, fi.
  ---------------------------------------------------------------*/
ARKRhsFn mriStep_GetImplicitRHS(ARKodeMem ark_mem)
{
  ARKodeMRIStepMem step_mem;
  int retval;

  /* access ARKodeMRIStepMem structure, and return fi */
  retval = mriStep_AccessStepMem(ark_mem, __func__, &step_mem);
  if (retval != ARK_SUCCESS) { return (NULL); }
  if (step_mem->implicit_rhs) { return (step_mem->fsi); }
  else { return (NULL); }
}

/*---------------------------------------------------------------
  mriStep_GetGammas:

  This routine fills the current value of gamma, and states
  whether the gamma ratio fails the dgmax criteria.
  ---------------------------------------------------------------*/
int mriStep_GetGammas(ARKodeMem ark_mem, sunrealtype* gamma, sunrealtype* gamrat,
                      sunbooleantype** jcur, sunbooleantype* dgamma_fail)
{
  ARKodeMRIStepMem step_mem;
  int retval;

  /* access ARKodeMRIStepMem structure */
  retval = mriStep_AccessStepMem(ark_mem, __func__, &step_mem);
  if (retval != ARK_SUCCESS) { return (retval); }

  /* set outputs */
  *gamma       = step_mem->gamma;
  *gamrat      = step_mem->gamrat;
  *jcur        = &step_mem->jcur;
  *dgamma_fail = (SUNRabs(*gamrat - ONE) >= step_mem->dgmax);

  return (ARK_SUCCESS);
}

/*---------------------------------------------------------------
  mriStep_Init:

  This routine is called just prior to performing internal time
  steps (after all user "set" routines have been called) from
  within arkInitialSetup.

  With initialization types FIRST_INIT this routine:
  - sets/checks the coefficient tables to be used
  - allocates any internal memory that depends on the MRI method
    structure or solver options

  With other initialization types, this routine does nothing.
  ---------------------------------------------------------------*/
int mriStep_Init(ARKodeMem ark_mem, sunrealtype tout, int init_type)
{
  ARKodeMRIStepMem step_mem;
  int retval, j;
  sunbooleantype reset_efun;
  SUNAdaptController_Type adapt_type;

  /* access ARKodeMRIStepMem structure */
  retval = mriStep_AccessStepMem(ark_mem, __func__, &step_mem);
  if (retval != ARK_SUCCESS) { return (retval); }

  /* immediately return if reset */
  if (init_type == RESET_INIT) { return (ARK_SUCCESS); }

  /* initializations/checks for (re-)initialization call */
  if (init_type == FIRST_INIT)
  {
    /* enforce use of arkEwtSmallReal if using a fixed step size for
       an explicit method, an internal error weight function, and not performing
       accumulated temporal error estimation */
    reset_efun = SUNTRUE;
    if (step_mem->implicit_rhs) { reset_efun = SUNFALSE; }
    if (!ark_mem->fixedstep) { reset_efun = SUNFALSE; }
    if (ark_mem->user_efun) { reset_efun = SUNFALSE; }
    if (ark_mem->AccumErrorType != ARK_ACCUMERROR_NONE)
    {
      reset_efun = SUNFALSE;
    }
    if (reset_efun)
    {
      ark_mem->user_efun = SUNFALSE;
      ark_mem->efun      = arkEwtSetSmallReal;
      ark_mem->e_data    = ark_mem;
    }

    /* Create coupling structure (if not already set) */
    retval = mriStep_SetCoupling(ark_mem);
    if (retval != ARK_SUCCESS)
    {
      arkProcessError(ark_mem, ARK_ILL_INPUT, __LINE__, __func__, __FILE__,
                      "Could not create coupling table");
      return (ARK_ILL_INPUT);
    }

    /* Check that coupling structure is OK */
    retval = mriStep_CheckCoupling(ark_mem);
    if (retval != ARK_SUCCESS)
    {
      arkProcessError(ark_mem, ARK_ILL_INPUT, __LINE__, __func__, __FILE__,
                      "Error in coupling table");
      return (ARK_ILL_INPUT);
    }

    /* Attach correct TakeStep routine for this coupling table */
    switch (step_mem->MRIC->type)
    {
    case MRISTEP_EXPLICIT: ark_mem->step = mriStep_TakeStepMRIGARK; break;
    case MRISTEP_IMPLICIT: ark_mem->step = mriStep_TakeStepMRIGARK; break;
    case MRISTEP_IMEX: ark_mem->step = mriStep_TakeStepMRIGARK; break;
    case MRISTEP_MERK: ark_mem->step = mriStep_TakeStepMERK; break;
    case MRISTEP_SR: ark_mem->step = mriStep_TakeStepMRISR; break;
    default:
      arkProcessError(ark_mem, ARK_ILL_INPUT, __LINE__, __func__, __FILE__,
                      "Unknown method type");
      return (ARK_ILL_INPUT);
    }

    /* Retrieve/store method and embedding orders now that tables are finalized */
    step_mem->stages = step_mem->MRIC->stages;
    step_mem->q = ark_mem->hadapt_mem->q = step_mem->MRIC->q;
    step_mem->p = ark_mem->hadapt_mem->p = step_mem->MRIC->p;

    /* Ensure that if adaptivity or error accumulation is enabled, then
       method includes embedding coefficients */
    if ((!ark_mem->fixedstep || (ark_mem->AccumErrorType != ARK_ACCUMERROR_NONE)) &&
        (step_mem->p <= 0))
    {
      arkProcessError(ark_mem, ARK_ILL_INPUT, __LINE__, __func__,
                      __FILE__, "Temporal error estimation cannot be performed without embedding coefficients");
      return (ARK_ILL_INPUT);
    }

    /* allocate/fill derived quantities from MRIC structure */

    /* stage map */
    if (step_mem->stage_map)
    {
      free(step_mem->stage_map);
      ark_mem->liw -= step_mem->stages;
    }
    step_mem->stage_map = (int*)calloc(step_mem->MRIC->stages,
                                       sizeof(*step_mem->stage_map));
    if (step_mem->stage_map == NULL)
    {
      arkProcessError(ark_mem, ARK_MEM_FAIL, __LINE__, __func__, __FILE__,
                      MSG_ARK_MEM_FAIL);
      return (ARK_MEM_FAIL);
    }
    ark_mem->liw += step_mem->MRIC->stages;
    retval = mriStepCoupling_GetStageMap(step_mem->MRIC, step_mem->stage_map,
                                         &(step_mem->nstages_active));
    if (retval != ARK_SUCCESS)
    {
      arkProcessError(ark_mem, ARK_ILL_INPUT, __LINE__, __func__, __FILE__,
                      "Error in coupling table");
      return (ARK_ILL_INPUT);
    }

    /* stage types */
    if (step_mem->stagetypes)
    {
      free(step_mem->stagetypes);
      ark_mem->liw -= step_mem->stages;
    }
    step_mem->stagetypes = (int*)calloc(step_mem->MRIC->stages + 1,
                                        sizeof(*step_mem->stagetypes));
    if (step_mem->stagetypes == NULL)
    {
      arkProcessError(ark_mem, ARK_MEM_FAIL, __LINE__, __func__, __FILE__,
                      MSG_ARK_MEM_FAIL);
      return (ARK_MEM_FAIL);
    }
    ark_mem->liw += (step_mem->MRIC->stages + 1);
    for (j = 0; j <= step_mem->MRIC->stages; j++)
    {
      step_mem->stagetypes[j] = mriStepCoupling_GetStageType(step_mem->MRIC, j);
    }

    /* explicit RK coefficient row */
    if (step_mem->Ae_row)
    {
      free(step_mem->Ae_row);
      ark_mem->lrw -= step_mem->stages;
    }
    step_mem->Ae_row = (sunrealtype*)calloc(step_mem->MRIC->stages,
                                            sizeof(*step_mem->Ae_row));
    if (step_mem->Ae_row == NULL)
    {
      arkProcessError(ark_mem, ARK_MEM_FAIL, __LINE__, __func__, __FILE__,
                      MSG_ARK_MEM_FAIL);
      return (ARK_MEM_FAIL);
    }
    ark_mem->lrw += step_mem->MRIC->stages;

    /* implicit RK coefficient row */
    if (step_mem->Ai_row)
    {
      free(step_mem->Ai_row);
      ark_mem->lrw -= step_mem->stages;
    }
    step_mem->Ai_row = (sunrealtype*)calloc(step_mem->MRIC->stages,
                                            sizeof(*step_mem->Ai_row));
    if (step_mem->Ai_row == NULL)
    {
      arkProcessError(ark_mem, ARK_MEM_FAIL, __LINE__, __func__, __FILE__,
                      MSG_ARK_MEM_FAIL);
      return (ARK_MEM_FAIL);
    }
    ark_mem->lrw += step_mem->MRIC->stages;

    /* Allocate reusable arrays for fused vector interface */
    if (step_mem->cvals)
    {
      free(step_mem->cvals);
      ark_mem->lrw -= step_mem->nfusedopvecs;
    }
    if (step_mem->Xvecs)
    {
      free(step_mem->Xvecs);
      ark_mem->liw -= step_mem->nfusedopvecs;
    }
    step_mem->nfusedopvecs = 2 * step_mem->MRIC->stages + 2 + step_mem->nforcing;
    step_mem->cvals = (sunrealtype*)calloc(step_mem->nfusedopvecs,
                                           sizeof(*step_mem->cvals));
    if (step_mem->cvals == NULL)
    {
      arkProcessError(ark_mem, ARK_MEM_FAIL, __LINE__, __func__, __FILE__,
                      MSG_ARK_MEM_FAIL);
      return (ARK_MEM_FAIL);
    }
    ark_mem->lrw += step_mem->nfusedopvecs;

    step_mem->Xvecs = (N_Vector*)calloc(step_mem->nfusedopvecs,
                                        sizeof(*step_mem->Xvecs));
    if (step_mem->Xvecs == NULL)
    {
      arkProcessError(ark_mem, ARK_MEM_FAIL, __LINE__, __func__, __FILE__,
                      MSG_ARK_MEM_FAIL);
      return (ARK_MEM_FAIL);
    }
    ark_mem->liw += step_mem->nfusedopvecs;

    /* Retrieve/store method and embedding orders now that tables are finalized */
    step_mem->stages = step_mem->MRIC->stages;
    step_mem->q      = step_mem->MRIC->q;
    step_mem->p      = step_mem->MRIC->p;

    /* If an MRISR method is applied to a non-ImEx problem, we "unify"
       the Fse and Fsi vectors to point at the same memory */
    step_mem->unify_Fs = SUNFALSE;
    if ((step_mem->MRIC->type == MRISTEP_SR) &&
        ((step_mem->explicit_rhs && !step_mem->implicit_rhs) ||
         (!step_mem->explicit_rhs && step_mem->implicit_rhs)))
    {
      step_mem->unify_Fs = SUNTRUE;
    }

    /* Allocate MRI RHS vector memory, update storage requirements */
    /*   Allocate Fse[0] ... Fse[nstages_active - 1] and           */
    /*   Fsi[0] ... Fsi[nstages_active - 1] if needed              */
    if (step_mem->nstages_allocated < step_mem->nstages_active)
    {
<<<<<<< HEAD
      (void)sunVecArray_Destroy(step_mem->nstages_allocated, &(step_mem->Fse));
      (void)sunVecArray_Destroy(step_mem->nstages_allocated, &(step_mem->Fsi));

      if (step_mem->explicit_rhs)
=======
      if (step_mem->nstages_allocated)
      {
        if (step_mem->explicit_rhs)
        {
          arkFreeVecArray(step_mem->nstages_allocated, &(step_mem->Fse),
                          ark_mem->lrw1, &(ark_mem->lrw), ark_mem->liw1,
                          &(ark_mem->liw));
          if (step_mem->unify_Fs) { step_mem->Fsi = NULL; }
        }
        if (step_mem->implicit_rhs)
        {
          arkFreeVecArray(step_mem->nstages_allocated, &(step_mem->Fsi),
                          ark_mem->lrw1, &(ark_mem->lrw), ark_mem->liw1,
                          &(ark_mem->liw));
          if (step_mem->unify_Fs) { step_mem->Fse = NULL; }
        }
      }
      if (step_mem->explicit_rhs && !step_mem->unify_Fs)
>>>>>>> 91ef8068
      {
        if (sunVecArray_Clone(step_mem->nstages_active, ark_mem->ewt,
                              &(step_mem->Fse)))
        {
          return (ARK_MEM_FAIL);
        }
      }
      if (step_mem->implicit_rhs && !step_mem->unify_Fs)
      {
        if (sunVecArray_Clone(step_mem->nstages_active, ark_mem->ewt,
                              &(step_mem->Fsi)))
        {
          return (ARK_MEM_FAIL);
        }
      }
      if (step_mem->unify_Fs)
      {
        if (!arkAllocVecArray(step_mem->nstages_active, ark_mem->ewt,
                              &(step_mem->Fse), ark_mem->lrw1, &(ark_mem->lrw),
                              ark_mem->liw1, &(ark_mem->liw)))
        {
          return (ARK_MEM_FAIL);
        }
        step_mem->Fsi = step_mem->Fse;
      }

      step_mem->nstages_allocated = step_mem->nstages_active;
    }

    /* if any slow stage is implicit, allocate sdata, zpred, zcor vectors;
       if all stages explicit, free default NLS object, and detach all
       linear solver routines.  Note: step_mem->implicit_rhs will only equal
       SUNTRUE if an implicit table has been user-provided. */
    if (step_mem->implicit_rhs)
    {
      if (sunVec_Clone(ark_mem->ewt, &(step_mem->sdata)))
      {
        return (ARK_MEM_FAIL);
      }
      if (sunVec_Clone(ark_mem->ewt, &(step_mem->zpred)))
      {
        return (ARK_MEM_FAIL);
      }
      if (sunVec_Clone(ark_mem->ewt, &(step_mem->zcor)))
      {
        return (ARK_MEM_FAIL);
      }
    }
    else
    {
      if ((step_mem->NLS != NULL) && (step_mem->ownNLS))
      {
        SUNNonlinSolFree(step_mem->NLS);
        step_mem->NLS    = NULL;
        step_mem->ownNLS = SUNFALSE;
      }
      step_mem->linit  = NULL;
      step_mem->lsetup = NULL;
      step_mem->lsolve = NULL;
      step_mem->lfree  = NULL;
      step_mem->lmem   = NULL;
    }

    /* Allocate inner stepper data */
    retval = mriStepInnerStepper_AllocVecs(step_mem->stepper,
                                           step_mem->MRIC->nmat, ark_mem->ewt);
    if (retval != ARK_SUCCESS)
    {
      arkProcessError(ark_mem, ARK_ILL_INPUT, __LINE__, __func__, __FILE__,
                      "Error allocating inner stepper memory");
      return (ARK_MEM_FAIL);
    }

    /* Override the interpolant degree (if needed), used in arkInitialSetup */
    if (step_mem->q > 1 && ark_mem->interp_degree > (step_mem->q - 1))
    {
      /* Limit max degree to at most one less than the method global order */
      ark_mem->interp_degree = step_mem->q - 1;
    }
    else if (step_mem->q == 1 && ark_mem->interp_degree > 1)
    {
      /* Allow for linear interpolant with first order methods to ensure
         solution values are returned at the time interval end points */
      ark_mem->interp_degree = 1;
    }

    /* Higher-order predictors require interpolation */
    if (ark_mem->interp_type == ARK_INTERP_NONE && step_mem->predictor != 0)
    {
      arkProcessError(ark_mem, ARK_ILL_INPUT, __LINE__, __func__, __FILE__,
                      "Non-trival predictors require an interpolation module");
      return ARK_ILL_INPUT;
    }
  }

  /* Call linit (if it exists) */
  if (step_mem->linit)
  {
    retval = step_mem->linit(ark_mem);
    if (retval != 0)
    {
      arkProcessError(ark_mem, ARK_LINIT_FAIL, __LINE__, __func__, __FILE__,
                      MSG_ARK_LINIT_FAIL);
      return (ARK_LINIT_FAIL);
    }
  }

  /* Initialize the nonlinear solver object (if it exists) */
  if (step_mem->NLS)
  {
    retval = mriStep_NlsInit(ark_mem);
    if (retval != ARK_SUCCESS)
    {
      arkProcessError(ark_mem, ARK_NLS_INIT_FAIL, __LINE__, __func__, __FILE__,
                      "Unable to initialize SUNNonlinearSolver object");
      return (ARK_NLS_INIT_FAIL);
    }
  }

  /*** Perform timestep adaptivity checks and initial setup ***/

  /* get timestep adaptivity type */
  adapt_type = SUNAdaptController_GetType(ark_mem->hadapt_mem->hcontroller);

  if (ark_mem->fixedstep)
  {
    /* Fixed step sizes: user must supply the initial step size */
    if (ark_mem->hin == ZERO)
    {
      arkProcessError(ark_mem, ARK_ILL_INPUT, __LINE__, __func__,
                      __FILE__, "Timestep adaptivity disabled, but missing user-defined fixed stepsize");
      return (ARK_ILL_INPUT);
    }
  }
  else
  {
    /* ensure that a compatible adaptivity controller is provided */
    if ((adapt_type != SUN_ADAPTCONTROLLER_MRI_H_TOL) &&
        (adapt_type != SUN_ADAPTCONTROLLER_H))
    {
      arkProcessError(ark_mem, ARK_ILL_INPUT, __LINE__, __func__, __FILE__,
                      "SUNAdaptController type is unsupported by MRIStep");
      return (ARK_ILL_INPUT);
    }

    /* Controller provides adaptivity (at least at the slow time scale):
       - verify that the MRI method includes an embedding, and
       - estimate initial slow step size (store in ark_mem->hin) */
    if (step_mem->MRIC->p <= 0)
    {
      arkProcessError(ark_mem, ARK_ILL_INPUT, __LINE__, __func__,
                      __FILE__, "Timestep adaptivity enabled, but non-embedded MRI table specified");
      return (ARK_ILL_INPUT);
    }
    if (ark_mem->hin == ZERO)
    {
      /*   tempv1 = fslow(t0, y0) */
      if (mriStep_SlowRHS(ark_mem, ark_mem->tcur, ark_mem->yn, ark_mem->tempv1,
                          ARK_FULLRHS_START) != ARK_SUCCESS)
      {
        arkProcessError(ark_mem, ARK_RHSFUNC_FAIL, __LINE__, __func__, __FILE__,
                        "error calling slow RHS function(s)");
        return (ARK_RHSFUNC_FAIL);
      }
      retval = mriStep_Hin(ark_mem, ark_mem->tcur, tout, ark_mem->tempv1,
                           &(ark_mem->hin));
      if (retval != ARK_SUCCESS)
      {
        retval = arkHandleFailure(ark_mem, retval);
        return (retval);
      }
    }
  }

  /* Perform additional setup for (H,tol) controller */
  if (adapt_type == SUN_ADAPTCONTROLLER_MRI_H_TOL)
  {
    /* Verify that adaptivity type is supported by inner stepper */
    if (!mriStepInnerStepper_SupportsRTolAdaptivity(step_mem->stepper))
    {
      arkProcessError(ark_mem, ARK_ILL_INPUT, __LINE__, __func__,
                      __FILE__, "MRI H-TOL SUNAdaptController provided, but unsupported by inner stepper");
      return (ARK_ILL_INPUT);
    }

    /* initialize fast stepper to use the same relative tolerance as MRIStep */
    step_mem->inner_rtol_factor = ONE;
  }

  return (ARK_SUCCESS);
}

/*------------------------------------------------------------------------------
  mriStep_FullRHS:

  This is just a wrapper to call the user-supplied RHS functions,
  f(t,y) = fse(t,y) + fsi(t,y)  + ff(t,y).

  Note: this relies on the utility routine mriStep_UpdateF0 to update Fse[0]
  and Fsi[0] as appropriate (i.e., leveraging previous evaluations, etc.), and
  merely combines the resulting values together with ff to construct the output.

  However, in ARK_FULLRHS_OTHER mode, this routine must call all slow RHS
  functions directly, since that mode cannot reuse internally stored values.

   ARK_FULLRHS_OTHER -> called in the following circumstances:
                        (a) when estimating the initial time step size,
                        (b) for high-order dense output with the Hermite
                            interpolation module,
                        (c) by an "outer" stepper when MRIStep is used as an
                            inner solver), or
                        (d) when a high-order implicit predictor is requested from
                            the Hermite interpolation module within the time step
                            t_{n} \to t_{n+1}.

                        While instances (a)-(c) will occur in-between MRIStep time
                        steps, instance (d) can occur at the start of each internal
                        MRIStep stage.  Since the (t,y) input does not correspond
                        to an "official" time step, thus the RHS functions should
                        always be evaluated, and the values should *not* be stored
                        anywhere that will interfere with other reused MRIStep data
                        from one stage to the next (but it may use nonlinear solver
                        scratch space).

  Note that this routine always calls the fast RHS function, ff(t,y), in
  ARK_FULLRHS_OTHER mode.
  ----------------------------------------------------------------------------*/
int mriStep_FullRHS(ARKodeMem ark_mem, sunrealtype t, N_Vector y, N_Vector f,
                    int mode)
{
  ARKodeMRIStepMem step_mem;
  int nvec, retval;

  /* access ARKodeMRIStepMem structure */
  retval = mriStep_AccessStepMem(ark_mem, __func__, &step_mem);
  if (retval != ARK_SUCCESS) { return (retval); }

  /* ensure that inner stepper provides fullrhs function */
  if (!(step_mem->stepper->ops->fullrhs))
  {
    arkProcessError(ark_mem, ARK_RHSFUNC_FAIL, __LINE__, __func__, __FILE__,
                    MSG_ARK_MISSING_FULLRHS);
    return ARK_RHSFUNC_FAIL;
  }

  /* perform RHS functions contingent on 'mode' argument */
  switch (mode)
  {
  case ARK_FULLRHS_START:
  case ARK_FULLRHS_END:

    /* update the internal storage for Fse[0] and Fsi[0] */
    retval = mriStep_UpdateF0(ark_mem, step_mem, t, y, mode);
    if (retval != 0)
    {
      arkProcessError(ark_mem, ARK_RHSFUNC_FAIL, __LINE__, __func__, __FILE__,
                      MSG_ARK_RHSFUNC_FAILED, t);
      return (ARK_RHSFUNC_FAIL);
    }

    /* evaluate fast component */
    retval = mriStepInnerStepper_FullRhs(step_mem->stepper, t, y, f,
                                         ARK_FULLRHS_OTHER);
    if (retval != ARK_SUCCESS)
    {
      arkProcessError(ark_mem, ARK_RHSFUNC_FAIL, __LINE__, __func__, __FILE__,
                      MSG_ARK_RHSFUNC_FAILED, t);
      return (ARK_RHSFUNC_FAIL);
    }

    /* combine RHS vectors into output */
    if (step_mem->explicit_rhs && step_mem->implicit_rhs)
    {
      /* ImEx */
      step_mem->cvals[0] = ONE;
      step_mem->Xvecs[0] = f;
      step_mem->cvals[1] = ONE;
      step_mem->Xvecs[1] = step_mem->Fse[0];
      step_mem->cvals[2] = ONE;
      step_mem->Xvecs[2] = step_mem->Fsi[0];
      nvec               = 3;
      N_VLinearCombination(nvec, step_mem->cvals, step_mem->Xvecs, f);
    }
    else if (step_mem->implicit_rhs)
    {
      /* implicit */
      N_VLinearSum(ONE, step_mem->Fsi[0], ONE, f, f);
    }
    else
    {
      /* explicit */
      N_VLinearSum(ONE, step_mem->Fse[0], ONE, f, f);
    }

    break;

  case ARK_FULLRHS_OTHER:

    /* compute the fast component (force new RHS computation) */
    nvec   = 0;
    retval = mriStepInnerStepper_FullRhs(step_mem->stepper, t, y, f,
                                         ARK_FULLRHS_OTHER);
    if (retval != ARK_SUCCESS)
    {
      arkProcessError(ark_mem, ARK_RHSFUNC_FAIL, __LINE__, __func__, __FILE__,
                      MSG_ARK_RHSFUNC_FAILED, t);
      return (ARK_RHSFUNC_FAIL);
    }
    step_mem->cvals[nvec] = ONE;
    step_mem->Xvecs[nvec] = f;
    nvec++;

    /* compute the explicit component and store in ark_tempv2 */
    if (step_mem->explicit_rhs)
    {
      retval = step_mem->fse(t, y, ark_mem->tempv2, ark_mem->user_data);
      step_mem->nfse++;
      if (retval != 0)
      {
        arkProcessError(ark_mem, ARK_RHSFUNC_FAIL, __LINE__, __func__, __FILE__,
                        MSG_ARK_RHSFUNC_FAILED, t);
        return (ARK_RHSFUNC_FAIL);
      }
      step_mem->cvals[nvec] = ONE;
      step_mem->Xvecs[nvec] = ark_mem->tempv2;
      nvec++;
    }

    /* compute the implicit component and store in sdata */
    if (step_mem->implicit_rhs)
    {
      retval = step_mem->fsi(t, y, step_mem->sdata, ark_mem->user_data);
      step_mem->nfsi++;
      if (retval != 0)
      {
        arkProcessError(ark_mem, ARK_RHSFUNC_FAIL, __LINE__, __func__, __FILE__,
                        MSG_ARK_RHSFUNC_FAILED, t);
        return (ARK_RHSFUNC_FAIL);
      }
      step_mem->cvals[nvec] = ONE;
      step_mem->Xvecs[nvec] = step_mem->sdata;
      nvec++;
    }

    /* Add external forcing components to linear combination */
    if (step_mem->expforcing || step_mem->impforcing)
    {
      mriStep_ApplyForcing(step_mem, t, ONE, &nvec);
    }

    /* combine RHS vectors into output */
    N_VLinearCombination(nvec, step_mem->cvals, step_mem->Xvecs, f);

    break;

  default:
    /* return with RHS failure if unknown mode is passed */
    arkProcessError(ark_mem, ARK_RHSFUNC_FAIL, __LINE__, __func__, __FILE__,
                    "Unknown full RHS mode");
    return (ARK_RHSFUNC_FAIL);
  }

  return (ARK_SUCCESS);
}

/*------------------------------------------------------------------------------
  mriStep_UpdateF0:

  This routine is called by mriStep_FullRHS to update the internal storage for
  Fse[0] and Fsi[0], incorporating forcing from a slower time scale as necessary.
  This supports the ARK_FULLRHS_START and ARK_FULLRHS_END "mode" values
  provided to mriStep_FullRHS, and contains all internal logic regarding whether
  RHS functions must be called, versus if the relevant data can just be copied.

  ARK_FULLRHS_START -> called in the following circumstances:
                       (a) at the beginning of a simulation i.e., at
                           (tn, yn) = (t0, y0) or (tR, yR), or
                       (b) when transitioning between time steps t_{n-1}
                           \to t_{n} to fill f_{n-1} within the Hermite
                           interpolation module.

                       In each case, we may check the fn_is_current flag to
                       know whether ARKODE believes the values stored in
                       Fse[0] and Fsi[0] are up-to-date, allowing us to copy
                       those values instead of recomputing.  MRIStep
                       additionally stores internal fse_is_current and
                       fsi_is_current flags to denote whether it
                       additionally believes recomputation is necessary --
                       this is because unlike ARKStep and ERKStep, when
                       MRIStep is used as an inner stepper for an outer
                       MRIStep calculation, it must store any forcing terms
                       *inside* its own values of one of Fse or Fsi (to
                       avoid a combinatorial explosion of separate forcing
                       vectors when used in a telescopic MRI calculation).
                       For whichever of Fse[0] and Fsi[0] are deemed not
                       current, the corresponding RHS function is
                       recomputed and stored in Fe[0] and/or Fi[0] for
                       reuse later, before copying the values into the
                       output vector.

  ARK_FULLRHS_END   -> called in the following circumstances:
                       (a) when temporal root-finding is enabled, this will be
                           called in-between steps t_{n-1} \to t_{n} to fill f_{n},
                       (b) when high-order dense output is requested from the
                           Hermite interpolation module in-between steps t_{n-1}
                           \to t_{n} to fill f_{n}, or
                       (c) when an implicit predictor is requested from the Hermite
                           interpolation module within the time step t_{n} \to
                           t_{n+1}, in which case f_{n} needs to be filled.

                       Again, we may check the fn_is_current flags to know whether
                       ARKODE believes that the values stored in Fse[0] and Fsi[0]
                       are up-to-date, and may just be copied.  We also again
                       verify the ability to copy by viewing the MRIStep-specific
                       fse_is_current and fsi_is_current flags. If one or both of
                       Fse[0] and Fsi[0] are determined to be not current.  In all
                       other cases, the RHS should be recomputed and stored in
                       Fse[0] and Fsi[0] for reuse later, before copying the
                       values into the output vector.

  ----------------------------------------------------------------------------*/
int mriStep_UpdateF0(ARKodeMem ark_mem, ARKodeMRIStepMem step_mem,
                     sunrealtype t, N_Vector y, int mode)
{
  int nvec, retval;

  /* perform RHS functions contingent on 'mode' argument */
  switch (mode)
  {
  case ARK_FULLRHS_START:

    /* update the RHS components */

    /*   explicit component */
    if (step_mem->explicit_rhs)
    {
      /* if either ARKODE or MRIStep consider Fse[0] stale, then recompute */
      if (!step_mem->fse_is_current || !ark_mem->fn_is_current)
      {
        retval = step_mem->fse(t, y, step_mem->Fse[0], ark_mem->user_data);
        step_mem->nfse++;
        if (retval != 0)
        {
          arkProcessError(ark_mem, ARK_RHSFUNC_FAIL, __LINE__, __func__,
                          __FILE__, MSG_ARK_RHSFUNC_FAILED, t);
          return (ARK_RHSFUNC_FAIL);
        }
        step_mem->fse_is_current = SUNTRUE;

        /* Add external forcing, if applicable */
        if (step_mem->expforcing)
        {
          step_mem->cvals[0] = ONE;
          step_mem->Xvecs[0] = step_mem->Fse[0];
          nvec               = 1;
          mriStep_ApplyForcing(step_mem, t, ONE, &nvec);
          N_VLinearCombination(nvec, step_mem->cvals, step_mem->Xvecs,
                               step_mem->Fse[0]);
        }
      }
    }

    /*   implicit component */
    if (step_mem->implicit_rhs)
    {
      /* if either ARKODE or MRIStep consider Fsi[0] stale, then recompute */
      if (!step_mem->fsi_is_current || !ark_mem->fn_is_current)
      {
        retval = step_mem->fsi(t, y, step_mem->Fsi[0], ark_mem->user_data);
        step_mem->nfsi++;
        if (retval != 0)
        {
          arkProcessError(ark_mem, ARK_RHSFUNC_FAIL, __LINE__, __func__,
                          __FILE__, MSG_ARK_RHSFUNC_FAILED, t);
          return (ARK_RHSFUNC_FAIL);
        }
        step_mem->fsi_is_current = SUNTRUE;

        /* Add external forcing, if applicable */
        if (step_mem->impforcing)
        {
          step_mem->cvals[0] = ONE;
          step_mem->Xvecs[0] = step_mem->Fsi[0];
          nvec               = 1;
          mriStep_ApplyForcing(step_mem, t, ONE, &nvec);
          N_VLinearCombination(nvec, step_mem->cvals, step_mem->Xvecs,
                               step_mem->Fsi[0]);
        }
      }
    }

    break;

  case ARK_FULLRHS_END:

    /* compute the full RHS */
    if (!(ark_mem->fn_is_current))
    {
      /* compute the explicit component */
      if (step_mem->explicit_rhs)
      {
        retval = step_mem->fse(t, y, step_mem->Fse[0], ark_mem->user_data);
        step_mem->nfse++;
        if (retval != 0)
        {
          arkProcessError(ark_mem, ARK_RHSFUNC_FAIL, __LINE__, __func__,
                          __FILE__, MSG_ARK_RHSFUNC_FAILED, t);
          return (ARK_RHSFUNC_FAIL);
        }
        step_mem->fse_is_current = SUNTRUE;

        /* Add external forcing, as appropriate */
        if (step_mem->expforcing)
        {
          step_mem->cvals[0] = ONE;
          step_mem->Xvecs[0] = step_mem->Fse[0];
          nvec               = 1;
          mriStep_ApplyForcing(step_mem, t, ONE, &nvec);
          N_VLinearCombination(nvec, step_mem->cvals, step_mem->Xvecs,
                               step_mem->Fse[0]);
        }
      }

      /* compute the implicit component */
      if (step_mem->implicit_rhs)
      {
        retval = step_mem->fsi(t, y, step_mem->Fsi[0], ark_mem->user_data);
        step_mem->nfsi++;
        if (retval != 0)
        {
          arkProcessError(ark_mem, ARK_RHSFUNC_FAIL, __LINE__, __func__,
                          __FILE__, MSG_ARK_RHSFUNC_FAILED, t);
          return (ARK_RHSFUNC_FAIL);
        }
        step_mem->fsi_is_current = SUNTRUE;

        /* Add external forcing, as appropriate */
        if (step_mem->impforcing)
        {
          step_mem->cvals[0] = ONE;
          step_mem->Xvecs[0] = step_mem->Fsi[0];
          nvec               = 1;
          mriStep_ApplyForcing(step_mem, t, ONE, &nvec);
          N_VLinearCombination(nvec, step_mem->cvals, step_mem->Xvecs,
                               step_mem->Fsi[0]);
        }
      }
    }

    break;

  default:
    /* return with RHS failure if unknown mode is requested */
    arkProcessError(ark_mem, ARK_RHSFUNC_FAIL, __LINE__, __func__, __FILE__,
                    "Unknown full RHS mode");
    return (ARK_RHSFUNC_FAIL);
  }

  return (ARK_SUCCESS);
}

/*---------------------------------------------------------------
  mriStep_TakeStepMRIGARK:

  This routine serves the primary purpose of the MRIStep module:
  it performs a single MRI step (with embedding, if possible).

  The vector ark_mem->yn holds the previous time-step solution
  on input, and the vector ark_mem->ycur should hold the result
  of this step on output.

  If timestep adaptivity is enabled, this routine also computes
  the error estimate y-ytilde, where ytilde is the
  embedded solution, and the norm weights come from ark_ewt.
  This estimate is stored in ark_mem->tempv1, in case the calling
  routine wishes to examine the error locations.

  The output variable dsmPtr should contain a scalar-valued
  estimate of the temporal error from this step, ||y-ytilde||_WRMS
  if timestep adaptivity is enabled; otherwise it should be 0.

  The input/output variable nflagPtr is used to gauge convergence
  of any algebraic solvers within the step.  At the start of a new
  time step, this will initially have the value FIRST_CALL.  On
  return from this function, nflagPtr should have a value:
            0 => algebraic solve completed successfully
           >0 => solve did not converge at this step size
                 (but may with a smaller stepsize)
           <0 => solve encountered an unrecoverable failure
  Since the fast-scale evolution could be considered a different
  type of "algebraic solver", we similarly report any fast-scale
  evolution error as a recoverable nflagPtr value.

  The return value from this routine is:
            0 => step completed successfully
           >0 => step encountered recoverable failure;
                 reduce step and retry (if possible)
           <0 => step encountered unrecoverable failure
  ---------------------------------------------------------------*/
int mriStep_TakeStepMRIGARK(ARKodeMem ark_mem, sunrealtype* dsmPtr, int* nflagPtr)
{
  ARKodeMRIStepMem step_mem;          /* outer stepper memory       */
  int is;                             /* current stage index        */
  int retval;                         /* reusable return flag       */
  N_Vector tmp;                       /* N_Vector pointer           */
  SUNAdaptController_Type adapt_type; /* timestep adaptivity type   */
  sunrealtype t0, tf;                 /* start/end of each stage    */
  sunbooleantype calc_fslow;
  sunbooleantype need_inner_dsm;
  sunbooleantype do_embedding;
  sunbooleantype nested_mri;
  int nvec;

  /* access the MRIStep mem structure */
  retval = mriStep_AccessStepMem(ark_mem, __func__, &step_mem);
  if (retval != ARK_SUCCESS) { return (retval); }

  /* initialize algebraic solver convergence flag to success;
     error estimate to zero */
  *nflagPtr = ARK_SUCCESS;
  *dsmPtr   = ZERO;

  /* determine whether embedding stage is needed */
  do_embedding = !ark_mem->fixedstep ||
                 (ark_mem->AccumErrorType != ARK_ACCUMERROR_NONE);

  /* if MRI adaptivity is enabled: reset fast accumulated error,
     and send appropriate control parameter to the fast integrator */
  adapt_type     = SUNAdaptController_GetType(ark_mem->hadapt_mem->hcontroller);
  need_inner_dsm = SUNFALSE;
  if (adapt_type == SUN_ADAPTCONTROLLER_MRI_H_TOL)
  {
    need_inner_dsm      = SUNTRUE;
    step_mem->inner_dsm = ZERO;
    retval = mriStepInnerStepper_ResetAccumulatedError(step_mem->stepper);
    if (retval != ARK_SUCCESS)
    {
      arkProcessError(ark_mem, ARK_INNERSTEP_FAIL, __LINE__, __func__, __FILE__,
                      "Unable to reset the inner stepper error estimate");
      return (ARK_INNERSTEP_FAIL);
    }
    retval = mriStepInnerStepper_SetRTol(step_mem->stepper,
                                         step_mem->inner_rtol_factor *
                                           ark_mem->reltol);
    if (retval != ARK_SUCCESS)
    {
      arkProcessError(ark_mem, ARK_INNERSTEP_FAIL, __LINE__, __func__, __FILE__,
                      "Unable to set the inner stepper tolerance");
      return (ARK_INNERSTEP_FAIL);
    }
  }

  /* for adaptive computations, reset the inner integrator to the beginning of this step */
  if (!ark_mem->fixedstep)
  {
    retval = mriStepInnerStepper_Reset(step_mem->stepper, ark_mem->tn,
                                       ark_mem->yn);
    if (retval != ARK_SUCCESS)
    {
      arkProcessError(ark_mem, ARK_INNERSTEP_FAIL, __LINE__, __func__, __FILE__,
                      "Unable to reset the inner stepper");
      return (ARK_INNERSTEP_FAIL);
    }
  }

  /* call nonlinear solver setup if it exists */
  if (step_mem->NLS)
  {
    if ((step_mem->NLS)->ops->setup)
    {
      N_VConst(ZERO, ark_mem->tempv3); /* set guess to 0 */
      retval = SUNNonlinSolSetup(step_mem->NLS, ark_mem->tempv3, ark_mem);
      if (retval < 0) { return (ARK_NLS_SETUP_FAIL); }
      if (retval > 0) { return (ARK_NLS_SETUP_RECVR); }
    }
  }

  /* Evaluate the slow RHS functions if needed. NOTE: we decide between calling the
     full RHS function (if ark_mem->fn is non-NULL and MRIStep is not an inner
     integrator) versus just updating the stored values of Fse[0] and Fsi[0].  In
     either case, we use ARK_FULLRHS_START mode because MRIGARK methods do not
     evaluate the RHS functions at the end of the time step (so nothing can be
     leveraged). */
  nested_mri = step_mem->expforcing || step_mem->impforcing;
  if (ark_mem->fn == NULL || nested_mri)
  {
    retval = mriStep_UpdateF0(ark_mem, step_mem, ark_mem->tn, ark_mem->yn,
                              ARK_FULLRHS_START);
    if (retval) { return ARK_RHSFUNC_FAIL; }

    /* For a nested MRI configuration we might still need fn to create a predictor
       but it should be fn only for the current nesting level which is why we use
       UpdateF0 in this case rather than FullRHS */
    if (ark_mem->fn != NULL && nested_mri && step_mem->implicit_rhs)
    {
      if (step_mem->implicit_rhs && step_mem->explicit_rhs)
      {
        N_VLinearSum(ONE, step_mem->Fsi[0], ONE, step_mem->Fse[0], ark_mem->fn);
      }
      else { N_VScale(ONE, step_mem->Fsi[0], ark_mem->fn); }
    }
  }
  else if (ark_mem->fn != NULL && !ark_mem->fn_is_current)
  {
    retval = mriStep_FullRHS(ark_mem, ark_mem->tn, ark_mem->yn, ark_mem->fn,
                             ARK_FULLRHS_START);
    if (retval) { return ARK_RHSFUNC_FAIL; }
  }
  ark_mem->fn_is_current = SUNTRUE;

#ifdef SUNDIALS_DEBUG
  printf("    MRIStep step %li,  stage 0,  h = %" RSYM ",  t_n = %" RSYM "\n",
         ark_mem->nst, ark_mem->h, ark_mem->tn);
#endif

#ifdef SUNDIALS_LOGGING_EXTRA_DEBUG
  SUNLogger_QueueMsg(ARK_LOGGER, SUN_LOGLEVEL_DEBUG, "ARKODE::mriStep_TakeStep",
                     "slow stage", "z_0(:) =", "");
  N_VPrintFile(ark_mem->ycur, ARK_LOGGER->debug_fp);

  if (step_mem->explicit_rhs)
  {
    SUNLogger_QueueMsg(ARK_LOGGER, SUN_LOGLEVEL_DEBUG, "ARKODE::mriStep_TakeStep",
                       "slow explicit RHS", "Fse_0(:) =", "");
    N_VPrintFile(step_mem->Fse[0], ARK_LOGGER->debug_fp);
  }
  if (step_mem->implicit_rhs)
  {
    SUNLogger_QueueMsg(ARK_LOGGER, SUN_LOGLEVEL_DEBUG, "ARKODE::mriStep_TakeStep",
                       "slow implicit RHS", "Fsi_0(:) =", "");
    N_VPrintFile(step_mem->Fsi[0], ARK_LOGGER->debug_fp);
  }
#endif

  /* The first stage is the previous time-step solution, so its RHS
     is the [already-computed] slow RHS from the start of the step */

  /* Loop over remaining internal stages */
  for (is = 1; is < step_mem->stages - 1; is++)
  {
    /* Set relevant stage times (including desired stage time for implicit solves) */
    t0 = ark_mem->tn + step_mem->MRIC->c[is - 1] * ark_mem->h;
    tf = ark_mem->tcur = ark_mem->tn + step_mem->MRIC->c[is] * ark_mem->h;

    /* Solver diagnostics reporting */
#if SUNDIALS_LOGGING_LEVEL >= SUNDIALS_LOGGING_DEBUG
    SUNLogger_QueueMsg(ARK_LOGGER, SUN_LOGLEVEL_DEBUG,
                       "ARKODE::mriStep_TakeStep", "start-stage",
                       "step = %li, stage = %i, stage type = %d, h = %" RSYM
                       ", tcur = %" RSYM,
                       ark_mem->nst, is, step_mem->stagetypes[is], ark_mem->h,
                       ark_mem->tcur);
#endif

    /* Determine current stage type, and call corresponding routine; the
       vector ark_mem->ycur stores the previous stage solution on input, and
       should store the result of this stage solution on output. */
    switch (step_mem->stagetypes[is])
    {
    case (MRISTAGE_ERK_FAST):
      retval = mriStep_ComputeInnerForcing(ark_mem, step_mem, is, t0, tf);
      if (retval != ARK_SUCCESS) { return retval; }
      retval = mriStep_StageERKFast(ark_mem, step_mem, t0, tf, ark_mem->ycur,
                                    ark_mem->tempv2, need_inner_dsm);
      if (retval != ARK_SUCCESS) { *nflagPtr = CONV_FAIL; }
      break;
    case (MRISTAGE_ERK_NOFAST):
      retval = mriStep_StageERKNoFast(ark_mem, step_mem, is);
      break;
    case (MRISTAGE_DIRK_NOFAST):
      retval = mriStep_StageDIRKNoFast(ark_mem, step_mem, is, nflagPtr);
      break;
    case (MRISTAGE_DIRK_FAST):
      retval = mriStep_StageDIRKFast(ark_mem, step_mem, is, nflagPtr);
      break;
    case (MRISTAGE_STIFF_ACC): retval = ARK_SUCCESS; break;
    }
    if (retval != ARK_SUCCESS) { return retval; }

#ifdef SUNDIALS_LOGGING_EXTRA_DEBUG
    SUNLogger_QueueMsg(ARK_LOGGER, SUN_LOGLEVEL_DEBUG,
                       "ARKODE::mriStep_TakeStep", "slow stage", "z_%i(:) =", is);
    N_VPrintFile(ark_mem->ycur, ARK_LOGGER->debug_fp);
#endif

    /* apply user-supplied stage postprocessing function (if supplied) */
    if ((ark_mem->ProcessStage != NULL) &&
        (step_mem->stagetypes[is] != MRISTAGE_STIFF_ACC))
    {
      retval = ark_mem->ProcessStage(ark_mem->tcur, ark_mem->ycur,
                                     ark_mem->user_data);
      if (retval != 0) { return (ARK_POSTPROCESS_STAGE_FAIL); }
    }

    /* conditionally reset the inner integrator with the modified stage solution */
    if (step_mem->stagetypes[is] != MRISTAGE_STIFF_ACC)
    {
      if ((step_mem->stagetypes[is] != MRISTAGE_ERK_FAST) ||
          (ark_mem->ProcessStage != NULL))
      {
        retval = mriStepInnerStepper_Reset(step_mem->stepper, tf, ark_mem->ycur);
        if (retval != ARK_SUCCESS)
        {
          arkProcessError(ark_mem, ARK_INNERSTEP_FAIL, __LINE__, __func__,
                          __FILE__, "Unable to reset the inner stepper");
          return (ARK_INNERSTEP_FAIL);
        }
      }
    }

    /* Compute updated slow RHS, except:
       1. if the stage is excluded from stage_map
       2. if the next stage has "STIFF_ACC" type, and temporal estimation is disabled */
    calc_fslow = SUNTRUE;
    if (step_mem->stage_map[is] == -1) { calc_fslow = SUNFALSE; }
    if (!do_embedding && (step_mem->stagetypes[is + 1] == MRISTAGE_STIFF_ACC))
    {
      calc_fslow = SUNFALSE;
    }
    if (calc_fslow)
    {
      /* store explicit slow rhs */
      if (step_mem->explicit_rhs)
      {
        retval = step_mem->fse(ark_mem->tcur, ark_mem->ycur,
                               step_mem->Fse[step_mem->stage_map[is]],
                               ark_mem->user_data);
        step_mem->nfse++;
        if (retval < 0) { return (ARK_RHSFUNC_FAIL); }
        if (retval > 0) { return (ARK_UNREC_RHSFUNC_ERR); }

        /* Add external forcing to Fse, if applicable */
        if (step_mem->expforcing)
        {
          step_mem->cvals[0] = ONE;
          step_mem->Xvecs[0] = step_mem->Fse[step_mem->stage_map[is]];
          nvec               = 1;
          mriStep_ApplyForcing(step_mem, tf, ONE, &nvec);
          N_VLinearCombination(nvec, step_mem->cvals, step_mem->Xvecs,
                               step_mem->Fse[step_mem->stage_map[is]]);
        }

#ifdef SUNDIALS_LOGGING_EXTRA_DEBUG
        SUNLogger_QueueMsg(ARK_LOGGER, SUN_LOGLEVEL_DEBUG,
                           "ARKODE::mriStep_TakeStep", "slow explicit RHS",
                           "Fse_%i(:) =", is);
        N_VPrintFile(step_mem->Fse[step_mem->stage_map[is]],
                     ARK_LOGGER->debug_fp);
#endif
      }

      /* store implicit slow rhs  */
      if (step_mem->implicit_rhs)
      {
        if (!step_mem->deduce_rhs ||
            (step_mem->stagetypes[is] != MRISTAGE_DIRK_NOFAST))
        {
          retval = step_mem->fsi(ark_mem->tcur, ark_mem->ycur,
                                 step_mem->Fsi[step_mem->stage_map[is]],
                                 ark_mem->user_data);
          step_mem->nfsi++;

          /* Add external forcing to Fsi, if applicable */
          if (step_mem->impforcing)
          {
            step_mem->cvals[0] = ONE;
            step_mem->Xvecs[0] = step_mem->Fsi[step_mem->stage_map[is]];
            nvec               = 1;
            mriStep_ApplyForcing(step_mem, tf, ONE, &nvec);
            N_VLinearCombination(nvec, step_mem->cvals, step_mem->Xvecs,
                                 step_mem->Fsi[step_mem->stage_map[is]]);
          }
        }
        else
        {
          N_VLinearSum(ONE / step_mem->gamma, step_mem->zcor,
                       -ONE / step_mem->gamma, step_mem->sdata,
                       step_mem->Fsi[step_mem->stage_map[is]]);
        }

        if (retval < 0) { return (ARK_RHSFUNC_FAIL); }
        if (retval > 0) { return (ARK_UNREC_RHSFUNC_ERR); }

#ifdef SUNDIALS_LOGGING_EXTRA_DEBUG
        SUNLogger_QueueMsg(ARK_LOGGER, SUN_LOGLEVEL_DEBUG,
                           "ARKODE::mriStep_TakeStep", "slow implicit RHS",
                           "Fsi_%i(:) =", is);
        N_VPrintFile(step_mem->Fsi[step_mem->stage_map[is]],
                     ARK_LOGGER->debug_fp);
#endif
      }
    } /* compute slow RHS */
  }   /* loop over stages */

  /* perform embedded stage (if needed) */
  if (do_embedding)
  {
    is = step_mem->stages;

    /* Temporarily swap ark_mem->ycur and ark_mem->tempv4 pointers, copying
       data so that both hold the current ark_mem->ycur value.  This ensures
       that during this embedding "stage":
         - ark_mem->ycur will be the correct initial condition for the final stage.
         - ark_mem->tempv4 will hold the embedded solution vector. */
    N_VScale(ONE, ark_mem->ycur, ark_mem->tempv4);
    tmp             = ark_mem->ycur;
    ark_mem->ycur   = ark_mem->tempv4;
    ark_mem->tempv4 = tmp;

    /* Reset ark_mem->tcur as the time value corresponding with the end of the step */
    /* Set relevant stage times (including desired stage time for implicit solves) */
    t0 = ark_mem->tn + step_mem->MRIC->c[is - 2] * ark_mem->h;
    tf = ark_mem->tcur = ark_mem->tn + ark_mem->h;

    /* Solver diagnostics reporting */
#if SUNDIALS_LOGGING_LEVEL >= SUNDIALS_LOGGING_DEBUG
    SUNLogger_QueueMsg(ARK_LOGGER, SUN_LOGLEVEL_DEBUG,
                       "ARKODE::mriStep_TakeStep", "embedding-stage",
                       "step = %li, stage = %i, stage type = %d, h = %" RSYM
                       ", tcur = %" RSYM,
                       ark_mem->nst, is, step_mem->stagetypes[is], ark_mem->h,
                       ark_mem->tcur);
#endif

    /* Determine embedding stage type, and call corresponding routine; the
       vector ark_mem->ycur stores the previous stage solution on input, and
       should store the result of this stage solution on output. */
    switch (step_mem->stagetypes[is])
    {
    case (MRISTAGE_ERK_FAST):
      retval = mriStep_ComputeInnerForcing(ark_mem, step_mem, is, t0, tf);
      if (retval != ARK_SUCCESS) { return retval; }
      retval = mriStep_StageERKFast(ark_mem, step_mem, t0, tf, ark_mem->ycur,
                                    ark_mem->tempv2, SUNFALSE);
      if (retval != ARK_SUCCESS) { *nflagPtr = CONV_FAIL; }
      break;
    case (MRISTAGE_ERK_NOFAST):
      retval = mriStep_StageERKNoFast(ark_mem, step_mem, is);
      break;
    case (MRISTAGE_DIRK_NOFAST):
      retval = mriStep_StageDIRKNoFast(ark_mem, step_mem, is, nflagPtr);
      break;
    case (MRISTAGE_DIRK_FAST):
      retval = mriStep_StageDIRKFast(ark_mem, step_mem, is, nflagPtr);
      break;
    }
    if (retval != ARK_SUCCESS) { return retval; }

#ifdef SUNDIALS_LOGGING_EXTRA_DEBUG
    SUNLogger_QueueMsg(ARK_LOGGER, SUN_LOGLEVEL_DEBUG, "ARKODE::mriStep_TakeStep",
                       "embedded solution", "ytilde(:) =", "");
    N_VPrintFile(ark_mem->ycur, ARK_LOGGER->debug_fp);
#endif

    /* Swap back ark_mem->ycur with ark_mem->tempv4, and reset the inner integrator */
    tmp             = ark_mem->ycur;
    ark_mem->ycur   = ark_mem->tempv4;
    ark_mem->tempv4 = tmp;
    retval = mriStepInnerStepper_Reset(step_mem->stepper, t0, ark_mem->ycur);
    if (retval != ARK_SUCCESS)
    {
      arkProcessError(ark_mem, ARK_INNERSTEP_FAIL, __LINE__, __func__, __FILE__,
                      "Unable to reset the inner stepper");
      return (ARK_INNERSTEP_FAIL);
    }
  }

  /* Compute final stage (for evolved solution), along with error estimate */
  {
    is = step_mem->stages - 1;

    /* Set relevant stage times (including desired stage time for implicit solves) */
    t0 = ark_mem->tn + step_mem->MRIC->c[is - 1] * ark_mem->h;
    tf = ark_mem->tcur = ark_mem->tn + ark_mem->h;

    /* Solver diagnostics reporting */
#if SUNDIALS_LOGGING_LEVEL >= SUNDIALS_LOGGING_DEBUG
    SUNLogger_QueueMsg(ARK_LOGGER, SUN_LOGLEVEL_DEBUG,
                       "ARKODE::mriStep_TakeStep", "start-stage",
                       "step = %li, stage = %i, stage type = %d, h = %" RSYM
                       ", tcur = %" RSYM,
                       ark_mem->nst, is, step_mem->stagetypes[is], ark_mem->h,
                       ark_mem->tcur);
#endif

    /* Determine final stage type, and call corresponding routine; the
       vector ark_mem->ycur stores the previous stage solution on input, and
       should store the result of this stage solution on output. */
    switch (step_mem->stagetypes[is])
    {
    case (MRISTAGE_ERK_FAST):
      retval = mriStep_ComputeInnerForcing(ark_mem, step_mem, is, t0, tf);
      if (retval != ARK_SUCCESS) { return retval; }
      retval = mriStep_StageERKFast(ark_mem, step_mem, t0, tf, ark_mem->ycur,
                                    ark_mem->tempv2, need_inner_dsm);
      if (retval != ARK_SUCCESS) { *nflagPtr = CONV_FAIL; }
      break;
    case (MRISTAGE_ERK_NOFAST):
      retval = mriStep_StageERKNoFast(ark_mem, step_mem, is);
      break;
    case (MRISTAGE_DIRK_NOFAST):
      retval = mriStep_StageDIRKNoFast(ark_mem, step_mem, is, nflagPtr);
      break;
    case (MRISTAGE_DIRK_FAST):
      retval = mriStep_StageDIRKFast(ark_mem, step_mem, is, nflagPtr);
      break;
    case (MRISTAGE_STIFF_ACC): retval = ARK_SUCCESS; break;
    }
    if (retval != ARK_SUCCESS) { return retval; }

#ifdef SUNDIALS_LOGGING_EXTRA_DEBUG
    SUNLogger_QueueMsg(ARK_LOGGER, SUN_LOGLEVEL_DEBUG,
                       "ARKODE::mriStep_TakeStep", "slow stage", "z_%i(:) =", is);
    N_VPrintFile(ark_mem->ycur, ARK_LOGGER->debug_fp);
#endif

    /* apply user-supplied stage postprocessing function (if supplied) */
    if ((ark_mem->ProcessStage != NULL) &&
        (step_mem->stagetypes[is] != MRISTAGE_STIFF_ACC))
    {
      retval = ark_mem->ProcessStage(ark_mem->tcur, ark_mem->ycur,
                                     ark_mem->user_data);
      if (retval != 0) { return (ARK_POSTPROCESS_STAGE_FAIL); }
    }

    /* conditionally reset the inner integrator with the modified stage solution */
    if (step_mem->stagetypes[is] != MRISTAGE_STIFF_ACC)
    {
      if ((step_mem->stagetypes[is] != MRISTAGE_ERK_FAST) ||
          (ark_mem->ProcessStage != NULL))
      {
        retval = mriStepInnerStepper_Reset(step_mem->stepper, tf, ark_mem->ycur);
        if (retval != ARK_SUCCESS)
        {
          arkProcessError(ark_mem, ARK_INNERSTEP_FAIL, __LINE__, __func__,
                          __FILE__, "Unable to reset the inner stepper");
          return (ARK_INNERSTEP_FAIL);
        }
      }
    }

    /* Compute temporal error estimate via difference between step
       solution and embedding, store in ark_mem->tempv1, and take norm. */
    if (do_embedding)
    {
      N_VLinearSum(ONE, ark_mem->tempv4, -ONE, ark_mem->ycur, ark_mem->tempv1);
      *dsmPtr = N_VWrmsNorm(ark_mem->tempv1, ark_mem->ewt);
    }

  } /* loop over stages */

  /* Solver diagnostics reporting */
#ifdef SUNDIALS_LOGGING_EXTRA_DEBUG
  SUNLogger_QueueMsg(ARK_LOGGER, SUN_LOGLEVEL_DEBUG, "ARKODE::mriStep_TakeStep",
                     "updated solution", "ycur(:) =", "");
  N_VPrintFile(ark_mem->ycur, ARK_LOGGER->debug_fp);
#endif
#if SUNDIALS_LOGGING_LEVEL >= SUNDIALS_LOGGING_DEBUG
  SUNLogger_QueueMsg(ARK_LOGGER, SUN_LOGLEVEL_DEBUG, "ARKODE::mriStep_TakeStep",
                     "error-test", "step = %li, h = %" RSYM ", dsm = %" RSYM,
                     ark_mem->nst, ark_mem->h, *dsmPtr);
#endif

  return (ARK_SUCCESS);
}

/*---------------------------------------------------------------
  mriStep_TakeStepMRISR:

  This routine performs a single MRISR step.

  The vector ark_mem->yn holds the previous time-step solution
  on input, and the vector ark_mem->ycur should hold the result
  of this step on output.

  If timestep adaptivity is enabled, this routine also computes
  the error estimate y-ytilde, where ytilde is the
  embedded solution, and the norm weights come from ark_ewt.
  This estimate is stored in ark_mem->tempv1, in case the calling
  routine wishes to examine the error locations.

  The output variable dsmPtr should contain a scalar-valued
  estimate of the temporal error from this step, ||y-ytilde||_WRMS
  if timestep adaptivity is enabled; otherwise it should be 0.

  The input/output variable nflagPtr is used to gauge convergence
  of any algebraic solvers within the step.  At the start of a new
  time step, this will initially have the value FIRST_CALL.  On
  return from this function, nflagPtr should have a value:
            0 => algebraic solve completed successfully
           >0 => solve did not converge at this step size
                 (but may with a smaller stepsize)
           <0 => solve encountered an unrecoverable failure
  Since the fast-scale evolution could be considered a different
  type of "algebraic solver", we similarly report any fast-scale
  evolution error as a recoverable nflagPtr value.

  The return value from this routine is:
            0 => step completed successfully
           >0 => step encountered recoverable failure;
                 reduce step and retry (if possible)
           <0 => step encountered unrecoverable failure
  ---------------------------------------------------------------*/
int mriStep_TakeStepMRISR(ARKodeMem ark_mem, sunrealtype* dsmPtr, int* nflagPtr)
{
  ARKodeMRIStepMem step_mem;          /* outer stepper memory       */
  int stage, j;                       /* stage indices              */
  int retval;                         /* reusable return flag       */
  N_Vector ytilde;                    /* embedded solution          */
  N_Vector ytemp;                     /* temporary vector           */
  SUNAdaptController_Type adapt_type; /* timestep adaptivity type   */
  sunbooleantype embedding;           /* flag indicating embedding  */
  sunbooleantype solution;            /*   or solution stages       */
  sunbooleantype impl_corr;           /* is slow correct. implicit? */
  sunrealtype cstage;                 /* current stage abscissa     */
  sunbooleantype need_inner_dsm;
  sunbooleantype nested_mri;
  int nvec, max_stages;
  const sunrealtype tol = SUN_RCONST(100.0) * SUN_UNIT_ROUNDOFF;

  /* access the MRIStep mem structure */
  retval = mriStep_AccessStepMem(ark_mem, __func__, &step_mem);
  if (retval != ARK_SUCCESS) { return (retval); }

  /* initialize algebraic solver convergence flag to success;
     error estimate to zero */
  *nflagPtr = ARK_SUCCESS;
  *dsmPtr   = ZERO;

  /* set N_Vector shortcuts */
  ytilde = ark_mem->tempv4;
  ytemp  = ark_mem->tempv2;

  /* if MRI adaptivity is enabled: reset fast accumulated error,
     and send appropriate control parameter to the fast integrator */
  adapt_type     = SUNAdaptController_GetType(ark_mem->hadapt_mem->hcontroller);
  need_inner_dsm = SUNFALSE;
  if (adapt_type == SUN_ADAPTCONTROLLER_MRI_H_TOL)
  {
    need_inner_dsm      = SUNTRUE;
    step_mem->inner_dsm = ZERO;
    retval = mriStepInnerStepper_ResetAccumulatedError(step_mem->stepper);
    if (retval != ARK_SUCCESS)
    {
      arkProcessError(ark_mem, ARK_INNERSTEP_FAIL, __LINE__, __func__, __FILE__,
                      "Unable to reset the inner stepper error estimate");
      return (ARK_INNERSTEP_FAIL);
    }
    retval = mriStepInnerStepper_SetRTol(step_mem->stepper,
                                         step_mem->inner_rtol_factor *
                                           ark_mem->reltol);
    if (retval != ARK_SUCCESS)
    {
      arkProcessError(ark_mem, ARK_INNERSTEP_FAIL, __LINE__, __func__, __FILE__,
                      "Unable to set the inner stepper tolerance");
      return (ARK_INNERSTEP_FAIL);
    }
  }

  /* for adaptive computations, reset the inner integrator to the beginning of this step */
  if (!ark_mem->fixedstep)
  {
    retval = mriStepInnerStepper_Reset(step_mem->stepper, ark_mem->tn,
                                       ark_mem->yn);
    if (retval != ARK_SUCCESS)
    {
      arkProcessError(ark_mem, ARK_INNERSTEP_FAIL, __LINE__, __func__, __FILE__,
                      "Unable to reset the inner stepper");
      return (ARK_INNERSTEP_FAIL);
    }
  }

  /* Evaluate the slow RHS functions if needed. NOTE: we decide between calling the
     full RHS function (if ark_mem->fn is non-NULL and MRIStep is not an inner
     integrator) versus just updating the stored values of Fse[0] and Fsi[0].  In
     either case, we use ARK_FULLRHS_START mode because MRISR methods do not
     evaluate the RHS functions at the end of the time step (so nothing can be
     leveraged). */
  nested_mri = step_mem->expforcing || step_mem->impforcing;
  if (ark_mem->fn == NULL || nested_mri)
  {
    retval = mriStep_UpdateF0(ark_mem, step_mem, ark_mem->tn, ark_mem->yn,
                              ARK_FULLRHS_START);
    if (retval) { return ARK_RHSFUNC_FAIL; }

    /* For a nested MRI configuration we might still need fn to create a predictor
       but it should be fn only for the current nesting level which is why we use
       UpdateF0 in this case rather than FullRHS */
    if (ark_mem->fn != NULL && nested_mri && step_mem->implicit_rhs)
    {
      if (step_mem->implicit_rhs && step_mem->explicit_rhs)
      {
        N_VLinearSum(ONE, step_mem->Fsi[0], ONE, step_mem->Fse[0], ark_mem->fn);
      }
      else { N_VScale(ONE, step_mem->Fsi[0], ark_mem->fn); }
    }
  }
  if (ark_mem->fn != NULL && !ark_mem->fn_is_current)
  {
    retval = mriStep_FullRHS(ark_mem, ark_mem->tn, ark_mem->yn, ark_mem->fn,
                             ARK_FULLRHS_START);
    if (retval) { return ARK_RHSFUNC_FAIL; }
  }
  ark_mem->fn_is_current = SUNTRUE;

  /* combine both RHS into FSE for ImEx problems, since MRISR fast forcing function
     only depends on Omega coefficients  */
  if (step_mem->implicit_rhs && step_mem->explicit_rhs)
  {
    N_VLinearSum(ONE, step_mem->Fse[0], ONE, step_mem->Fsi[0], step_mem->Fse[0]);
  }

#ifdef SUNDIALS_DEBUG
  printf("    MRIStep step %li,  stage 0,  h = %" RSYM ",  t_n = %" RSYM "\n",
         ark_mem->nst, ark_mem->h, ark_mem->tn);
#endif

#ifdef SUNDIALS_LOGGING_EXTRA_DEBUG
  SUNLogger_QueueMsg(ARK_LOGGER, SUN_LOGLEVEL_DEBUG, "ARKODE::mriStep_TakeStep",
                     "slow stage", "z_0(:) =", "");
  N_VPrintFile(ark_mem->yn, ARK_LOGGER->debug_fp);

  if (step_mem->explicit_rhs)
  {
    SUNLogger_QueueMsg(ARK_LOGGER, SUN_LOGLEVEL_DEBUG, "ARKODE::mriStep_TakeStep",
                       "slow explicit RHS", "Fse_0(:) =", "");
    N_VPrintFile(step_mem->Fse[0], ARK_LOGGER->debug_fp);
  }

  if (step_mem->implicit_rhs)
  {
    SUNLogger_QueueMsg(ARK_LOGGER, SUN_LOGLEVEL_DEBUG, "ARKODE::mriStep_TakeStep",
                       "slow implicit RHS", "Fsi_0(:) =", "");
    N_VPrintFile(step_mem->Fsi[0], ARK_LOGGER->debug_fp);
  }
#endif

  /* The first stage is the previous time-step solution, so its RHS
     is the [already-computed] slow RHS from the start of the step */

  /* Determine how many stages will be needed */
  max_stages = (ark_mem->fixedstep &&
                (ark_mem->AccumErrorType == ARK_ACCUMERROR_NONE))
                 ? step_mem->stages
                 : step_mem->stages + 1;

  /* Loop over stages */
  for (stage = 1; stage < max_stages; stage++)
  {
    /* Solver diagnostics reporting */
#if SUNDIALS_LOGGING_LEVEL >= SUNDIALS_LOGGING_DEBUG
    SUNLogger_QueueMsg(ARK_LOGGER, SUN_LOGLEVEL_DEBUG, "ARKODE::mriStep_TakeStep",
                       "start-stage", "step = %li, stage = %i, h = %" RSYM,
                       ark_mem->nst, stage, ark_mem->h);
#endif

    /* Determine if this is an "embedding" or "solution" stage */
    solution  = (stage == step_mem->stages - 1);
    embedding = (stage == step_mem->stages);

    /* Set initial condition for this stage */
    N_VScale(ONE, ark_mem->yn, ark_mem->ycur);

    /* Set current stage abscissa */
    cstage = (embedding) ? ONE : step_mem->MRIC->c[stage];

    /* Compute forcing function for inner solver */
    retval = mriStep_ComputeInnerForcing(ark_mem, step_mem, stage, ark_mem->tn,
                                         ark_mem->tn + cstage * ark_mem->h);
    if (retval != ARK_SUCCESS) { return retval; }

    /* Reset the inner stepper on all but the first stage due to
       "stage-restart" structure */
    if (stage > 1)
    {
      retval = mriStepInnerStepper_Reset(step_mem->stepper, ark_mem->tn,
                                         ark_mem->ycur);
      if (retval != ARK_SUCCESS)
      {
        arkProcessError(ark_mem, ARK_INNERSTEP_FAIL, __LINE__, __func__,
                        __FILE__, "Unable to reset the inner stepper");
        return (ARK_INNERSTEP_FAIL);
      }
    }

    /* Evolve fast IVP for this stage, potentially get inner dsm on
       all non-embedding stages */
    retval = mriStep_StageERKFast(ark_mem, step_mem, ark_mem->tn,
                                  ark_mem->tn + cstage * ark_mem->h,
                                  ark_mem->ycur, ytemp,
                                  need_inner_dsm && !embedding);
    if (retval != ARK_SUCCESS)
    {
      *nflagPtr = CONV_FAIL;
      return retval;
    }

    /* set current stage time for implicit correction, postprocessing
       and RHS calls */
    ark_mem->tcur = ark_mem->tn + cstage * ark_mem->h;

    /* perform MRISR slow/implicit correction */
    impl_corr = SUNFALSE;
    if (step_mem->implicit_rhs)
    {
      /* determine whether implicit RHS correction will require an implicit solve */
      impl_corr = SUNRabs(step_mem->MRIC->G[0][stage][stage]) > tol;

      /* perform implicit solve for correction */
      if (impl_corr)
      {
        /* store current stage index (for an "embedded" stage, subtract 1) */
        step_mem->istage = (stage == step_mem->stages) ? stage - 1 : stage;

        /* Call predictor for current stage solution (result placed in zpred) */
        retval = mriStep_Predict(ark_mem, step_mem->istage, step_mem->zpred);
        if (retval != ARK_SUCCESS) { return (retval); }

        /* If a user-supplied predictor routine is provided, call that here
           Note that mriStep_Predict is *still* called, so this user-supplied
           routine can just "clean up" the built-in prediction, if desired. */
        if (step_mem->stage_predict)
        {
          retval = step_mem->stage_predict(ark_mem->tcur, step_mem->zpred,
                                           ark_mem->user_data);
          if (retval < 0) { return (ARK_USER_PREDICT_FAIL); }
          if (retval > 0) { return (TRY_AGAIN); }
        }

#ifdef SUNDIALS_LOGGING_EXTRA_DEBUG
        SUNLogger_QueueMsg(ARK_LOGGER, SUN_LOGLEVEL_DEBUG,
                           "ARKODE::mriStep_TakeStep", "predictor",
                           "zpred(:) =", "");
        N_VPrintFile(step_mem->zpred, ARK_LOGGER->debug_fp);
#endif

        /* fill sdata with explicit contributions to correction */
        step_mem->cvals[0] = ONE;
        step_mem->Xvecs[0] = ark_mem->ycur;
        step_mem->cvals[1] = -ONE;
        step_mem->Xvecs[1] = step_mem->zpred;
        for (j = 0; j < stage; j++)
        {
          step_mem->cvals[j + 2] = ark_mem->h * step_mem->MRIC->G[0][stage][j];
          step_mem->Xvecs[j + 2] = step_mem->Fsi[j];
        }
        retval = N_VLinearCombination(stage + 2, step_mem->cvals,
                                      step_mem->Xvecs, step_mem->sdata);
        if (retval != 0) { return (ARK_VECTOROP_ERR); }

#ifdef SUNDIALS_LOGGING_EXTRA_DEBUG
        SUNLogger_QueueMsg(ARK_LOGGER, SUN_LOGLEVEL_DEBUG,
                           "ARKODE::mriStep_TakeStep", "rhs data",
                           "sdata(:) =", "");
        N_VPrintFile(step_mem->sdata, ARK_LOGGER->debug_fp);
#endif

        /* Update gamma for implicit solver */
        step_mem->gamma = ark_mem->h * step_mem->MRIC->G[0][stage][stage];
        if (ark_mem->firststage) { step_mem->gammap = step_mem->gamma; }
        step_mem->gamrat =
          (ark_mem->firststage) ? ONE : step_mem->gamma / step_mem->gammap;

        /* perform implicit solve (result is stored in ark_mem->ycur); return
           with positive value on anything but success */
        *nflagPtr = mriStep_Nls(ark_mem, *nflagPtr);
        if (*nflagPtr != ARK_SUCCESS) { return (TRY_AGAIN); }
      }
      /* perform explicit update for correction */
      else
      {
        step_mem->cvals[0] = ONE;
        step_mem->Xvecs[0] = ark_mem->ycur;
        for (j = 0; j < stage; j++)
        {
          step_mem->cvals[j + 1] = ark_mem->h * step_mem->MRIC->G[0][stage][j];
          step_mem->Xvecs[j + 1] = step_mem->Fsi[j];
        }
        retval = N_VLinearCombination(stage + 1, step_mem->cvals,
                                      step_mem->Xvecs, ark_mem->ycur);
        if (retval != 0) { return (ARK_VECTOROP_ERR); }
      }
    }

#ifdef SUNDIALS_LOGGING_EXTRA_DEBUG
    SUNLogger_QueueMsg(ARK_LOGGER, SUN_LOGLEVEL_DEBUG, "ARKODE::mriStep_TakeStep",
                       "slow stage", "z_%i(:) =", stage);
    N_VPrintFile(ark_mem->ycur, ARK_LOGGER->debug_fp);
#endif

    /* apply user-supplied stage postprocessing function (if supplied),
       and reset the inner integrator with the modified stage solution */
    if (ark_mem->ProcessStage != NULL)
    {
      retval = ark_mem->ProcessStage(ark_mem->tcur, ark_mem->ycur,
                                     ark_mem->user_data);
      if (retval != 0) { return (ARK_POSTPROCESS_STAGE_FAIL); }
      retval = mriStepInnerStepper_Reset(step_mem->stepper, ark_mem->tcur,
                                         ark_mem->ycur);
      if (retval != ARK_SUCCESS)
      {
        arkProcessError(ark_mem, ARK_INNERSTEP_FAIL, __LINE__, __func__,
                        __FILE__, "Unable to reset the inner stepper");
        return (ARK_INNERSTEP_FAIL);
      }
    }

    /* Compute updated slow RHS (except for final solution or embedding) */
    if ((!solution) && (!embedding))
    {
      /* store explicit slow rhs */
      if (step_mem->explicit_rhs)
      {
        retval = step_mem->fse(ark_mem->tcur, ark_mem->ycur,
                               step_mem->Fse[stage], ark_mem->user_data);
        step_mem->nfse++;
        if (retval < 0) { return (ARK_RHSFUNC_FAIL); }
        if (retval > 0) { return (ARK_UNREC_RHSFUNC_ERR); }

        /* Add external forcing to Fse[stage], if applicable */
        if (step_mem->expforcing)
        {
          step_mem->cvals[0] = ONE;
          step_mem->Xvecs[0] = step_mem->Fse[stage];
          nvec               = 1;
          mriStep_ApplyForcing(step_mem, ark_mem->tcur, ONE, &nvec);
          N_VLinearCombination(nvec, step_mem->cvals, step_mem->Xvecs,
                               step_mem->Fse[stage]);
        }

#ifdef SUNDIALS_LOGGING_EXTRA_DEBUG
        SUNLogger_QueueMsg(ARK_LOGGER, SUN_LOGLEVEL_DEBUG,
                           "ARKODE::mriStep_TakeStep", "slow explicit RHS",
                           "Fse_%i(:) =", stage);
        N_VPrintFile(step_mem->Fse[stage], ARK_LOGGER->debug_fp);
#endif
      }

      /* store implicit slow rhs */
      if (step_mem->implicit_rhs)
      {
        if (!step_mem->deduce_rhs || !impl_corr)
        {
          retval = step_mem->fsi(ark_mem->tcur, ark_mem->ycur,
                                 step_mem->Fsi[stage], ark_mem->user_data);
          step_mem->nfsi++;

          /* Add external forcing to Fsi[stage], if applicable */
          if (step_mem->impforcing)
          {
            step_mem->cvals[0] = ONE;
            step_mem->Xvecs[0] = step_mem->Fsi[stage];
            nvec               = 1;
            mriStep_ApplyForcing(step_mem, ark_mem->tcur, ONE, &nvec);
            N_VLinearCombination(nvec, step_mem->cvals, step_mem->Xvecs,
                                 step_mem->Fsi[stage]);
          }
        }
        else
        {
          N_VLinearSum(ONE / step_mem->gamma, step_mem->zcor,
                       -ONE / step_mem->gamma, step_mem->sdata,
                       step_mem->Fsi[stage]);
        }

        if (retval < 0) { return (ARK_RHSFUNC_FAIL); }
        if (retval > 0) { return (ARK_UNREC_RHSFUNC_ERR); }

#ifdef SUNDIALS_LOGGING_EXTRA_DEBUG
        SUNLogger_QueueMsg(ARK_LOGGER, SUN_LOGLEVEL_DEBUG,
                           "ARKODE::mriStep_TakeStep", "slow implicit RHS",
                           "Fsi_%i(:) =", stage);
        N_VPrintFile(step_mem->Fsi[stage], ARK_LOGGER->debug_fp);
#endif
      }

      /* combine both RHS into Fse for ImEx problems since
         fast forcing function only depends on Omega coefficients */
      if (step_mem->implicit_rhs && step_mem->explicit_rhs)
      {
        N_VLinearSum(ONE, step_mem->Fse[stage], ONE, step_mem->Fsi[stage],
                     step_mem->Fse[stage]);
      }
    }

    /* If this is the solution stage, archive for error estimation */
    if (solution) { N_VScale(ONE, ark_mem->ycur, ytilde); }

  } /* loop over stages */

#ifdef SUNDIALS_LOGGING_EXTRA_DEBUG
  SUNLogger_QueueMsg(ARK_LOGGER, SUN_LOGLEVEL_DEBUG, "ARKODE::mriStep_TakeStep",
                     "updated solution", "ycur(:) =", "");
  N_VPrintFile(ark_mem->ycur, ARK_LOGGER->debug_fp);
#endif

  /* if temporal error estimation is enabled: compute estimate via difference between
     step solution and embedding, store in ark_mem->tempv1, store norm in dsmPtr, and
     copy solution back to ycur */
  if (!ark_mem->fixedstep || (ark_mem->AccumErrorType != ARK_ACCUMERROR_NONE))
  {
    N_VLinearSum(ONE, ytilde, -ONE, ark_mem->ycur, ark_mem->tempv1);
    *dsmPtr = N_VWrmsNorm(ark_mem->tempv1, ark_mem->ewt);
    N_VScale(ONE, ytilde, ark_mem->ycur);
  }

  /* Solver diagnostics reporting */
#if SUNDIALS_LOGGING_LEVEL >= SUNDIALS_LOGGING_DEBUG
  SUNLogger_QueueMsg(ARK_LOGGER, SUN_LOGLEVEL_DEBUG, "ARKODE::mriStep_TakeStep",
                     "end-step",
                     "step = %li, t = %" RSYM ", h = %" RSYM ", dsm = %" RSYM,
                     ark_mem->nst, ark_mem->tn, ark_mem->h, *dsmPtr);
#endif

  return (ARK_SUCCESS);
}

/*---------------------------------------------------------------
  mriStep_TakeStepMERK:

  This routine performs a single MERK step.

  The vector ark_mem->yn holds the previous time-step solution
  on input, and the vector ark_mem->ycur should hold the result
  of this step on output.

  If timestep adaptivity is enabled, this routine also computes
  the error estimate y-ytilde, where ytilde is the
  embedded solution, and the norm weights come from ark_ewt.
  This estimate is stored in ark_mem->tempv1, in case the calling
  routine wishes to examine the error locations.

  The output variable dsmPtr should contain a scalar-valued
  estimate of the temporal error from this step, ||y-ytilde||_WRMS
  if timestep adaptivity is enabled; otherwise it should be 0.

  The input/output variable nflagPtr is used to gauge convergence
  of any algebraic solvers within the step.  At the start of a new
  time step, this will initially have the value FIRST_CALL.  On
  return from this function, nflagPtr should have a value:
            0 => algebraic solve completed successfully
           >0 => solve did not converge at this step size
                 (but may with a smaller stepsize)
           <0 => solve encountered an unrecoverable failure
  Since the fast-scale evolution could be considered a different
  type of "algebraic solver", we similarly report any fast-scale
  evolution error as a recoverable nflagPtr value.

  The return value from this routine is:
            0 => step completed successfully
           >0 => step encountered recoverable failure;
                 reduce step and retry (if possible)
           <0 => step encountered unrecoverable failure
  ---------------------------------------------------------------*/
int mriStep_TakeStepMERK(ARKodeMem ark_mem, sunrealtype* dsmPtr, int* nflagPtr)
{
  ARKodeMRIStepMem step_mem;          /* outer stepper memory       */
  int ig;                             /* current stage group index  */
  int is;                             /* stage index in group       */
  int stage, nextstage;               /* current/next stages        */
  int retval;                         /* reusable return flag       */
  N_Vector ytilde;                    /* embedded solution          */
  N_Vector ytemp;                     /* temporary vector           */
  SUNAdaptController_Type adapt_type; /* timestep adaptivity type   */
  sunrealtype t0, tf;                 /* start/end of each stage    */
  sunbooleantype embedding;           /* flag indicating embedding  */
  sunbooleantype solution;            /*   or solution stages       */
  sunrealtype cstage;                 /* current stage abscissa     */
  sunbooleantype need_inner_dsm;
  sunbooleantype nested_mri;
  int nvec;

  /* access the MRIStep mem structure */
  retval = mriStep_AccessStepMem(ark_mem, __func__, &step_mem);
  if (retval != ARK_SUCCESS) { return (retval); }

  /* initialize algebraic solver convergence flag to success;
     error estimate to zero */
  *nflagPtr = ARK_SUCCESS;
  *dsmPtr   = ZERO;

  /* set N_Vector shortcuts */
  ytilde = ark_mem->tempv4;
  ytemp  = ark_mem->tempv2;

  /* initial time for step */
  t0 = ark_mem->tn;

  /* if MRI adaptivity is enabled: reset fast accumulated error,
     and send appropriate control parameter to the fast integrator */
  adapt_type     = SUNAdaptController_GetType(ark_mem->hadapt_mem->hcontroller);
  need_inner_dsm = SUNFALSE;
  if (adapt_type == SUN_ADAPTCONTROLLER_MRI_H_TOL)
  {
    need_inner_dsm      = SUNTRUE;
    step_mem->inner_dsm = ZERO;
    retval = mriStepInnerStepper_ResetAccumulatedError(step_mem->stepper);
    if (retval != ARK_SUCCESS)
    {
      arkProcessError(ark_mem, ARK_INNERSTEP_FAIL, __LINE__, __func__, __FILE__,
                      "Unable to reset the inner stepper error estimate");
      return (ARK_INNERSTEP_FAIL);
    }
    retval = mriStepInnerStepper_SetRTol(step_mem->stepper,
                                         step_mem->inner_rtol_factor *
                                           ark_mem->reltol);
    if (retval != ARK_SUCCESS)
    {
      arkProcessError(ark_mem, ARK_INNERSTEP_FAIL, __LINE__, __func__, __FILE__,
                      "Unable to set the inner stepper tolerance");
      return (ARK_INNERSTEP_FAIL);
    }
  }

  /* for adaptive computations, reset the inner integrator to the beginning of this step */
  if (!ark_mem->fixedstep)
  {
    retval = mriStepInnerStepper_Reset(step_mem->stepper, t0, ark_mem->yn);
    if (retval != ARK_SUCCESS)
    {
      arkProcessError(ark_mem, ARK_INNERSTEP_FAIL, __LINE__, __func__, __FILE__,
                      "Unable to reset the inner stepper");
      return (ARK_INNERSTEP_FAIL);
    }
  }

  /* Evaluate the slow RHS function if needed. NOTE: we decide between calling the
     full RHS function (if ark_mem->fn is non-NULL and MRIStep is not an inner
     integrator) versus just updating the stored value of Fse[0]. In either case,
     we use ARK_FULLRHS_START mode because MERK methods do not evaluate Fse at the
     end of the time step (so nothing can be leveraged). */
  nested_mri = step_mem->expforcing || step_mem->impforcing;
  if (ark_mem->fn == NULL || nested_mri)
  {
    retval = mriStep_UpdateF0(ark_mem, step_mem, ark_mem->tn, ark_mem->yn,
                              ARK_FULLRHS_START);
    if (retval) { return ARK_RHSFUNC_FAIL; }
  }
  if (ark_mem->fn != NULL && !ark_mem->fn_is_current)
  {
    retval = mriStep_FullRHS(ark_mem, ark_mem->tn, ark_mem->yn, ark_mem->fn,
                             ARK_FULLRHS_START);
    if (retval) { return ARK_RHSFUNC_FAIL; }
  }
  ark_mem->fn_is_current = SUNTRUE;

#ifdef SUNDIALS_DEBUG
  printf("    MRIStep step %li,  stage 0,  h = %" RSYM ",  t_n = %" RSYM "\n",
         ark_mem->nst, ark_mem->h, t0);
#endif

#ifdef SUNDIALS_LOGGING_EXTRA_DEBUG
  SUNLogger_QueueMsg(ARK_LOGGER, SUN_LOGLEVEL_DEBUG, "ARKODE::mriStep_TakeStep",
                     "slow stage", "z_0(:) =", "");
  N_VPrintFile(ark_mem->yn, ARK_LOGGER->debug_fp);

  SUNLogger_QueueMsg(ARK_LOGGER, SUN_LOGLEVEL_DEBUG, "ARKODE::mriStep_TakeStep",
                     "slow explicit RHS", "Fse_0(:) =", "");
  N_VPrintFile(step_mem->Fse[0], ARK_LOGGER->debug_fp);
#endif

  /* The first stage is the previous time-step solution, so its RHS
     is the [already-computed] slow RHS from the start of the step */

  /* Loop over stage groups */
  for (ig = 0; ig < step_mem->MRIC->ngroup; ig++)
  {
    /* Solver diagnostics reporting */
#if SUNDIALS_LOGGING_LEVEL >= SUNDIALS_LOGGING_DEBUG
    SUNLogger_QueueMsg(ARK_LOGGER, SUN_LOGLEVEL_DEBUG, "ARKODE::mriStep_TakeStep",
                       "start-stage", "step = %li, stage group = %i, h = %" RSYM,
                       ark_mem->nst, ig, ark_mem->h);
#endif

    /* Set up fast RHS for this stage group */
    retval = mriStep_ComputeInnerForcing(ark_mem, step_mem,
                                         step_mem->MRIC->group[ig][0],
                                         ark_mem->tn, ark_mem->tn + ark_mem->h);
    if (retval != ARK_SUCCESS) { return (retval); }

    /* Set initial condition for this stage group */
    N_VScale(ONE, ark_mem->yn, ark_mem->ycur);
    t0 = ark_mem->tn;

    /* Evolve fast IVP over each subinterval in stage group */
    for (is = 0; is < step_mem->stages; is++)
    {
      /* Get stage index from group; skip to the next group if
         we've reached the end of this one */
      stage = step_mem->MRIC->group[ig][is];
      if (stage < 0) { break; }
      nextstage = -1;
      if (stage < step_mem->stages)
      {
        nextstage = step_mem->MRIC->group[ig][is + 1];
      }

      /* Determine if this is an "embedding" or "solution" stage */
      embedding = solution = SUNFALSE;
      if (ig == step_mem->MRIC->ngroup - 2)
      {
        if ((stage >= 0) && (nextstage < 0)) { embedding = SUNTRUE; }
      }
      if (ig == step_mem->MRIC->ngroup - 1)
      {
        if ((stage >= 0) && (nextstage < 0)) { solution = SUNTRUE; }
      }

      /* Skip the embedding if we're using fixed time-stepping and
         temporal error estimation is disabled */
      if (ark_mem->fixedstep && embedding &&
          (ark_mem->AccumErrorType == ARK_ACCUMERROR_NONE))
      {
        break;
      }

      /* Set current stage abscissa */
      cstage = (stage >= step_mem->stages) ? ONE : step_mem->MRIC->c[stage];

      /* Set desired output time for subinterval */
      tf = ark_mem->tn + cstage * ark_mem->h;

      /* Reset the inner stepper on the first stage within all but the
         first stage group due to "stage-restart" structure */
      if ((stage > 1) && (is == 0))
      {
        retval = mriStepInnerStepper_Reset(step_mem->stepper, t0, ark_mem->ycur);
        if (retval != ARK_SUCCESS)
        {
          arkProcessError(ark_mem, ARK_INNERSTEP_FAIL, __LINE__, __func__,
                          __FILE__, "Unable to reset the inner stepper");
          return (ARK_INNERSTEP_FAIL);
        }
      }

      /* Evolve fast IVP for this stage, potentially get inner dsm on all
         non-embedding stages */
      retval = mriStep_StageERKFast(ark_mem, step_mem, t0, tf, ark_mem->ycur,
                                    ytemp, need_inner_dsm && !embedding);
      if (retval != ARK_SUCCESS)
      {
        *nflagPtr = CONV_FAIL;
        return retval;
      }

      /* Update "initial time" for next stage in group */
      t0 = tf;

      /* set current stage time for postprocessing and RHS calls */
      ark_mem->tcur = tf;

#ifdef SUNDIALS_LOGGING_EXTRA_DEBUG
      SUNLogger_QueueMsg(ARK_LOGGER, SUN_LOGLEVEL_DEBUG,
                         "ARKODE::mriStep_TakeStep", "slow stage",
                         "z_%i(:) =", stage);
      N_VPrintFile(ark_mem->ycur, ARK_LOGGER->debug_fp);
#endif

      /* apply user-supplied stage postprocessing function (if supplied),
         and reset the inner integrator with the modified stage solution */
      if (ark_mem->ProcessStage != NULL)
      {
        retval = ark_mem->ProcessStage(ark_mem->tcur, ark_mem->ycur,
                                       ark_mem->user_data);
        if (retval != 0) { return (ARK_POSTPROCESS_STAGE_FAIL); }
        retval = mriStepInnerStepper_Reset(step_mem->stepper, ark_mem->tcur,
                                           ark_mem->ycur);
        if (retval != ARK_SUCCESS)
        {
          arkProcessError(ark_mem, ARK_INNERSTEP_FAIL, __LINE__, __func__,
                          __FILE__, "Unable to reset the inner stepper");
          return (ARK_INNERSTEP_FAIL);
        }
      }

      /* Compute updated slow RHS (except for final solution or embedding) */
      if ((!solution) && (!embedding))
      {
        /* store explicit slow rhs */
        retval = step_mem->fse(ark_mem->tcur, ark_mem->ycur,
                               step_mem->Fse[stage], ark_mem->user_data);
        step_mem->nfse++;
        if (retval < 0) { return (ARK_RHSFUNC_FAIL); }
        if (retval > 0) { return (ARK_UNREC_RHSFUNC_ERR); }

        /* Add external forcing to Fse[stage], if applicable */
        if (step_mem->expforcing)
        {
          step_mem->cvals[0] = ONE;
          step_mem->Xvecs[0] = step_mem->Fse[stage];
          nvec               = 1;
          mriStep_ApplyForcing(step_mem, ark_mem->tcur, ONE, &nvec);
          N_VLinearCombination(nvec, step_mem->cvals, step_mem->Xvecs,
                               step_mem->Fse[stage]);
        }

#ifdef SUNDIALS_LOGGING_EXTRA_DEBUG
        SUNLogger_QueueMsg(ARK_LOGGER, SUN_LOGLEVEL_DEBUG,
                           "ARKODE::mriStep_TakeStep", "slow explicit RHS",
                           "Fse_%i(:) =", is);
        N_VPrintFile(step_mem->Fse[stage], ARK_LOGGER->debug_fp);
#endif
      }

      /* If this is the embedding stage, archive solution for error estimation */
      if (embedding) { N_VScale(ONE, ark_mem->ycur, ytilde); }

    } /* loop over stages */

  } /* loop over stage groups */

#ifdef SUNDIALS_LOGGING_EXTRA_DEBUG
  SUNLogger_QueueMsg(ARK_LOGGER, SUN_LOGLEVEL_DEBUG, "ARKODE::mriStep_TakeStep",
                     "updated solution", "ycur(:) =", "");
  N_VPrintFile(ark_mem->ycur, ARK_LOGGER->debug_fp);
#endif

  /* if temporal error estimation is enabled: compute estimate via difference between
     step solution and embedding, store in ark_mem->tempv1, and store norm in dsmPtr */
  if (!ark_mem->fixedstep || (ark_mem->AccumErrorType != ARK_ACCUMERROR_NONE))
  {
    N_VLinearSum(ONE, ytilde, -ONE, ark_mem->ycur, ark_mem->tempv1);
    *dsmPtr = N_VWrmsNorm(ark_mem->tempv1, ark_mem->ewt);
  }

  /* Solver diagnostics reporting */
#if SUNDIALS_LOGGING_LEVEL >= SUNDIALS_LOGGING_DEBUG
  SUNLogger_QueueMsg(ARK_LOGGER, SUN_LOGLEVEL_DEBUG, "ARKODE::mriStep_TakeStep",
                     "end-step",
                     "step = %li, t = %" RSYM ", h = %" RSYM ", dsm = %" RSYM,
                     ark_mem->nst, ark_mem->tn, ark_mem->h, *dsmPtr);
#endif

  return (ARK_SUCCESS);
}

/*===============================================================
  Internal utility routines
  ===============================================================*/

/*---------------------------------------------------------------
  mriStep_AccessARKODEStepMem:

  Shortcut routine to unpack ark_mem and step_mem structures from
  void* pointer.  If either is missing it returns ARK_MEM_NULL.
  ---------------------------------------------------------------*/
int mriStep_AccessARKODEStepMem(void* arkode_mem, const char* fname,
                                ARKodeMem* ark_mem, ARKodeMRIStepMem* step_mem)
{
  /* access ARKodeMem structure */
  if (arkode_mem == NULL)
  {
    arkProcessError(NULL, ARK_MEM_NULL, __LINE__, fname, __FILE__,
                    MSG_ARK_NO_MEM);
    return (ARK_MEM_NULL);
  }
  *ark_mem = (ARKodeMem)arkode_mem;

  /* access ARKodeMRIStepMem structure */
  if ((*ark_mem)->step_mem == NULL)
  {
    arkProcessError(*ark_mem, ARK_MEM_NULL, __LINE__, fname, __FILE__,
                    MSG_MRISTEP_NO_MEM);
    return (ARK_MEM_NULL);
  }
  *step_mem = (ARKodeMRIStepMem)(*ark_mem)->step_mem;
  return (ARK_SUCCESS);
}

/*---------------------------------------------------------------
  mriStep_AccessStepMem:

  Shortcut routine to unpack step_mem structure from ark_mem.
  If missing it returns ARK_MEM_NULL.
  ---------------------------------------------------------------*/
int mriStep_AccessStepMem(ARKodeMem ark_mem, const char* fname,
                          ARKodeMRIStepMem* step_mem)
{
  /* access ARKodeMRIStepMem structure */
  if (ark_mem->step_mem == NULL)
  {
    arkProcessError(ark_mem, ARK_MEM_NULL, __LINE__, fname, __FILE__,
                    MSG_MRISTEP_NO_MEM);
    return (ARK_MEM_NULL);
  }
  *step_mem = (ARKodeMRIStepMem)ark_mem->step_mem;
  return (ARK_SUCCESS);
}

/*---------------------------------------------------------------
  mriStep_CheckNVector:

  This routine checks if all required vector operations are
  present.  If any of them is missing it returns SUNFALSE.
  ---------------------------------------------------------------*/
sunbooleantype mriStep_CheckNVector(N_Vector tmpl)
{
  if ((tmpl->ops->nvclone == NULL) || (tmpl->ops->nvdestroy == NULL) ||
      (tmpl->ops->nvlinearsum == NULL) || (tmpl->ops->nvconst == NULL) ||
      (tmpl->ops->nvscale == NULL) || (tmpl->ops->nvwrmsnorm == NULL))
  {
    return (SUNFALSE);
  }
  return (SUNTRUE);
}

/*---------------------------------------------------------------
  mriStep_SetCoupling

  This routine determines the MRI method to use, based on the
  desired accuracy and fixed/adaptive time stepping choice.
  ---------------------------------------------------------------*/
int mriStep_SetCoupling(ARKodeMem ark_mem)
{
  ARKodeMRIStepMem step_mem;
  sunindextype Cliw, Clrw;
  ARKODE_MRITableID table_id = ARKODE_MRI_NONE;

  /* access ARKodeMRIStepMem structure */
  if (ark_mem->step_mem == NULL)
  {
    arkProcessError(ark_mem, ARK_MEM_NULL, __LINE__, __func__, __FILE__,
                    MSG_MRISTEP_NO_MEM);
    return (ARK_MEM_NULL);
  }
  step_mem = (ARKodeMRIStepMem)ark_mem->step_mem;

  /* if coupling has already been specified, just return */
  if (step_mem->MRIC != NULL) { return (ARK_SUCCESS); }

  /* select method based on order and type */
  if (ark_mem->fixedstep) /**** fixed-step methods ****/
  {
    if (step_mem->implicit_rhs && step_mem->explicit_rhs) /**** ImEx methods ****/
    {
      switch (step_mem->q)
      {
      case 1: table_id = MRISTEP_DEFAULT_IMEX_SD_1; break;
      case 2: table_id = MRISTEP_DEFAULT_IMEX_SD_2; break;
      case 3: table_id = MRISTEP_DEFAULT_IMEX_SD_3; break;
      case 4: table_id = MRISTEP_DEFAULT_IMEX_SD_4; break;
      }
    }
    else if (step_mem->implicit_rhs) /**** implicit methods ****/
    {
      switch (step_mem->q)
      {
      case 1: table_id = MRISTEP_DEFAULT_IMPL_SD_1; break;
      case 2: table_id = MRISTEP_DEFAULT_IMPL_SD_2; break;
      case 3: table_id = MRISTEP_DEFAULT_IMPL_SD_3; break;
      case 4: table_id = MRISTEP_DEFAULT_IMPL_SD_4; break;
      }
    }
    else /**** explicit methods ****/
    {
      switch (step_mem->q)
      {
      case 1: table_id = MRISTEP_DEFAULT_EXPL_1; break;
      case 2: table_id = MRISTEP_DEFAULT_EXPL_2; break;
      case 3: table_id = MRISTEP_DEFAULT_EXPL_3; break;
      case 4: table_id = MRISTEP_DEFAULT_EXPL_4; break;
      case 5: table_id = MRISTEP_DEFAULT_EXPL_5_AD; break;
      }
    }
  }
  else /**** adaptive methods ****/
  {
    if (step_mem->implicit_rhs && step_mem->explicit_rhs) /**** ImEx methods ****/
    {
      switch (step_mem->q)
      {
      case 2: table_id = MRISTEP_DEFAULT_IMEX_SD_2_AD; break;
      case 3: table_id = MRISTEP_DEFAULT_IMEX_SD_3_AD; break;
      case 4: table_id = MRISTEP_DEFAULT_IMEX_SD_4_AD; break;
      }
    }
    else if (step_mem->implicit_rhs) /**** implicit methods ****/
    {
      switch (step_mem->q)
      {
      case 2: table_id = MRISTEP_DEFAULT_IMPL_SD_2; break;
      case 3: table_id = MRISTEP_DEFAULT_IMPL_SD_3; break;
      case 4: table_id = MRISTEP_DEFAULT_IMPL_SD_4; break;
      }
    }
    else /**** explicit methods ****/
    {
      switch (step_mem->q)
      {
      case 2: table_id = MRISTEP_DEFAULT_EXPL_2_AD; break;
      case 3: table_id = MRISTEP_DEFAULT_EXPL_3_AD; break;
      case 4: table_id = MRISTEP_DEFAULT_EXPL_4_AD; break;
      case 5: table_id = MRISTEP_DEFAULT_EXPL_5_AD; break;
      }
    }
  }
  if (table_id == ARKODE_MRI_NONE)
  {
    arkProcessError(ark_mem, ARK_ILL_INPUT, __LINE__, __func__,
                    __FILE__, "No MRI method is available for the requested configuration.");
    return (ARK_ILL_INPUT);
  }

  step_mem->MRIC = MRIStepCoupling_LoadTable(table_id);
  if (step_mem->MRIC == NULL)
  {
    arkProcessError(ark_mem, ARK_INVALID_TABLE, __LINE__, __func__, __FILE__,
                    "An error occurred in constructing coupling table.");
    return (ARK_INVALID_TABLE);
  }

  /* note coupling structure space requirements */
  MRIStepCoupling_Space(step_mem->MRIC, &Cliw, &Clrw);
  ark_mem->liw += Cliw;
  ark_mem->lrw += Clrw;

  /* set [redundant] stored values for stage numbers and
     method/embedding orders */
  step_mem->stages = step_mem->MRIC->stages;
  step_mem->q      = step_mem->MRIC->q;
  step_mem->p      = step_mem->MRIC->p;

  return (ARK_SUCCESS);
}

/*---------------------------------------------------------------
  mriStep_CheckCoupling

  This routine runs through the MRI coupling structure to ensure
  that it meets all necessary requirements, including:
    sorted abscissae, with c[0] = 0 and c[end] = 1
    lower-triangular (i.e., ERK or DIRK)
    all DIRK stages are solve-decoupled [temporarily]
    method order q > 0 (all)
    stages > 0 (all)

  Returns ARK_SUCCESS if it passes, ARK_INVALID_TABLE otherwise.
  ---------------------------------------------------------------*/
int mriStep_CheckCoupling(ARKodeMem ark_mem)
{
  int i, j, k;
  sunbooleantype okay;
  ARKodeMRIStepMem step_mem;
  sunrealtype Gabs, Wabs;
  const sunrealtype tol = SUN_RCONST(100.0) * SUN_UNIT_ROUNDOFF;

  /* access ARKodeMRIStepMem structure */
  if (ark_mem->step_mem == NULL)
  {
    arkProcessError(ark_mem, ARK_MEM_NULL, __LINE__, __func__, __FILE__,
                    MSG_MRISTEP_NO_MEM);
    return (ARK_MEM_NULL);
  }
  step_mem = (ARKodeMRIStepMem)ark_mem->step_mem;

  /* check that stages > 0 */
  if (step_mem->MRIC->stages < 1)
  {
    arkProcessError(ark_mem, ARK_INVALID_TABLE, __LINE__, __func__, __FILE__,
                    "stages < 1!");
    return (ARK_INVALID_TABLE);
  }

  /* check that method order q > 0 */
  if (step_mem->MRIC->q < 1)
  {
    arkProcessError(ark_mem, ARK_INVALID_TABLE, __LINE__, __func__, __FILE__,
                    "method order < 1");
    return (ARK_INVALID_TABLE);
  }

  /* check that embedding order p > 0 (if adaptive) */
  if ((step_mem->MRIC->p < 1) && (!ark_mem->fixedstep))
  {
    arkProcessError(ark_mem, ARK_INVALID_TABLE, __LINE__, __func__, __FILE__,
                    "embedding order < 1");
    return (ARK_INVALID_TABLE);
  }

  /* Check that coupling table has compatible type */
  if (step_mem->implicit_rhs && step_mem->explicit_rhs &&
      (step_mem->MRIC->type != MRISTEP_IMEX) &&
      (step_mem->MRIC->type != MRISTEP_SR))
  {
    arkProcessError(ark_mem, ARK_ILL_INPUT, __LINE__, __func__, __FILE__,
                    "Invalid coupling table for an IMEX problem!");
    return (ARK_ILL_INPUT);
  }
  if (step_mem->explicit_rhs && (step_mem->MRIC->type != MRISTEP_EXPLICIT) &&
      (step_mem->MRIC->type != MRISTEP_IMEX) &&
      (step_mem->MRIC->type != MRISTEP_MERK) &&
      (step_mem->MRIC->type != MRISTEP_SR))
  {
    arkProcessError(ark_mem, ARK_ILL_INPUT, __LINE__, __func__, __FILE__,
                    "Invalid coupling table for an explicit problem!");
    return (ARK_ILL_INPUT);
  }
  if (step_mem->implicit_rhs && (step_mem->MRIC->type != MRISTEP_IMPLICIT) &&
      (step_mem->MRIC->type != MRISTEP_IMEX) &&
      (step_mem->MRIC->type != MRISTEP_SR))
  {
    arkProcessError(ark_mem, ARK_ILL_INPUT, __LINE__, __func__, __FILE__,
                    "Invalid coupling table for an implicit problem!");
    return (ARK_ILL_INPUT);
  }

  /* Check that the matrices are defined appropriately */
  if ((step_mem->MRIC->type == MRISTEP_IMEX) ||
      (step_mem->MRIC->type == MRISTEP_SR))
  {
    /* ImEx */
    if (!(step_mem->MRIC->W) || !(step_mem->MRIC->G))
    {
      arkProcessError(ark_mem, ARK_ILL_INPUT, __LINE__, __func__, __FILE__,
                      "Invalid coupling table for an IMEX problem!");
      return (ARK_ILL_INPUT);
    }
  }
  else if ((step_mem->MRIC->type == MRISTEP_EXPLICIT) ||
           (step_mem->MRIC->type == MRISTEP_MERK))
  {
    /* Explicit */
    if (!(step_mem->MRIC->W) || step_mem->MRIC->G)
    {
      arkProcessError(ark_mem, ARK_ILL_INPUT, __LINE__, __func__, __FILE__,
                      "Invalid coupling table for an explicit problem!");
      return (ARK_ILL_INPUT);
    }
  }
  else if (step_mem->MRIC->type == MRISTEP_IMPLICIT)
  {
    /* Implicit */
    if (step_mem->MRIC->W || !(step_mem->MRIC->G))
    {
      arkProcessError(ark_mem, ARK_ILL_INPUT, __LINE__, __func__, __FILE__,
                      "Invalid coupling table for an implicit problem!");
      return (ARK_ILL_INPUT);
    }
  }

  /* Check that W tables are strictly lower triangular */
  if (step_mem->MRIC->W)
  {
    Wabs = SUN_RCONST(0.0);
    for (k = 0; k < step_mem->MRIC->nmat; k++)
    {
      for (i = 0; i < step_mem->MRIC->stages; i++)
      {
        for (j = i; j < step_mem->MRIC->stages; j++)
        {
          Wabs += SUNRabs(step_mem->MRIC->W[k][i][j]);
        }
      }
    }
    if (Wabs > tol)
    {
      arkProcessError(ark_mem, ARK_INVALID_TABLE, __LINE__, __func__, __FILE__,
                      "Coupling can be up to ERK (at most)!");
      return (ARK_INVALID_TABLE);
    }
  }

  /* Check that G tables are lower triangular */
  if (step_mem->MRIC->G)
  {
    Gabs = SUN_RCONST(0.0);
    for (k = 0; k < step_mem->MRIC->nmat; k++)
    {
      for (i = 0; i < step_mem->MRIC->stages; i++)
      {
        for (j = i + 1; j < step_mem->MRIC->stages; j++)
        {
          Gabs += SUNRabs(step_mem->MRIC->G[k][i][j]);
        }
      }
    }
    if (Gabs > tol)
    {
      arkProcessError(ark_mem, ARK_INVALID_TABLE, __LINE__, __func__, __FILE__,
                      "Coupling can be up to DIRK (at most)!");
      return (ARK_INVALID_TABLE);
    }
  }

  /* Check that MERK "groups" are structured appropriately */
  if (step_mem->MRIC->type == MRISTEP_MERK)
  {
    int* group_counter = (int*)calloc(step_mem->MRIC->stages + 1, sizeof(int));
    for (i = 0; i < step_mem->MRIC->ngroup; i++)
    {
      for (j = 0; j < step_mem->MRIC->stages; j++)
      {
        k = step_mem->MRIC->group[i][j];
        if (k == -1) { break; }
        if ((k < 0) || (k > step_mem->MRIC->stages))
        {
          free(group_counter);
          arkProcessError(ark_mem, ARK_INVALID_TABLE, __LINE__, __func__,
                          __FILE__, "Invalid MERK group index!");
          return (ARK_INVALID_TABLE);
        }
        group_counter[k]++;
      }
    }
    for (i = 1; i <= step_mem->MRIC->stages; i++)
    {
      if ((group_counter[i] == 0) || (group_counter[i] > 1))
      {
        free(group_counter);
        arkProcessError(ark_mem, ARK_INVALID_TABLE, __LINE__, __func__,
                        __FILE__, "Duplicated/missing stages from MERK groups!");
        return (ARK_INVALID_TABLE);
      }
    }
    free(group_counter);
  }

  /* Check that no stage has MRISTAGE_DIRK_FAST type (for now) */
  okay = SUNTRUE;
  for (i = 0; i < step_mem->MRIC->stages; i++)
  {
    if (mriStepCoupling_GetStageType(step_mem->MRIC, i) == MRISTAGE_DIRK_FAST)
    {
      okay = SUNFALSE;
    }
  }
  if (!okay)
  {
    arkProcessError(ark_mem, ARK_INVALID_TABLE, __LINE__, __func__, __FILE__,
                    "solve-coupled DIRK stages not currently supported");
    return (ARK_INVALID_TABLE);
  }

  /* check that MRI-GARK stage times are sorted */
  if ((step_mem->MRIC->type == MRISTEP_IMPLICIT) ||
      (step_mem->MRIC->type == MRISTEP_EXPLICIT) ||
      (step_mem->MRIC->type == MRISTEP_IMEX))
  {
    okay = SUNTRUE;
    for (i = 1; i < step_mem->MRIC->stages; i++)
    {
      if ((step_mem->MRIC->c[i] - step_mem->MRIC->c[i - 1]) < -tol)
      {
        okay = SUNFALSE;
      }
    }
    if (!okay)
    {
      arkProcessError(ark_mem, ARK_INVALID_TABLE, __LINE__, __func__, __FILE__,
                      "Stage times must be sorted.");
      return (ARK_INVALID_TABLE);
    }
  }

  /* check that the first stage is just the old step solution */
  Gabs = SUNRabs(step_mem->MRIC->c[0]);
  for (k = 0; k < step_mem->MRIC->nmat; k++)
  {
    for (j = 0; j < step_mem->MRIC->stages; j++)
    {
      if (step_mem->MRIC->W) { Gabs += SUNRabs(step_mem->MRIC->W[k][0][j]); }
      if (step_mem->MRIC->G) { Gabs += SUNRabs(step_mem->MRIC->G[k][0][j]); }
    }
  }
  if (Gabs > tol)
  {
    arkProcessError(ark_mem, ARK_INVALID_TABLE, __LINE__, __func__, __FILE__,
                    "First stage must equal old solution.");
    return (ARK_INVALID_TABLE);
  }

  /* check that the last stage is at the final time */
  if (SUNRabs(ONE - step_mem->MRIC->c[step_mem->MRIC->stages - 1]) > tol)
  {
    arkProcessError(ark_mem, ARK_INVALID_TABLE, __LINE__, __func__, __FILE__,
                    "Final stage time must be equal 1.");
    return (ARK_INVALID_TABLE);
  }

  return (ARK_SUCCESS);
}

/*---------------------------------------------------------------
  mriStep_StageERKFast

  This routine performs a single MRI stage, is, with explicit
  slow time scale and fast time scale that requires evolution.

  On input, ycur is the initial condition for the fast IVP at t0.
  On output, ycur is the solution of the fast IVP at tf.
  The vector ytemp is only used if temporal adaptivity is enabled,
  and the fast error is not provided by the fast integrator.

  get_inner_dsm indicates whether this stage is one that should
  accumulate an inner temporal error estimate.
  ---------------------------------------------------------------*/
int mriStep_StageERKFast(ARKodeMem ark_mem, ARKodeMRIStepMem step_mem,
                         sunrealtype t0, sunrealtype tf, N_Vector ycur,
                         SUNDIALS_MAYBE_UNUSED N_Vector ytemp,
                         sunbooleantype get_inner_dsm)
{
  int retval;                         /* reusable return flag */
  SUNAdaptController_Type adapt_type; /* timestep adaptivity type */

#ifdef SUNDIALS_DEBUG
  printf("    MRIStep ERK fast stage\n");
#endif

  /* pre inner evolve function (if supplied) */
  if (step_mem->pre_inner_evolve)
  {
    retval = step_mem->pre_inner_evolve(t0, step_mem->stepper->forcing,
                                        step_mem->stepper->nforcing,
                                        ark_mem->user_data);
    if (retval != 0) { return (ARK_OUTERTOINNER_FAIL); }
  }

  /* Get the adaptivity type (if applicable) */
  adapt_type = (get_inner_dsm)
                 ? SUNAdaptController_GetType(ark_mem->hadapt_mem->hcontroller)
                 : SUN_ADAPTCONTROLLER_NONE;

  /* advance inner method in time */
  retval = mriStepInnerStepper_Evolve(step_mem->stepper, t0, tf, ycur);
  if (retval < 0)
  {
    arkProcessError(ark_mem, ARK_INNERSTEP_FAIL, __LINE__, __func__, __FILE__,
                    "Failure when evolving the inner stepper");
    return (ARK_INNERSTEP_FAIL);
  }
  if (retval > 0)
  {
    /* increment stepper-specific counter, and decrement ARKODE-level nonlinear
       solver counter (since that will be incremented automatically by ARKODE).
       Return with "TRY_AGAIN" which should cause ARKODE to cut the step size
       and retry the step. */
    step_mem->inner_fails++;
    ark_mem->ncfn--;
    return TRY_AGAIN;
  }

  /* for normal stages (i.e., not the embedding) with MRI adaptivity enabled, get an
     estimate for the fast time scale error */
  if (get_inner_dsm)
  {
    /* if the fast integrator uses adaptive steps, retrieve the error estimate */
    if (adapt_type == SUN_ADAPTCONTROLLER_MRI_H_TOL)
    {
      retval = mriStepInnerStepper_GetAccumulatedError(step_mem->stepper,
                                                       &(step_mem->inner_dsm));
      if (retval != ARK_SUCCESS)
      {
        arkProcessError(ark_mem, ARK_INNERSTEP_FAIL, __LINE__, __func__,
                        __FILE__, "Unable to get accumulated error from the inner stepper");
        return (ARK_INNERSTEP_FAIL);
      }
    }
  }

  /* post inner evolve function (if supplied) */
  if (step_mem->post_inner_evolve)
  {
    retval = step_mem->post_inner_evolve(tf, ycur, ark_mem->user_data);
    if (retval != 0) { return (ARK_INNERTOOUTER_FAIL); }
  }

  /* return with success */
  return (ARK_SUCCESS);
}

/*---------------------------------------------------------------
  mriStep_StageERKNoFast

  This routine performs a single MRI stage with explicit slow
  time scale only (no fast time scale evolution).
  ---------------------------------------------------------------*/
int mriStep_StageERKNoFast(ARKodeMem ark_mem, ARKodeMRIStepMem step_mem, int is)
{
  int retval, j, nvec;

#ifdef SUNDIALS_DEBUG
  printf("    MRIStep ERK stage\n");
#endif

  /* determine effective ERK coefficients (store in Ae_row and Ai_row) */
  retval = mriStep_RKCoeffs(step_mem->MRIC, is, step_mem->stage_map,
                            step_mem->Ae_row, step_mem->Ai_row);
  if (retval != ARK_SUCCESS) { return (retval); }

  /* call fused vector operation to perform ERK update -- bound on
     j needs "SUNMIN" to handle the case of an "embedding" stage */
  step_mem->cvals[0] = ONE;
  step_mem->Xvecs[0] = ark_mem->ycur;
  nvec               = 1;
  for (j = 0; j < SUNMIN(is, step_mem->stages); j++)
  {
    if (step_mem->explicit_rhs && step_mem->stage_map[j] > -1)
    {
      step_mem->cvals[nvec] = ark_mem->h *
                              step_mem->Ae_row[step_mem->stage_map[j]];
      step_mem->Xvecs[nvec] = step_mem->Fse[step_mem->stage_map[j]];
      nvec += 1;
    }
    if (step_mem->implicit_rhs && step_mem->stage_map[j] > -1)
    {
      step_mem->cvals[nvec] = ark_mem->h *
                              step_mem->Ai_row[step_mem->stage_map[j]];
      step_mem->Xvecs[nvec] = step_mem->Fsi[step_mem->stage_map[j]];
      nvec += 1;
    }
  }
  /* Is there a case where we have an explicit update with Fsi? */

  retval = N_VLinearCombination(nvec, step_mem->cvals, step_mem->Xvecs,
                                ark_mem->ycur);
  if (retval != 0) { return (ARK_VECTOROP_ERR); }
  return (ARK_SUCCESS);
}

/*---------------------------------------------------------------
  mriStep_StageDIRKFast

  This routine performs a single stage of a "solve coupled"
  MRI method, i.e. a stage that is DIRK on the slow time scale
  and involves evolution of the fast time scale, in a
  fully-coupled fashion.
  ---------------------------------------------------------------*/
int mriStep_StageDIRKFast(ARKodeMem ark_mem,
                          SUNDIALS_MAYBE_UNUSED ARKodeMRIStepMem step_mem,
                          SUNDIALS_MAYBE_UNUSED int is,
                          SUNDIALS_MAYBE_UNUSED int* nflagPtr)
{
#ifdef SUNDIALS_DEBUG
  printf("    MRIStep DIRK fast stage\n");
#endif

  /* this is not currently implemented */
  arkProcessError(ark_mem, ARK_INVALID_TABLE, __LINE__, __func__, __FILE__,
                  "This routine is not yet implemented.");
  return (ARK_INVALID_TABLE);
}

/*---------------------------------------------------------------
  mriStep_StageDIRKNoFast

  This routine performs a single MRI stage with implicit slow
  time scale only (no fast time scale evolution).
  ---------------------------------------------------------------*/
int mriStep_StageDIRKNoFast(ARKodeMem ark_mem, ARKodeMRIStepMem step_mem,
                            int is, int* nflagPtr)
{
  int retval;

#ifdef SUNDIALS_DEBUG
  printf("    MRIStep DIRK stage\n");
#endif

  /* store current stage index (for an "embedded" stage, subtract 1) */
  step_mem->istage = (is == step_mem->stages) ? is - 1 : is;

  /* Call predictor for current stage solution (result placed in zpred) */
  retval = mriStep_Predict(ark_mem, step_mem->istage, step_mem->zpred);
  if (retval != ARK_SUCCESS) { return (retval); }

  /* If a user-supplied predictor routine is provided, call that here
     Note that mriStep_Predict is *still* called, so this user-supplied
     routine can just "clean up" the built-in prediction, if desired. */
  if (step_mem->stage_predict)
  {
    retval = step_mem->stage_predict(ark_mem->tcur, step_mem->zpred,
                                     ark_mem->user_data);
    if (retval < 0) { return (ARK_USER_PREDICT_FAIL); }
    if (retval > 0) { return (TRY_AGAIN); }
  }

#ifdef SUNDIALS_LOGGING_EXTRA_DEBUG
  SUNLogger_QueueMsg(ARK_LOGGER, SUN_LOGLEVEL_DEBUG,
                     "ARKODE::mriStep_StageDIRKNoFast", "predictor",
                     "zpred(:) =", "");
  N_VPrintFile(step_mem->zpred, ARK_LOGGER->debug_fp);
#endif

  /* determine effective DIRK coefficients (store in cvals) */
  retval = mriStep_RKCoeffs(step_mem->MRIC, is, step_mem->stage_map,
                            step_mem->Ae_row, step_mem->Ai_row);
  if (retval != ARK_SUCCESS) { return (retval); }

  /* Set up data for evaluation of DIRK stage residual (data stored in sdata) */
  retval = mriStep_StageSetup(ark_mem);
  if (retval != ARK_SUCCESS) { return (retval); }

#ifdef SUNDIALS_LOGGING_EXTRA_DEBUG
  SUNLogger_QueueMsg(ARK_LOGGER, SUN_LOGLEVEL_DEBUG,
                     "ARKODE::mriStep_StageDIRKNoFast", "rhs data",
                     "sdata(:) =", "");
  N_VPrintFile(step_mem->sdata, ARK_LOGGER->debug_fp);
#endif

  /* perform implicit solve (result is stored in ark_mem->ycur); return
     with positive value on anything but success */
  *nflagPtr = mriStep_Nls(ark_mem, *nflagPtr);
  if (*nflagPtr != ARK_SUCCESS) { return (TRY_AGAIN); }

  return (ARK_SUCCESS);
}

/*---------------------------------------------------------------
  mriStep_ComputeInnerForcing

  Constructs the 'coefficient' vectors for the forcing polynomial
  for a 'fast' outer MRI-GARK stage i:

  p_i(theta) = sum_{k=0}^{n-1} forcing[k] * theta^k

  where theta = (t - t0) / (tf-t0) is the mapped 'time' for
  each 'fast' MRIStep evolution, with:
  * t0 -- the start of this outer MRIStep stage
  * tf-t0, the temporal width of this MRIStep stage
  * n -- shorthand for MRIC->nmat

  Defining cdiff = (tf-t0)/h, explicit and solve-decoupled
  implicit or IMEX MRI-based methods define this forcing polynomial
  for each outer stage i > 0:

  p_i(theta) = w_i,0(theta) * fse_0 + ... + w_i,{i-1}(theta) * fse_{i-1}
             + g_i,0(theta) * fsi_0 + ... + g_i,{i-1}(theta) * fsi_{i-1}

  where

  w_i,j(theta) = w_0,i,j + w_1,i,j * theta + ... + w_n,i,j * theta^{n-1},
  w_k,i,j = 1/cdiff * MRIC->W[k][i][j]

  and

  g_i,j(theta) = g_0,i,j + g_1,i,j * theta + ... + g_n,i,j * theta^{n-1},
  g_k,i,j = 1/cdiff * MRIC->G[k][i][j]

  Converting to the appropriate form, we have

  p_i(theta) = ( w_0,i,0 * fse_0 + ... + w_0,i,{i-1} * fse_{i-1} +
                 g_0,i,0 * fsi_0 + ... + g_0,i,{i-1} * fsi_{i-1} ) * theta^0
             + ( w_1,i,0 * fse_0 + ... + w_1,i,{i-1} * fse_{i-1} +
                 g_1,i,0 * fsi_0 + ... + g_1,i,{i-1} * fsi_{i-1} ) * theta^1
                                    .
                                    .
                                    .
             + ( w_n,i,0 * fse_0 + ... + w_n,i,{i-1} * fse_{i-1} +
                 g_n,i,0 * fsi_0 + ... + g_n,i,{i-1} * fsi_{i-1} ) * theta^{n-1}

  Thus we define the forcing vectors for k = 0,...,nmat - 1

  forcing[k] = w_k,i,0 * fse_0 + ... + w_k,i,{i-1} * fse_{i-1}
             + g_k,i,0 * fsi_0 + ... + g_k,i,{i-1} * fsi_{i-1}

             = 1 / cdiff *
               ( W[k][i][0] * fse_0 + ... + W[k][i][i-1] * fse_{i-1} +
               ( G[k][i][0] * fsi_0 + ... + G[k][i][i-1] * fsi_{i-1} )

  We may use an identical formula for MERK methods, so long as we set t0=tn,
  tf=tn+h, stage_map[j]=j (identity map), and implicit_rhs=SUNFALSE.
  With this configuration: tf-t0=h, theta = (t-tn)/h, and cdiff=1.  MERK methods
  define the forcing polynomial for each outer stage i > 0 as:

  p_i(theta) = w_i,0(theta) * fse_0 + ... + w_i,{i-1}(theta) * fse_{i-1}

  where

  w_i,j(theta) = w_0,i,j + w_1,i,j * theta + ... + w_n,i,j * theta^{n-1},
  w_k,i,j = MRIC->W[k][i][j]

  which is equivalent to the formula above.

  We may use a similar formula for MRISR methods, so long as we set t0=tn,
  tf=tn+h*ci, stage_map[j]=j (identity map), and implicit_rhs=SUNFALSE.
  With this configuration: tf-t0=ci*h, theta = (t-tn)/(ci*h), and cdiff=1/ci.
  MRISR methods define the forcing polynomial for each outer stage i > 0 as:

  p_i(theta) = w_i,0(theta) * fs_0 + ... + w_i,{i-1}(theta) * fs_{i-1}

  where fs_j = fse_j + fsi_j and

  w_i,j(theta) = w_0,i,j + w_1,i,j * theta + ... + w_n,i,j * theta^{n-1},
  w_k,i,j = 1/ci * MRIC->W[k][i][j]

  which is equivalent to the formula above, so long as the stage RHS vectors
  Fse[j] are repurposed to instead store (fse_j + fsi_j).

  This routine additionally returns a success/failure flag:
     ARK_SUCCESS -- successful evaluation
  ---------------------------------------------------------------*/

int mriStep_ComputeInnerForcing(SUNDIALS_MAYBE_UNUSED ARKodeMem ark_mem,
                                ARKodeMRIStepMem step_mem, int stage,
                                sunrealtype t0, sunrealtype tf)
{
  sunrealtype rcdiff;
  int j, k, nmat, nstore, retval;
  sunrealtype* cvals;
  N_Vector* Xvecs;
  sunbooleantype implicit_rhs = step_mem->implicit_rhs;
  sunbooleantype explicit_rhs = step_mem->explicit_rhs;

  /* local shortcuts for fused vector operations */
  cvals = step_mem->cvals;
  Xvecs = step_mem->Xvecs;

  /* Set inner forcing time normalization constants */
  step_mem->stepper->tshift = t0;
  step_mem->stepper->tscale = tf - t0;

  /* Adjust implicit/explicit RHS flags for MRISR methods, since these
     ignore the G coefficients in the forcing function */
  if (step_mem->MRIC->type == MRISTEP_SR)
  {
    implicit_rhs = SUNFALSE;
    explicit_rhs = SUNTRUE;
  }

  /* compute inner forcing vectors (assumes cdiff != 0) */
  nstore = 0;
  for (j = 0; j < SUNMIN(stage, step_mem->stages); j++)
  {
    if (explicit_rhs && step_mem->stage_map[j] > -1)
    {
      Xvecs[nstore] = step_mem->Fse[step_mem->stage_map[j]];
      nstore += 1;
    }
    if (implicit_rhs && step_mem->stage_map[j] > -1)
    {
      Xvecs[nstore] = step_mem->Fsi[step_mem->stage_map[j]];
      nstore += 1;
    }
  }

  nmat   = step_mem->MRIC->nmat;
  rcdiff = ark_mem->h / (tf - t0);

  for (k = 0; k < nmat; k++)
  {
    nstore = 0;
    for (j = 0; j < SUNMIN(stage, step_mem->stages); j++)
    {
      if (step_mem->stage_map[j] > -1)
      {
        if (explicit_rhs && implicit_rhs)
        {
          /* ImEx */
          cvals[nstore] = rcdiff * step_mem->MRIC->W[k][stage][j];
          nstore += 1;
          cvals[nstore] = rcdiff * step_mem->MRIC->G[k][stage][j];
          nstore += 1;
        }
        else if (explicit_rhs)
        {
          /* explicit only */
          cvals[nstore] = rcdiff * step_mem->MRIC->W[k][stage][j];
          nstore += 1;
        }
        else
        {
          /* implicit only */
          cvals[nstore] = rcdiff * step_mem->MRIC->G[k][stage][j];
          nstore += 1;
        }
      }
    }

    retval = N_VLinearCombination(nstore, cvals, Xvecs,
                                  step_mem->stepper->forcing[k]);
    if (retval != 0) { return (ARK_VECTOROP_ERR); }
  }

#ifdef SUNDIALS_LOGGING_EXTRA_DEBUG
  for (k = 0; k < nmat; k++)
  {
    SUNLogger_QueueMsg(ARK_LOGGER, SUN_LOGLEVEL_DEBUG,
                       "ARKODE::mriStep_ComputeInnerForcing", "forcing",
                       "forcing_%i(:) =", k);
    N_VPrintFile(step_mem->stepper->forcing[k], ARK_LOGGER->debug_fp);
  }
#endif

  return (ARK_SUCCESS);
}

/*---------------------------------------------------------------
  Compute/return the effective RK coefficients for a "nofast"
  stage.  We may assume that "A" has already been allocated.
  ---------------------------------------------------------------*/

int mriStep_RKCoeffs(MRIStepCoupling MRIC, int is, int* stage_map,
                     sunrealtype* Ae_row, sunrealtype* Ai_row)
{
  int j, k;
  sunrealtype kconst;

  if (is < 1 || is > MRIC->stages || !stage_map || !Ae_row || !Ai_row)
  {
    return ARK_INVALID_TABLE;
  }

  /* initialize RK coefficient array */
  for (j = 0; j < MRIC->stages; j++)
  {
    Ae_row[j] = ZERO;
    Ai_row[j] = ZERO;
  }

  /* compute RK coefficients -- note that bounds on j need
     "SUNMIN" to handle the case of an "embedding" stage */
  for (k = 0; k < MRIC->nmat; k++)
  {
    kconst = ONE / (k + ONE);
    if (MRIC->W)
    {
      for (j = 0; j < SUNMIN(is, MRIC->stages - 1); j++)
      {
        if (stage_map[j] > -1)
        {
          Ae_row[stage_map[j]] += (MRIC->W[k][is][j] * kconst);
        }
      }
    }
    if (MRIC->G)
    {
      for (j = 0; j <= SUNMIN(is, MRIC->stages - 1); j++)
      {
        if (stage_map[j] > -1)
        {
          Ai_row[stage_map[j]] += (MRIC->G[k][is][j] * kconst);
        }
      }
    }
  }

  return (ARK_SUCCESS);
}

/*---------------------------------------------------------------
  mriStep_Predict

  This routine computes the prediction for a specific internal
  stage solution, storing the result in yguess.  The
  prediction is done using the interpolation structure in
  extrapolation mode, hence stages "far" from the previous time
  interval are predicted using lower order polynomials than the
  "nearby" stages.
  ---------------------------------------------------------------*/
int mriStep_Predict(ARKodeMem ark_mem, int istage, N_Vector yguess)
{
  int i, retval, jstage, nvec;
  sunrealtype tau;
  sunrealtype h;
  ARKodeMRIStepMem step_mem;
  sunrealtype* cvals;
  N_Vector* Xvecs;

  /* access ARKodeMRIStepMem structure */
  if (ark_mem->step_mem == NULL)
  {
    arkProcessError(NULL, ARK_MEM_NULL, __LINE__, __func__, __FILE__,
                    MSG_MRISTEP_NO_MEM);
    return (ARK_MEM_NULL);
  }
  step_mem = (ARKodeMRIStepMem)ark_mem->step_mem;

  /* verify that interpolation structure is provided */
  if ((ark_mem->interp == NULL) && (step_mem->predictor > 0))
  {
    arkProcessError(ark_mem, ARK_MEM_NULL, __LINE__, __func__, __FILE__,
                    "Interpolation structure is NULL");
    return (ARK_MEM_NULL);
  }

  /* local shortcuts for use with fused vector operations */
  cvals = step_mem->cvals;
  Xvecs = step_mem->Xvecs;

  /* if the first step (or if resized), use initial condition as guess */
  if (ark_mem->initsetup)
  {
    N_VScale(ONE, ark_mem->yn, yguess);
    return (ARK_SUCCESS);
  }

  /* set evaluation time tau as relative shift from previous successful time */
  tau = step_mem->MRIC->c[istage] * ark_mem->h / ark_mem->hold;

  /* use requested predictor formula */
  switch (step_mem->predictor)
  {
  case 1:

    /***** Interpolatory Predictor 1 -- all to max order *****/
    retval = arkPredict_MaximumOrder(ark_mem, tau, yguess);
    if (retval != ARK_ILL_INPUT) { return (retval); }
    break;

  case 2:

    /***** Interpolatory Predictor 2 -- decrease order w/ increasing level of extrapolation *****/
    retval = arkPredict_VariableOrder(ark_mem, tau, yguess);
    if (retval != ARK_ILL_INPUT) { return (retval); }
    break;

  case 3:

    /***** Cutoff predictor: max order interpolatory output for stages "close"
           to previous step, first-order predictor for subsequent stages *****/
    retval = arkPredict_CutoffOrder(ark_mem, tau, yguess);
    if (retval != ARK_ILL_INPUT) { return (retval); }
    break;

  case 4:

    /***** Bootstrap predictor: if any previous stage in step has nonzero c_i,
           construct a quadratic Hermite interpolant for prediction; otherwise
           use the trivial predictor.  The actual calculations are performed in
           arkPredict_Bootstrap, but here we need to determine the appropriate
           stage, c_j, to use. *****/

    /* determine if any previous stages in step meet criteria */
    jstage = -1;
    for (i = 0; i < istage; i++)
    {
      jstage = (step_mem->MRIC->c[i] != ZERO) ? i : jstage;
    }

    /* if using the trivial predictor, break */
    if (jstage == -1) { break; }

    /* find the "optimal" previous stage to use */
    for (i = 0; i < istage; i++)
    {
      if ((step_mem->MRIC->c[i] > step_mem->MRIC->c[jstage]) &&
          (step_mem->MRIC->c[i] != ZERO) && step_mem->stage_map[i] > -1)
      {
        jstage = i;
      }
    }

    /* set stage time, stage RHS and interpolation values */
    h    = ark_mem->h * step_mem->MRIC->c[jstage];
    tau  = ark_mem->h * step_mem->MRIC->c[istage];
    nvec = 0;
    if (step_mem->implicit_rhs)
    { /* Implicit piece */
      cvals[nvec] = ONE;
      Xvecs[nvec] = step_mem->Fsi[step_mem->stage_map[jstage]];
      nvec += 1;
    }
    if (step_mem->explicit_rhs)
    { /* Explicit piece */
      cvals[nvec] = ONE;
      Xvecs[nvec] = step_mem->Fse[step_mem->stage_map[jstage]];
      nvec += 1;
    }

    /* call predictor routine */
    retval = arkPredict_Bootstrap(ark_mem, h, tau, nvec, cvals, Xvecs, yguess);
    if (retval != ARK_ILL_INPUT) { return (retval); }
    break;
  }

  /* if we made it here, use the trivial predictor (previous step solution) */
  N_VScale(ONE, ark_mem->yn, yguess);
  return (ARK_SUCCESS);
}

/*---------------------------------------------------------------
  mriStep_StageSetup

  This routine sets up the stage data for computing the
  solve-decoupled MRI stage residual, along with the step- and
  method-related factors gamma, gammap and gamrat.

  At the ith stage, we compute the residual vector for
  z=z_i=zp+zc:
    r = z - z_{i-1} - h*sum_{j=0}^{i} A(i,j)*F(z_j)
    r = (zp + zc) - z_{i-1} - h*sum_{j=0}^{i} A(i,j)*F(z_j)
    r = (zc - gamma*F(z)) - data,
  where data = (z_{i-1} - zp + h*sum_{j=0}^{i-1} A(i,j)*F(z_j))
  corresponds to existing information.  This routine computes
  this 'data' vector and stores in step_mem->sdata.

  Note: on input, this row A(i,:) is already stored in rkcoeffs.
  ---------------------------------------------------------------*/
int mriStep_StageSetup(ARKodeMem ark_mem)
{
  /* local data */
  ARKodeMRIStepMem step_mem;
  int retval, i, j, nvec;
  sunrealtype* cvals;
  N_Vector* Xvecs;

  /* access ARKodeMRIStepMem structure */
  if (ark_mem->step_mem == NULL)
  {
    arkProcessError(NULL, ARK_MEM_NULL, __LINE__, __func__, __FILE__,
                    MSG_MRISTEP_NO_MEM);
    return (ARK_MEM_NULL);
  }
  step_mem = (ARKodeMRIStepMem)ark_mem->step_mem;

  /* Set shortcut to current stage index */
  i = step_mem->istage;

  /* local shortcuts for fused vector operations */
  cvals = step_mem->cvals;
  Xvecs = step_mem->Xvecs;

  /* Update gamma (if the method contains an implicit component) */
  step_mem->gamma = ark_mem->h * step_mem->Ai_row[step_mem->stage_map[i]];

  if (ark_mem->firststage) { step_mem->gammap = step_mem->gamma; }
  step_mem->gamrat = (ark_mem->firststage) ? ONE
                                           : step_mem->gamma / step_mem->gammap;

  /* set cvals and Xvecs for setting stage data */
  cvals[0] = ONE;
  Xvecs[0] = ark_mem->ycur;
  cvals[1] = -ONE;
  Xvecs[1] = step_mem->zpred;
  nvec     = 2;

  for (j = 0; j < i; j++)
  {
    if (step_mem->explicit_rhs && step_mem->stage_map[j] > -1)
    {
      cvals[nvec] = ark_mem->h * step_mem->Ae_row[step_mem->stage_map[j]];
      Xvecs[nvec] = step_mem->Fse[step_mem->stage_map[j]];
      nvec += 1;
    }
    if (step_mem->implicit_rhs && step_mem->stage_map[j] > -1)
    {
      cvals[nvec] = ark_mem->h * step_mem->Ai_row[step_mem->stage_map[j]];
      Xvecs[nvec] = step_mem->Fsi[step_mem->stage_map[j]];
      nvec += 1;
    }
  }

  /* call fused vector operation to do the work */
  retval = N_VLinearCombination(nvec, cvals, Xvecs, step_mem->sdata);
  if (retval != 0) { return (ARK_VECTOROP_ERR); }

  /* return with success */
  return (ARK_SUCCESS);
}

/*---------------------------------------------------------------
  mriStep_SlowRHS:

  Wrapper routine to call the user-supplied slow RHS functions,
  f(t,y) = fse(t,y) + fsi(t,y), with API matching
  ARKTimestepFullRHSFn.  This is only used to determine an
  initial slow time-step size to use when one is not specified
  by the user (i.e., mode should correspond with
  ARK_FULLRHS_START.
  ---------------------------------------------------------------*/
int mriStep_SlowRHS(ARKodeMem ark_mem, sunrealtype t, N_Vector y, N_Vector f,
                    SUNDIALS_MAYBE_UNUSED int mode)
{
  ARKodeMRIStepMem step_mem;
  int nvec, retval;

  /* access ARKodeMRIStepMem structure */
  retval = mriStep_AccessStepMem(ark_mem, __func__, &step_mem);
  if (retval != ARK_SUCCESS) { return (retval); }

  /* call fse if the problem has an explicit component */
  if (step_mem->explicit_rhs)
  {
    retval = step_mem->fse(t, y, step_mem->Fse[0], ark_mem->user_data);
    step_mem->nfse++;
    step_mem->fse_is_current = SUNTRUE;
    if (retval != 0)
    {
      arkProcessError(ark_mem, ARK_RHSFUNC_FAIL, __LINE__, __func__, __FILE__,
                      MSG_ARK_RHSFUNC_FAILED, t);
      return (ARK_RHSFUNC_FAIL);
    }

    /* Add external forcing, if applicable */
    if (step_mem->expforcing)
    {
      step_mem->cvals[0] = ONE;
      step_mem->Xvecs[0] = step_mem->Fse[0];
      nvec               = 1;
      mriStep_ApplyForcing(step_mem, t, ONE, &nvec);
      N_VLinearCombination(nvec, step_mem->cvals, step_mem->Xvecs,
                           step_mem->Fse[0]);
    }
  }

  /* call fsi if the problem has an implicit component */
  if (step_mem->implicit_rhs)
  {
    retval = step_mem->fsi(t, y, step_mem->Fsi[0], ark_mem->user_data);
    step_mem->nfsi++;
    step_mem->fsi_is_current = SUNTRUE;
    if (retval != 0)
    {
      arkProcessError(ark_mem, ARK_RHSFUNC_FAIL, __LINE__, __func__, __FILE__,
                      MSG_ARK_RHSFUNC_FAILED, t);
      return (ARK_RHSFUNC_FAIL);
    }

    /* Add external forcing, if applicable */
    if (step_mem->impforcing)
    {
      step_mem->cvals[0] = ONE;
      step_mem->Xvecs[0] = step_mem->Fsi[0];
      nvec               = 1;
      mriStep_ApplyForcing(step_mem, t, ONE, &nvec);
      N_VLinearCombination(nvec, step_mem->cvals, step_mem->Xvecs,
                           step_mem->Fsi[0]);
    }
  }

  /* combine RHS vectors into output */
  if (step_mem->explicit_rhs && step_mem->implicit_rhs) /* ImEx */
  {
    N_VLinearSum(ONE, step_mem->Fse[0], ONE, step_mem->Fsi[0], f);
  }
  else
  {
    if (step_mem->implicit_rhs) { N_VScale(ONE, step_mem->Fsi[0], f); }
    else { N_VScale(ONE, step_mem->Fse[0], f); }
  }

  return (ARK_SUCCESS);
}

/*---------------------------------------------------------------
  mriStep_Hin

  This routine computes a tentative initial step size h0.  This
  employs the same safeguards as ARKODE's arkHin utility routine,
  but employs a simpler algorithm that estimates the first step
  such that an explicit Euler step (for only the slow RHS
  routine(s)) would be within user-specified tolerances of the
  initial condition.
  ---------------------------------------------------------------*/
int mriStep_Hin(ARKodeMem ark_mem, sunrealtype tcur, sunrealtype tout,
                N_Vector fcur, sunrealtype* h)
{
  int sign;
  sunrealtype tdiff, tdist, tround, fnorm, h0_inv;

  /* If tout is too close to tn, give up */
  if ((tdiff = tout - tcur) == ZERO) { return (ARK_TOO_CLOSE); }
  sign   = (tdiff > ZERO) ? 1 : -1;
  tdist  = SUNRabs(tdiff);
  tround = ark_mem->uround * SUNMAX(SUNRabs(tcur), SUNRabs(tout));
  if (tdist < TWO * tround) { return (ARK_TOO_CLOSE); }

  /* h0 should bound the change due to a forward Euler step, and
     include safeguard against "too-small" ||f(t0,y0)||: */
  fnorm  = N_VWrmsNorm(fcur, ark_mem->ewt) / H0_BIAS;
  h0_inv = SUNMAX(ONE / H0_UBFACTOR / tdist, fnorm);
  *h     = sign / h0_inv;
  return (ARK_SUCCESS);
}

/*===============================================================
  User-callable functions for a custom inner integrator
  ===============================================================*/

int MRIStepInnerStepper_Create(SUNContext sunctx, MRIStepInnerStepper* stepper)
{
  if (!sunctx) { return ARK_ILL_INPUT; }

  *stepper = NULL;
  *stepper = (MRIStepInnerStepper)malloc(sizeof(**stepper));
  if (*stepper == NULL)
  {
    arkProcessError(NULL, ARK_MEM_FAIL, __LINE__, __func__, __FILE__,
                    MSG_ARK_ARKMEM_FAIL);
    return (ARK_MEM_FAIL);
  }
  memset(*stepper, 0, sizeof(**stepper));

  (*stepper)->ops = (MRIStepInnerStepper_Ops)malloc(sizeof(*((*stepper)->ops)));
  if ((*stepper)->ops == NULL)
  {
    arkProcessError(NULL, ARK_MEM_FAIL, __LINE__, __func__, __FILE__,
                    MSG_ARK_ARKMEM_FAIL);
    free(*stepper);
    return (ARK_MEM_FAIL);
  }
  memset((*stepper)->ops, 0, sizeof(*((*stepper)->ops)));

  /* initialize stepper data */
  (*stepper)->last_flag = ARK_SUCCESS;
  (*stepper)->sunctx    = sunctx;

  return (ARK_SUCCESS);
}

int MRIStepInnerStepper_CreateFromSUNStepper(SUNStepper sunstepper,
                                             MRIStepInnerStepper* stepper)
{
  int retval = MRIStepInnerStepper_Create(sunstepper->sunctx, stepper);
  if (retval != ARK_SUCCESS) { return retval; }

  retval = MRIStepInnerStepper_SetContent(*stepper, sunstepper);
  if (retval != ARK_SUCCESS) { return retval; }

  retval = MRIStepInnerStepper_SetEvolveFn(*stepper,
                                           mriStepInnerStepper_EvolveSUNStepper);
  if (retval != ARK_SUCCESS) { return retval; }

  retval = MRIStepInnerStepper_SetFullRhsFn(*stepper,
                                            mriStepInnerStepper_FullRhsSUNStepper);
  if (retval != ARK_SUCCESS) { return retval; }

  retval = MRIStepInnerStepper_SetResetFn(*stepper,
                                          mriStepInnerStepper_ResetSUNStepper);
  if (retval != ARK_SUCCESS) { return retval; }

  return ARK_SUCCESS;
}

int MRIStepInnerStepper_Free(MRIStepInnerStepper* stepper)
{
  if (*stepper == NULL) { return ARK_SUCCESS; }

  /* free the inner forcing and fused op workspace vector */
  mriStepInnerStepper_FreeVecs(*stepper);

  /* free operations structure */
  free((*stepper)->ops);

  /* free inner stepper mem */
  free(*stepper);
  *stepper = NULL;

  return (ARK_SUCCESS);
}

int MRIStepInnerStepper_SetContent(MRIStepInnerStepper stepper, void* content)
{
  if (stepper == NULL)
  {
    arkProcessError(NULL, ARK_ILL_INPUT, __LINE__, __func__, __FILE__,
                    "Inner stepper memory is NULL");
    return ARK_ILL_INPUT;
  }
  stepper->content = content;

  return ARK_SUCCESS;
}

int MRIStepInnerStepper_GetContent(MRIStepInnerStepper stepper, void** content)
{
  if (stepper == NULL)
  {
    arkProcessError(NULL, ARK_ILL_INPUT, __LINE__, __func__, __FILE__,
                    "Inner stepper memory is NULL");
    return ARK_ILL_INPUT;
  }
  *content = stepper->content;

  return ARK_SUCCESS;
}

int MRIStepInnerStepper_SetEvolveFn(MRIStepInnerStepper stepper,
                                    MRIStepInnerEvolveFn fn)
{
  if (stepper == NULL)
  {
    arkProcessError(NULL, ARK_ILL_INPUT, __LINE__, __func__, __FILE__,
                    "Inner stepper memory is NULL");
    return ARK_ILL_INPUT;
  }

  if (stepper->ops == NULL)
  {
    arkProcessError(NULL, ARK_ILL_INPUT, __LINE__, __func__, __FILE__,
                    "Inner stepper operations structure is NULL");
    return ARK_ILL_INPUT;
  }

  stepper->ops->evolve = fn;

  return ARK_SUCCESS;
}

int MRIStepInnerStepper_SetFullRhsFn(MRIStepInnerStepper stepper,
                                     MRIStepInnerFullRhsFn fn)
{
  if (stepper == NULL)
  {
    arkProcessError(NULL, ARK_ILL_INPUT, __LINE__, __func__, __FILE__,
                    "Inner stepper memory is NULL");
    return ARK_ILL_INPUT;
  }

  if (stepper->ops == NULL)
  {
    arkProcessError(NULL, ARK_ILL_INPUT, __LINE__, __func__, __FILE__,
                    "Inner stepper operations structure is NULL");
    return ARK_ILL_INPUT;
  }

  stepper->ops->fullrhs = fn;

  return ARK_SUCCESS;
}

int MRIStepInnerStepper_SetResetFn(MRIStepInnerStepper stepper,
                                   MRIStepInnerResetFn fn)
{
  if (stepper == NULL)
  {
    arkProcessError(NULL, ARK_ILL_INPUT, __LINE__, __func__, __FILE__,
                    "Inner stepper memory is NULL");
    return ARK_ILL_INPUT;
  }

  if (stepper->ops == NULL)
  {
    arkProcessError(NULL, ARK_ILL_INPUT, __LINE__, __func__, __FILE__,
                    "Inner stepper operations structure is NULL");
    return ARK_ILL_INPUT;
  }

  stepper->ops->reset = fn;

  return ARK_SUCCESS;
}

int MRIStepInnerStepper_SetAccumulatedErrorGetFn(MRIStepInnerStepper stepper,
                                                 MRIStepInnerGetAccumulatedError fn)
{
  if (stepper == NULL)
  {
    arkProcessError(NULL, ARK_ILL_INPUT, __LINE__, __func__, __FILE__,
                    "Inner stepper memory is NULL");
    return ARK_ILL_INPUT;
  }

  if (stepper->ops == NULL)
  {
    arkProcessError(NULL, ARK_ILL_INPUT, __LINE__, __func__, __FILE__,
                    "Inner stepper operations structure is NULL");
    return ARK_ILL_INPUT;
  }

  stepper->ops->geterror = fn;

  return ARK_SUCCESS;
}

int MRIStepInnerStepper_SetAccumulatedErrorResetFn(
  MRIStepInnerStepper stepper, MRIStepInnerResetAccumulatedError fn)
{
  if (stepper == NULL)
  {
    arkProcessError(NULL, ARK_ILL_INPUT, __LINE__, __func__, __FILE__,
                    "Inner stepper memory is NULL");
    return ARK_ILL_INPUT;
  }

  if (stepper->ops == NULL)
  {
    arkProcessError(NULL, ARK_ILL_INPUT, __LINE__, __func__, __FILE__,
                    "Inner stepper operations structure is NULL");
    return ARK_ILL_INPUT;
  }

  stepper->ops->reseterror = fn;

  return ARK_SUCCESS;
}

int MRIStepInnerStepper_SetRTolFn(MRIStepInnerStepper stepper,
                                  MRIStepInnerSetRTol fn)
{
  if (stepper == NULL)
  {
    arkProcessError(NULL, ARK_ILL_INPUT, __LINE__, __func__, __FILE__,
                    "Inner stepper memory is NULL");
    return ARK_ILL_INPUT;
  }

  if (stepper->ops == NULL)
  {
    arkProcessError(NULL, ARK_ILL_INPUT, __LINE__, __func__, __FILE__,
                    "Inner stepper operations structure is NULL");
    return ARK_ILL_INPUT;
  }

  stepper->ops->setrtol = fn;

  return ARK_SUCCESS;
}

int MRIStepInnerStepper_AddForcing(MRIStepInnerStepper stepper, sunrealtype t,
                                   N_Vector f)
{
  sunrealtype tau, taui;
  int i;

  if (stepper == NULL)
  {
    arkProcessError(NULL, ARK_ILL_INPUT, __LINE__, __func__, __FILE__,
                    "Inner stepper memory is NULL");
    return ARK_ILL_INPUT;
  }

  /* always append the constant forcing term */
  stepper->vals[0] = ONE;
  stepper->vecs[0] = f;

  /* compute normalized time tau and initialize tau^i */
  tau  = (t - stepper->tshift) / (stepper->tscale);
  taui = ONE;

  for (i = 0; i < stepper->nforcing; i++)
  {
    stepper->vals[i + 1] = taui;
    stepper->vecs[i + 1] = stepper->forcing[i];
    taui *= tau;
  }

  N_VLinearCombination(stepper->nforcing + 1, stepper->vals, stepper->vecs, f);

  return ARK_SUCCESS;
}

int MRIStepInnerStepper_GetForcingData(MRIStepInnerStepper stepper,
                                       sunrealtype* tshift, sunrealtype* tscale,
                                       N_Vector** forcing, int* nforcing)
{
  if (stepper == NULL)
  {
    arkProcessError(NULL, ARK_ILL_INPUT, __LINE__, __func__, __FILE__,
                    "Inner stepper memory is NULL");
    return ARK_ILL_INPUT;
  }

  *tshift   = stepper->tshift;
  *tscale   = stepper->tscale;
  *forcing  = stepper->forcing;
  *nforcing = stepper->nforcing;

  return ARK_SUCCESS;
}

/*---------------------------------------------------------------
  Internal inner integrator functions
  ---------------------------------------------------------------*/

/* Check for required operations */
int mriStepInnerStepper_HasRequiredOps(MRIStepInnerStepper stepper)
{
  if (stepper == NULL) { return ARK_ILL_INPUT; }
  if (stepper->ops == NULL) { return ARK_ILL_INPUT; }

  if (stepper->ops->evolve) { return ARK_SUCCESS; }
  else { return ARK_ILL_INPUT; }
}

/* Check whether stepper supports fast/slow tolerance adaptivity */
sunbooleantype mriStepInnerStepper_SupportsRTolAdaptivity(MRIStepInnerStepper stepper)
{
  if (stepper == NULL) { return SUNFALSE; }
  if (stepper->ops == NULL) { return SUNFALSE; }

  if (stepper->ops->geterror && stepper->ops->reseterror && stepper->ops->setrtol)
  {
    return SUNTRUE;
  }
  else { return SUNFALSE; }
}

/* Evolve the inner (fast) ODE */
int mriStepInnerStepper_Evolve(MRIStepInnerStepper stepper, sunrealtype t0,
                               sunrealtype tout, N_Vector y)
{
  if (stepper == NULL) { return ARK_ILL_INPUT; }
  if (stepper->ops == NULL) { return ARK_ILL_INPUT; }
  if (stepper->ops->evolve == NULL) { return ARK_ILL_INPUT; }

#if SUNDIALS_LOGGING_LEVEL >= SUNDIALS_LOGGING_DEBUG
  SUNLogger_QueueMsg(stepper->sunctx->logger, SUN_LOGLEVEL_INFO,
                     "ARKODE::mriStepInnerStepper_Evolve", "start-inner-evolve",
                     "t0 = %" RSYM ", tout = %" RSYM, t0, tout);
#endif

  stepper->last_flag = stepper->ops->evolve(stepper, t0, tout, y);

#if SUNDIALS_LOGGING_LEVEL >= SUNDIALS_LOGGING_DEBUG
  SUNLogger_QueueMsg(stepper->sunctx->logger, SUN_LOGLEVEL_INFO,
                     "ARKODE::mriStepInnerStepper_Evolve", "end-inner-evolve",
                     "flag = %i", stepper->last_flag);
#endif

  return stepper->last_flag;
}

int mriStepInnerStepper_EvolveSUNStepper(MRIStepInnerStepper stepper,
                                         SUNDIALS_MAYBE_UNUSED sunrealtype t0,
                                         sunrealtype tout, N_Vector y)
{
  SUNStepper sunstepper = (SUNStepper)stepper->content;
  sunrealtype tret;

  SUNErrCode err     = SUNStepper_SetForcing(sunstepper, stepper->tshift,
                                             stepper->tscale, stepper->forcing,
                                             stepper->nforcing);
  stepper->last_flag = sunstepper->last_flag;
  if (err != SUN_SUCCESS) { return ARK_SUNSTEPPER_ERR; }

  err                = SUNStepper_SetStopTime(sunstepper, tout);
  stepper->last_flag = sunstepper->last_flag;
  if (err != SUN_SUCCESS) { return ARK_SUNSTEPPER_ERR; }

  err                = SUNStepper_Evolve(sunstepper, tout, y, &tret);
  stepper->last_flag = sunstepper->last_flag;
  if (err != SUN_SUCCESS) { return ARK_SUNSTEPPER_ERR; }

  err                = SUNStepper_SetForcing(sunstepper, ZERO, ONE, NULL, 0);
  stepper->last_flag = sunstepper->last_flag;
  if (err != SUN_SUCCESS) { return ARK_SUNSTEPPER_ERR; }

  return ARK_SUCCESS;
}

/* Compute the full RHS for inner (fast) time scale TODO(DJG): This function can
   be made optional when fullrhs is not called unconditionally by the ARKODE
   infrastructure e.g., in arkInitialSetup, arkYddNorm, and arkCompleteStep. */
int mriStepInnerStepper_FullRhs(MRIStepInnerStepper stepper, sunrealtype t,
                                N_Vector y, N_Vector f, int mode)
{
  if (stepper == NULL) { return ARK_ILL_INPUT; }
  if (stepper->ops == NULL) { return ARK_ILL_INPUT; }
  if (stepper->ops->fullrhs == NULL) { return ARK_ILL_INPUT; }

  stepper->last_flag = stepper->ops->fullrhs(stepper, t, y, f, mode);
  return stepper->last_flag;
}

int mriStepInnerStepper_FullRhsSUNStepper(MRIStepInnerStepper stepper,
                                          sunrealtype t, N_Vector y, N_Vector f,
                                          int ark_mode)
{
  SUNStepper sunstepper = (SUNStepper)stepper->content;

  SUNFullRhsMode mode;
  switch (ark_mode)
  {
  case ARK_FULLRHS_START: mode = SUN_FULLRHS_START; break;
  case ARK_FULLRHS_END: mode = SUN_FULLRHS_END; break;
  default: mode = SUN_FULLRHS_OTHER; break;
  }

  SUNErrCode err     = SUNStepper_FullRhs(sunstepper, t, y, f, mode);
  stepper->last_flag = sunstepper->last_flag;
  if (err != SUN_SUCCESS) { return ARK_SUNSTEPPER_ERR; }
  return ARK_SUCCESS;
}

/* Reset the inner (fast) stepper state */
int mriStepInnerStepper_Reset(MRIStepInnerStepper stepper, sunrealtype tR,
                              N_Vector yR)
{
  if (stepper == NULL) { return ARK_ILL_INPUT; }
  if (stepper->ops == NULL) { return ARK_ILL_INPUT; }

#if SUNDIALS_LOGGING_LEVEL >= SUNDIALS_LOGGING_DEBUG
  SUNLogger_QueueMsg(stepper->sunctx->logger, SUN_LOGLEVEL_INFO,
                     "ARKODE::mriStepInnerStepper_Reset", "reset-inner-state",
                     "tR = %" RSYM, tR);
#endif

  if (stepper->ops->reset)
  {
    stepper->last_flag = stepper->ops->reset(stepper, tR, yR);
    return stepper->last_flag;
  }
  else
  {
    /* assume stepper uses input state and does not need to be reset */
    return ARK_SUCCESS;
  }
}

/* Gets the inner (fast) stepper accumulated error */
int mriStepInnerStepper_GetAccumulatedError(MRIStepInnerStepper stepper,
                                            sunrealtype* accum_error)
{
  if (stepper == NULL) { return ARK_ILL_INPUT; }
  if (stepper->ops == NULL) { return ARK_ILL_INPUT; }

  if (stepper->ops->geterror)
  {
    stepper->last_flag = stepper->ops->geterror(stepper, accum_error);
    return stepper->last_flag;
  }
  else { return ARK_INNERSTEP_FAIL; }
}

/* Resets the inner (fast) stepper accumulated error */
int mriStepInnerStepper_ResetAccumulatedError(MRIStepInnerStepper stepper)
{
  if (stepper == NULL) { return ARK_ILL_INPUT; }
  if (stepper->ops == NULL) { return ARK_ILL_INPUT; }

  if (stepper->ops->geterror)
  {
    stepper->last_flag = stepper->ops->reseterror(stepper);
    return stepper->last_flag;
  }
  else
  {
    /* assume stepper provides exact solution and needs no reset */
    return ARK_SUCCESS;
  }
}

/* Sets the inner (fast) stepper relative tolerance scaling factor */
int mriStepInnerStepper_SetRTol(MRIStepInnerStepper stepper, sunrealtype rtol)
{
  if (stepper == NULL) { return ARK_ILL_INPUT; }
  if (stepper->ops == NULL) { return ARK_ILL_INPUT; }

  if (stepper->ops->setrtol)
  {
    stepper->last_flag = stepper->ops->setrtol(stepper, rtol);
    return stepper->last_flag;
  }
  else
  {
    /* assume stepper provides exact solution */
    return ARK_SUCCESS;
  }
}

int mriStepInnerStepper_ResetSUNStepper(MRIStepInnerStepper stepper,
                                        sunrealtype tR, N_Vector yR)
{
  SUNStepper sunstepper = (SUNStepper)stepper->content;
  SUNErrCode err        = SUNStepper_Reset(sunstepper, tR, yR);
  stepper->last_flag    = sunstepper->last_flag;
  if (err != SUN_SUCCESS) { return ARK_SUNSTEPPER_ERR; }
  return ARK_SUCCESS;
}

/* Allocate MRI forcing and fused op workspace vectors if necessary */
int mriStepInnerStepper_AllocVecs(MRIStepInnerStepper stepper, int count,
                                  N_Vector tmpl)
{
  sunindextype lrw1, liw1;

  if (stepper == NULL) { return ARK_ILL_INPUT; }

  /* Set space requirements for one N_Vector */
  if (tmpl->ops->nvspace) { N_VSpace(tmpl, &lrw1, &liw1); }
  else
  {
    lrw1 = 0;
    liw1 = 0;
  }
  stepper->lrw1 = lrw1;
  stepper->liw1 = liw1;

  /* Set the number of forcing vectors and allocate vectors */
  stepper->nforcing = count;

  if (stepper->nforcing_allocated < stepper->nforcing)
  {
    (void)sunVecArray_Destroy(stepper->nforcing_allocated, &(stepper->forcing));

    if (sunVecArray_Clone(stepper->nforcing, tmpl, &(stepper->forcing)))
    {
      mriStepInnerStepper_FreeVecs(stepper);
      return (ARK_MEM_FAIL);
    }
    stepper->nforcing_allocated = stepper->nforcing;
  }

  /* Allocate fused operation workspace arrays */
  if (stepper->vecs == NULL)
  {
    stepper->vecs = (N_Vector*)calloc(count + 1, sizeof(N_Vector));
    if (stepper->vecs == NULL)
    {
      mriStepInnerStepper_FreeVecs(stepper);
      return (ARK_MEM_FAIL);
    }
  }

  if (stepper->vals == NULL)
  {
    stepper->vals = (sunrealtype*)calloc(count + 1, sizeof(sunrealtype));
    if (stepper->vals == NULL)
    {
      mriStepInnerStepper_FreeVecs(stepper);
      return (ARK_MEM_FAIL);
    }
  }

  return (ARK_SUCCESS);
}

/* Resize MRI forcing and fused op workspace vectors if necessary */
int mriStepInnerStepper_Resize(MRIStepInnerStepper stepper, ARKVecResizeFn resize,
                               void* resize_data, sunindextype lrw_diff,
                               sunindextype liw_diff, N_Vector tmpl)
{
  int retval;

  if (stepper == NULL) { return ARK_ILL_INPUT; }

  retval = arkResizeVecArray(resize, resize_data, stepper->nforcing_allocated,
                             tmpl, &(stepper->forcing), lrw_diff,
                             &(stepper->lrw), liw_diff, &(stepper->liw));
  if (retval != ARK_SUCCESS) { return (ARK_MEM_FAIL); }

  return (ARK_SUCCESS);
}

/* Free MRI forcing and fused op workspace vectors if necessary */
int mriStepInnerStepper_FreeVecs(MRIStepInnerStepper stepper)
{
  if (stepper == NULL) { return ARK_ILL_INPUT; }

  (void)sunVecArray_Destroy(stepper->nforcing_allocated, &(stepper->forcing));

  if (stepper->vecs != NULL)
  {
    free(stepper->vecs);
    stepper->vecs = NULL;
  }

  if (stepper->vals != NULL)
  {
    free(stepper->vals);
    stepper->vals = NULL;
  }

  return (ARK_SUCCESS);
}

/* Print forcing vectors to output file */
void mriStepInnerStepper_PrintMem(MRIStepInnerStepper stepper, FILE* outfile)
{
#ifdef SUNDIALS_DEBUG_PRINTVEC
  int i;
#endif
  if (stepper == NULL) { return; }

  /* output data from the inner stepper */
  fprintf(outfile, "MRIStepInnerStepper Mem:\n");
  fprintf(outfile, "MRIStepInnerStepper: inner_nforcing = %i\n",
          stepper->nforcing);

#ifdef SUNDIALS_DEBUG_PRINTVEC
  if (stepper->forcing != NULL)
  {
    for (i = 0; i < stepper->nforcing; i++)
    {
      fprintf(outfile, "MRIStep: inner_forcing[%i]:\n", i);
      N_VPrintFile(stepper->forcing[i], outfile);
    }
  }
#endif

  return;
}

/*---------------------------------------------------------------
  Utility routines for MRIStep to serve as an MRIStepInnerStepper
  ---------------------------------------------------------------*/

/*------------------------------------------------------------------------------
  mriStep_ApplyForcing

  Determines the linear combination coefficients and vectors to apply forcing
  at a given value of the independent variable (t).  This occurs through
  appending coefficients and N_Vector pointers to the underlying cvals and Xvecs
  arrays in the step_mem structure.  The dereferenced input *nvec should indicate
  the next available entry in the cvals/Xvecs arrays.  The input 's' is a
  scaling factor that should be applied to each of these coefficients.
  ----------------------------------------------------------------------------*/

void mriStep_ApplyForcing(ARKodeMRIStepMem step_mem, sunrealtype t,
                          sunrealtype s, int* nvec)
{
  sunrealtype tau, taui;
  int i;

  /* always append the constant forcing term */
  step_mem->cvals[*nvec] = s;
  step_mem->Xvecs[*nvec] = step_mem->forcing[0];
  (*nvec) += 1;

  /* compute normalized time tau and initialize tau^i */
  tau  = (t - step_mem->tshift) / (step_mem->tscale);
  taui = tau;
  for (i = 1; i < step_mem->nforcing; i++)
  {
    step_mem->cvals[*nvec] = s * taui;
    step_mem->Xvecs[*nvec] = step_mem->forcing[i];
    taui *= tau;
    (*nvec) += 1;
  }
}

/*------------------------------------------------------------------------------
  mriStep_SetInnerForcing

  Sets an array of coefficient vectors for a time-dependent external polynomial
  forcing term in the ODE RHS i.e., y' = f(t,y) + p(t). This function is
  primarily intended for using MRIStep as an inner integrator within another
  [outer] instance of MRIStep, where this instance is used to solve a
  modified ODE at a fast time scale. The polynomial is of the form

  p(t) = sum_{i = 0}^{nvecs - 1} forcing[i] * ((t - tshift) / (tscale))^i

  where tshift and tscale are used to normalize the time t (e.g., with MRIGARK
  methods).
  ----------------------------------------------------------------------------*/

int mriStep_SetInnerForcing(ARKodeMem ark_mem, sunrealtype tshift,
                            sunrealtype tscale, N_Vector* forcing, int nvecs)
{
  ARKodeMRIStepMem step_mem;
  int retval;

  /* access ARKodeMRIStepMem structure */
  retval = mriStep_AccessStepMem(ark_mem, __func__, &step_mem);
  if (retval != ARK_SUCCESS) { return (retval); }

  if (nvecs > 0)
  {
    /* enable forcing, and signal that the corresponding pre-existing RHS
       vector is no longer current, since it has a stale forcing function */
    if (step_mem->explicit_rhs)
    {
      step_mem->expforcing     = SUNTRUE;
      step_mem->impforcing     = SUNFALSE;
      step_mem->fse_is_current = SUNFALSE;
    }
    else
    {
      step_mem->expforcing     = SUNFALSE;
      step_mem->impforcing     = SUNTRUE;
      step_mem->fsi_is_current = SUNFALSE;
    }
    step_mem->tshift   = tshift;
    step_mem->tscale   = tscale;
    step_mem->forcing  = forcing;
    step_mem->nforcing = nvecs;

    /* Signal that any pre-existing RHS vector is no longer current, since it
       has a stale forcing function */
    ark_mem->fn_is_current = SUNFALSE;

    /* If cvals and Xvecs are not allocated then mriStep_Init has not been
       called and the number of stages has not been set yet. These arrays will
       be allocated in mriStep_Init and take into account the value of nforcing.
       On subsequent calls will check if enough space has allocated in case
       nforcing has increased since the original allocation. */
    if (step_mem->cvals != NULL && step_mem->Xvecs != NULL)
    {
      /* check if there are enough reusable arrays for fused operations */
      if ((step_mem->nfusedopvecs - nvecs) < (2 * step_mem->MRIC->stages + 2))
      {
        /* free current work space */
        if (step_mem->cvals != NULL)
        {
          free(step_mem->cvals);
          ark_mem->lrw -= step_mem->nfusedopvecs;
        }
        if (step_mem->Xvecs != NULL)
        {
          free(step_mem->Xvecs);
          ark_mem->liw -= step_mem->nfusedopvecs;
        }

        /* allocate reusable arrays for fused vector operations */
        step_mem->nfusedopvecs = 2 * step_mem->MRIC->stages + 2 + nvecs;

        step_mem->cvals = NULL;
        step_mem->cvals = (sunrealtype*)calloc(step_mem->nfusedopvecs,
                                               sizeof(sunrealtype));
        if (step_mem->cvals == NULL) { return (ARK_MEM_FAIL); }
        ark_mem->lrw += step_mem->nfusedopvecs;

        step_mem->Xvecs = NULL;
        step_mem->Xvecs = (N_Vector*)calloc(step_mem->nfusedopvecs,
                                            sizeof(N_Vector));
        if (step_mem->Xvecs == NULL) { return (ARK_MEM_FAIL); }
        ark_mem->liw += step_mem->nfusedopvecs;
      }
    }
  }
  else
  {
    /* disable forcing */
    step_mem->expforcing = SUNFALSE;
    step_mem->impforcing = SUNFALSE;
    step_mem->tshift     = ZERO;
    step_mem->tscale     = ONE;
    step_mem->forcing    = NULL;
    step_mem->nforcing   = 0;
  }

  return (ARK_SUCCESS);
}

/*===============================================================
  EOF
  ===============================================================*/<|MERGE_RESOLUTION|>--- conflicted
+++ resolved
@@ -643,25 +643,8 @@
     (void)sunVec_Destroy(&step_mem->zcor);
 
     /* free the RHS vectors */
-<<<<<<< HEAD
     (void)sunVecArray_Destroy(step_mem->nstages_allocated, &(step_mem->Fse));
     (void)sunVecArray_Destroy(step_mem->nstages_allocated, &(step_mem->Fsi));
-=======
-    if (step_mem->Fse)
-    {
-      arkFreeVecArray(step_mem->nstages_allocated, &(step_mem->Fse),
-                      ark_mem->lrw1, &(ark_mem->lrw), ark_mem->liw1,
-                      &(ark_mem->liw));
-      if (step_mem->unify_Fs) { step_mem->Fsi = NULL; }
-    }
-
-    if (step_mem->Fsi)
-    {
-      arkFreeVecArray(step_mem->nstages_allocated, &(step_mem->Fsi),
-                      ark_mem->lrw1, &(ark_mem->lrw), ark_mem->liw1,
-                      &(ark_mem->liw));
-    }
->>>>>>> 91ef8068
 
     /* free the reusable arrays for fused vector interface */
     if (step_mem->cvals != NULL)
@@ -1128,31 +1111,10 @@
     /*   Fsi[0] ... Fsi[nstages_active - 1] if needed              */
     if (step_mem->nstages_allocated < step_mem->nstages_active)
     {
-<<<<<<< HEAD
       (void)sunVecArray_Destroy(step_mem->nstages_allocated, &(step_mem->Fse));
       (void)sunVecArray_Destroy(step_mem->nstages_allocated, &(step_mem->Fsi));
 
       if (step_mem->explicit_rhs)
-=======
-      if (step_mem->nstages_allocated)
-      {
-        if (step_mem->explicit_rhs)
-        {
-          arkFreeVecArray(step_mem->nstages_allocated, &(step_mem->Fse),
-                          ark_mem->lrw1, &(ark_mem->lrw), ark_mem->liw1,
-                          &(ark_mem->liw));
-          if (step_mem->unify_Fs) { step_mem->Fsi = NULL; }
-        }
-        if (step_mem->implicit_rhs)
-        {
-          arkFreeVecArray(step_mem->nstages_allocated, &(step_mem->Fsi),
-                          ark_mem->lrw1, &(ark_mem->lrw), ark_mem->liw1,
-                          &(ark_mem->liw));
-          if (step_mem->unify_Fs) { step_mem->Fse = NULL; }
-        }
-      }
-      if (step_mem->explicit_rhs && !step_mem->unify_Fs)
->>>>>>> 91ef8068
       {
         if (sunVecArray_Clone(step_mem->nstages_active, ark_mem->ewt,
                               &(step_mem->Fse)))
@@ -4726,9 +4688,15 @@
 
   if (stepper->nforcing_allocated < stepper->nforcing)
   {
-    (void)sunVecArray_Destroy(stepper->nforcing_allocated, &(stepper->forcing));
-
-    if (sunVecArray_Clone(stepper->nforcing, tmpl, &(stepper->forcing)))
+    if (stepper->nforcing_allocated)
+    {
+      arkFreeVecArray(stepper->nforcing_allocated, &(stepper->forcing),
+                      stepper->lrw1, &(stepper->lrw), stepper->liw1,
+                      &(stepper->liw));
+    }
+    if (!arkAllocVecArray(stepper->nforcing, tmpl, &(stepper->forcing),
+                          stepper->lrw1, &(stepper->lrw), stepper->liw1,
+                          &(stepper->liw)))
     {
       mriStepInnerStepper_FreeVecs(stepper);
       return (ARK_MEM_FAIL);
@@ -4782,7 +4750,8 @@
 {
   if (stepper == NULL) { return ARK_ILL_INPUT; }
 
-  (void)sunVecArray_Destroy(stepper->nforcing_allocated, &(stepper->forcing));
+  arkFreeVecArray(stepper->nforcing_allocated, &(stepper->forcing),
+                  stepper->lrw1, &(stepper->lrw), stepper->liw1, &(stepper->liw));
 
   if (stepper->vecs != NULL)
   {
