/* -----------------------------------------------------------------------------
 * Programmer(s): David J. Gardner @ LLNL
 *                Daniel R. Reynolds @ SMU
 *                Rujeko Chinomona @ SMU
 * -----------------------------------------------------------------------------
 * SUNDIALS Copyright Start
 * Copyright (c) 2002-2024, Lawrence Livermore National Security
 * and Southern Methodist University.
 * All rights reserved.
 *
 * See the top-level LICENSE and NOTICE files for details.
 *
 * SPDX-License-Identifier: BSD-3-Clause
 * SUNDIALS Copyright End
 * -----------------------------------------------------------------------------
 * This is the implementation file for ARKODE's MRI time stepper module.
 * ---------------------------------------------------------------------------*/

#include "arkode/arkode_mristep.h"

#include <stdio.h>
#include <stdlib.h>
#include <string.h>
#include <sundials/sundials_math.h>
#include <sunnonlinsol/sunnonlinsol_newton.h>

#include "arkode/arkode.h"
#include "arkode_impl.h"
#include "arkode_interp_impl.h"
#include "arkode_mristep_impl.h"

/*===============================================================
  Exported functions
  ===============================================================*/

void* MRIStepCreate(ARKRhsFn fse, ARKRhsFn fsi, sunrealtype t0, N_Vector y0,
                    MRIStepInnerStepper stepper, SUNContext sunctx)
{
  ARKodeMem ark_mem;         /* outer ARKODE memory   */
  ARKodeMRIStepMem step_mem; /* outer stepper memory  */
  SUNNonlinearSolver NLS;    /* default nonlin solver */
  sunbooleantype nvectorOK;
  int retval;

  /* Check that at least one of fse, fsi is supplied and is to be used*/
  if (fse == NULL && fsi == NULL)
  {
    arkProcessError(NULL, ARK_ILL_INPUT, __LINE__, __func__, __FILE__,
                    MSG_ARK_NULL_F);
    return (NULL);
  }

  /* Check that y0 is supplied */
  if (y0 == NULL)
  {
    arkProcessError(NULL, ARK_ILL_INPUT, __LINE__, __func__, __FILE__,
                    MSG_ARK_NULL_Y0);
    return (NULL);
  }

  /* Check that stepper is supplied */
  if (stepper == NULL)
  {
    arkProcessError(NULL, ARK_ILL_INPUT, __LINE__, __func__, __FILE__,
                    "The inner stepper memory is NULL");
    return (NULL);
  }

  /* Check that context is supplied */
  if (!sunctx)
  {
    arkProcessError(NULL, ARK_ILL_INPUT, __LINE__, __func__, __FILE__,
                    MSG_ARK_NULL_SUNCTX);
    return (NULL);
  }

  /* Test if all required vector operations are implemented */
  nvectorOK = mriStep_CheckNVector(y0);
  if (!nvectorOK)
  {
    arkProcessError(NULL, ARK_ILL_INPUT, __LINE__, __func__, __FILE__,
                    MSG_ARK_BAD_NVECTOR);
    return (NULL);
  }

  /* Create ark_mem structure and set default values */
  ark_mem = arkCreate(sunctx);
  if (ark_mem == NULL)
  {
    arkProcessError(NULL, ARK_MEM_NULL, __LINE__, __func__, __FILE__,
                    MSG_ARK_NO_MEM);
    return (NULL);
  }

  /* Allocate ARKodeMRIStepMem structure, and initialize to zero */
  step_mem = (ARKodeMRIStepMem)calloc(1, sizeof(*step_mem));
  if (step_mem == NULL)
  {
    arkProcessError(ark_mem, ARK_MEM_FAIL, __LINE__, __func__, __FILE__,
                    MSG_ARK_ARKMEM_FAIL);
    ARKodeFree((void**)&ark_mem);
    return (NULL);
  }

  /* Attach step_mem structure and function pointers to ark_mem */
  ark_mem->step_attachlinsol              = mriStep_AttachLinsol;
  ark_mem->step_disablelsetup             = mriStep_DisableLSetup;
  ark_mem->step_getlinmem                 = mriStep_GetLmem;
  ark_mem->step_getimplicitrhs            = mriStep_GetImplicitRHS;
  ark_mem->step_getgammas                 = mriStep_GetGammas;
  ark_mem->step_init                      = mriStep_Init;
  ark_mem->step_fullrhs                   = mriStep_FullRHS;
  ark_mem->step                           = mriStep_TakeStepMRIGARK;
  ark_mem->step_setuserdata               = mriStep_SetUserData;
  ark_mem->step_printallstats             = mriStep_PrintAllStats;
  ark_mem->step_writeparameters           = mriStep_WriteParameters;
  ark_mem->step_resize                    = mriStep_Resize;
  ark_mem->step_reset                     = mriStep_Reset;
  ark_mem->step_free                      = mriStep_Free;
  ark_mem->step_printmem                  = mriStep_PrintMem;
  ark_mem->step_setdefaults               = mriStep_SetDefaults;
  ark_mem->step_computestate              = mriStep_ComputeState;
  ark_mem->step_setorder                  = mriStep_SetOrder;
  ark_mem->step_setnonlinearsolver        = mriStep_SetNonlinearSolver;
  ark_mem->step_setlinear                 = mriStep_SetLinear;
  ark_mem->step_setnonlinear              = mriStep_SetNonlinear;
  ark_mem->step_setnlsrhsfn               = mriStep_SetNlsRhsFn;
  ark_mem->step_setdeduceimplicitrhs      = mriStep_SetDeduceImplicitRhs;
  ark_mem->step_setnonlincrdown           = mriStep_SetNonlinCRDown;
  ark_mem->step_setnonlinrdiv             = mriStep_SetNonlinRDiv;
  ark_mem->step_setdeltagammamax          = mriStep_SetDeltaGammaMax;
  ark_mem->step_setlsetupfrequency        = mriStep_SetLSetupFrequency;
  ark_mem->step_setpredictormethod        = mriStep_SetPredictorMethod;
  ark_mem->step_setmaxnonliniters         = mriStep_SetMaxNonlinIters;
  ark_mem->step_setnonlinconvcoef         = mriStep_SetNonlinConvCoef;
  ark_mem->step_setstagepredictfn         = mriStep_SetStagePredictFn;
  ark_mem->step_getnumrhsevals            = mriStep_GetNumRhsEvals;
  ark_mem->step_getnumlinsolvsetups       = mriStep_GetNumLinSolvSetups;
  ark_mem->step_getcurrentgamma           = mriStep_GetCurrentGamma;
  ark_mem->step_setadaptcontroller        = mriStep_SetAdaptController;
  ark_mem->step_getestlocalerrors         = mriStep_GetEstLocalErrors;
  ark_mem->step_getnonlinearsystemdata    = mriStep_GetNonlinearSystemData;
  ark_mem->step_getnumnonlinsolviters     = mriStep_GetNumNonlinSolvIters;
  ark_mem->step_getnumnonlinsolvconvfails = mriStep_GetNumNonlinSolvConvFails;
  ark_mem->step_getnonlinsolvstats        = mriStep_GetNonlinSolvStats;
  ark_mem->step_setforcing                = mriStep_SetInnerForcing;
  ark_mem->step_supports_adaptive         = SUNTRUE;
  ark_mem->step_supports_implicit         = SUNTRUE;
  ark_mem->step_mem                       = (void*)step_mem;

  /* Set default values for optional inputs */
  retval = mriStep_SetDefaults((void*)ark_mem);
  if (retval != ARK_SUCCESS)
  {
    arkProcessError(ark_mem, retval, __LINE__, __func__, __FILE__,
                    "Error setting default solver options");
    ARKodeFree((void**)&ark_mem);
    return (NULL);
  }

  /* Allocate the general MRI stepper vectors using y0 as a template */
  /* NOTE: Fse, Fsi, inner_forcing, cvals, Xvecs, sdata, zpred and zcor will
     be allocated later on (based on the MRI method) */

  /* Copy the slow RHS functions into stepper memory */
  step_mem->fse            = fse;
  step_mem->fsi            = fsi;
  step_mem->fse_is_current = SUNFALSE;
  step_mem->fsi_is_current = SUNFALSE;

  /* Set implicit/explicit problem based on function pointers */
  step_mem->explicit_rhs = (fse == NULL) ? SUNFALSE : SUNTRUE;
  step_mem->implicit_rhs = (fsi == NULL) ? SUNFALSE : SUNTRUE;

  /* Update the ARKODE workspace requirements */
  ark_mem->liw += 49; /* fcn/data ptr, int, long int, sunindextype, sunbooleantype */
  ark_mem->lrw += 14;

  /* Create a default Newton NLS object (just in case; will be deleted if
     the user attaches a nonlinear solver) */
  step_mem->NLS    = NULL;
  step_mem->ownNLS = SUNFALSE;

  if (step_mem->implicit_rhs)
  {
    NLS = SUNNonlinSol_Newton(y0, ark_mem->sunctx);
    if (!NLS)
    {
      arkProcessError(ark_mem, ARK_MEM_FAIL, __LINE__, __func__, __FILE__,
                      "Error creating default Newton solver");
      ARKodeFree((void**)&ark_mem);
      return (NULL);
    }
    retval = ARKodeSetNonlinearSolver(ark_mem, NLS);
    if (retval != ARK_SUCCESS)
    {
      arkProcessError(ark_mem, ARK_MEM_FAIL, __LINE__, __func__, __FILE__,
                      "Error attaching default Newton solver");
      ARKodeFree((void**)&ark_mem);
      return (NULL);
    }
    step_mem->ownNLS = SUNTRUE;
  }

  /* Set the linear solver addresses to NULL (we check != NULL later) */
  step_mem->linit  = NULL;
  step_mem->lsetup = NULL;
  step_mem->lsolve = NULL;
  step_mem->lfree  = NULL;
  step_mem->lmem   = NULL;

  /* Initialize error norm  */
  step_mem->eRNrm = ONE;

  /* Initialize all the counters */
  step_mem->nfse        = 0;
  step_mem->nfsi        = 0;
  step_mem->nsetups     = 0;
  step_mem->nstlp       = 0;
  step_mem->nls_iters   = 0;
  step_mem->nls_fails   = 0;
  step_mem->inner_fails = 0;

  /* Initialize fused op work space with sufficient storage for
     at least filling the full RHS on an ImEx problem */
  step_mem->nfusedopvecs = 3;
  step_mem->cvals        = NULL;
  step_mem->cvals        = (sunrealtype*)calloc(step_mem->nfusedopvecs,
                                                sizeof(sunrealtype));
  if (step_mem->cvals == NULL)
  {
    arkProcessError(ark_mem, ARK_MEM_FAIL, __LINE__, __func__, __FILE__,
                    "Error allocating MRIStep storage");
    ARKodeFree((void**)&ark_mem);
    return (NULL);
  }
  ark_mem->lrw += step_mem->nfusedopvecs;
  step_mem->Xvecs = NULL;
  step_mem->Xvecs = (N_Vector*)calloc(step_mem->nfusedopvecs, sizeof(N_Vector));
  if (step_mem->Xvecs == NULL)
  {
    arkProcessError(ark_mem, ARK_MEM_FAIL, __LINE__, __func__, __FILE__,
                    "Error allocating MRIStep storage");
    ARKodeFree((void**)&ark_mem);
    return (NULL);
  }
  ark_mem->liw += step_mem->nfusedopvecs;

  /* Initialize adaptivity parameters */
  step_mem->inner_rtol_factor     = ONE;
  step_mem->inner_dsm             = ONE;
  step_mem->inner_rtol_factor_new = ONE;

  /* Initialize pre and post inner evolve functions */
  step_mem->pre_inner_evolve  = NULL;
  step_mem->post_inner_evolve = NULL;

  /* Initialize external polynomial forcing data */
  step_mem->expforcing = SUNFALSE;
  step_mem->impforcing = SUNFALSE;
  step_mem->forcing    = NULL;
  step_mem->nforcing   = 0;

  /* Initialize main ARKODE infrastructure (allocates vectors) */
  retval = arkInit(ark_mem, t0, y0, FIRST_INIT);
  if (retval != ARK_SUCCESS)
  {
    arkProcessError(ark_mem, retval, __LINE__, __func__, __FILE__,
                    "Unable to initialize main ARKODE infrastructure");
    ARKodeFree((void**)&ark_mem);
    return (NULL);
  }

  /* Attach the inner stepper memory */
  step_mem->stepper = stepper;

  /* Check for required stepper functions */
  retval = mriStepInnerStepper_HasRequiredOps(step_mem->stepper);
  if (retval != ARK_SUCCESS)
  {
    arkProcessError(ark_mem, ARK_ILL_INPUT, __LINE__, __func__, __FILE__,
                    "A required inner stepper function is NULL");
    ARKodeFree((void**)&ark_mem);
    return (NULL);
  }

  /* return ARKODE memory */
  return ((void*)ark_mem);
}

/*---------------------------------------------------------------
  MRIStepReInit:

  This routine re-initializes the MRIStep module to solve a new
  problem of the same size as was previously solved (all counter
  values are set to 0).

  NOTE: the inner stepper needs to be reinitialized before
  calling this function.
  ---------------------------------------------------------------*/
int MRIStepReInit(void* arkode_mem, ARKRhsFn fse, ARKRhsFn fsi, sunrealtype t0,
                  N_Vector y0)
{
  ARKodeMem ark_mem;
  ARKodeMRIStepMem step_mem;
  SUNNonlinearSolver NLS;
  int retval;

  /* access ARKodeMem and ARKodeMRIStepMem structures */
  retval = mriStep_AccessARKODEStepMem(arkode_mem, __func__, &ark_mem, &step_mem);
  if (retval != ARK_SUCCESS) { return (retval); }

  /* Check if ark_mem was allocated */
  if (ark_mem->MallocDone == SUNFALSE)
  {
    arkProcessError(ark_mem, ARK_NO_MALLOC, __LINE__, __func__, __FILE__,
                    MSG_ARK_NO_MALLOC);
    return (ARK_NO_MALLOC);
  }

  /* Check that at least one of fse, fsi is supplied and is to be used */
  if (fse == NULL && fsi == NULL)
  {
    arkProcessError(ark_mem, ARK_ILL_INPUT, __LINE__, __func__, __FILE__,
                    MSG_ARK_NULL_F);
    return (ARK_ILL_INPUT);
  }

  /* Check that y0 is supplied */
  if (y0 == NULL)
  {
    arkProcessError(ark_mem, ARK_ILL_INPUT, __LINE__, __func__, __FILE__,
                    MSG_ARK_NULL_Y0);
    return (ARK_ILL_INPUT);
  }

  /* Set implicit/explicit problem based on function pointers */
  step_mem->explicit_rhs = (fse == NULL) ? SUNFALSE : SUNTRUE;
  step_mem->implicit_rhs = (fsi == NULL) ? SUNFALSE : SUNTRUE;

  /* Create a default Newton NLS object (just in case; will be deleted if
     the user attaches a nonlinear solver) */
  if (step_mem->implicit_rhs && !(step_mem->NLS))
  {
    NLS = SUNNonlinSol_Newton(y0, ark_mem->sunctx);
    if (!NLS)
    {
      arkProcessError(ark_mem, ARK_MEM_FAIL, __LINE__, __func__, __FILE__,
                      "Error creating default Newton solver");
      ARKodeFree((void**)&ark_mem);
      return (ARK_MEM_FAIL);
    }
    retval = ARKodeSetNonlinearSolver(ark_mem, NLS);
    if (retval != ARK_SUCCESS)
    {
      arkProcessError(ark_mem, ARK_MEM_FAIL, __LINE__, __func__, __FILE__,
                      "Error attaching default Newton solver");
      ARKodeFree((void**)&ark_mem);
      return (ARK_MEM_FAIL);
    }
    step_mem->ownNLS = SUNTRUE;
  }

  /* ReInitialize main ARKODE infrastructure */
  retval = arkInit(arkode_mem, t0, y0, FIRST_INIT);
  if (retval != ARK_SUCCESS)
  {
    arkProcessError(ark_mem, retval, __LINE__, __func__, __FILE__,
                    "Unable to reinitialize main ARKODE infrastructure");
    return (retval);
  }

  /* Copy the input parameters into ARKODE state */
  step_mem->fse            = fse;
  step_mem->fsi            = fsi;
  step_mem->fse_is_current = SUNFALSE;
  step_mem->fsi_is_current = SUNFALSE;

  /* Initialize all the counters */
  step_mem->nfse        = 0;
  step_mem->nfsi        = 0;
  step_mem->nsetups     = 0;
  step_mem->nstlp       = 0;
  step_mem->nls_iters   = 0;
  step_mem->nls_fails   = 0;
  step_mem->inner_fails = 0;

  return (ARK_SUCCESS);
}

/*===============================================================
  Interface routines supplied to ARKODE
  ===============================================================*/

/*---------------------------------------------------------------
  mriStep_Resize:

  This routine resizes the memory within the MRIStep module.
  ---------------------------------------------------------------*/
int mriStep_Resize(ARKodeMem ark_mem, N_Vector y0,
                   SUNDIALS_MAYBE_UNUSED sunrealtype hscale,
                   SUNDIALS_MAYBE_UNUSED sunrealtype t0, ARKVecResizeFn resize,
                   void* resize_data)
{
  ARKodeMRIStepMem step_mem;
  SUNNonlinearSolver NLS;
  sunindextype lrw1, liw1, lrw_diff, liw_diff;
  int retval;

  /* access ARKodeMRIStepMem structure */
  retval = mriStep_AccessStepMem(ark_mem, __func__, &step_mem);
  if (retval != ARK_SUCCESS) { return (retval); }

  /* Determine change in vector sizes */
  lrw1 = liw1 = 0;
  if (y0->ops->nvspace != NULL) { N_VSpace(y0, &lrw1, &liw1); }
  lrw_diff      = lrw1 - ark_mem->lrw1;
  liw_diff      = liw1 - ark_mem->liw1;
  ark_mem->lrw1 = lrw1;
  ark_mem->liw1 = liw1;

  /* Resize Fse */
  if (step_mem->Fse)
  {
    if (!arkResizeVecArray(resize, resize_data, step_mem->nstages_allocated, y0,
                           &(step_mem->Fse), lrw_diff, &(ark_mem->lrw),
                           liw_diff, &(ark_mem->liw)))
    {
      arkProcessError(ark_mem, ARK_MEM_FAIL, __LINE__, __func__, __FILE__,
                      "Unable to resize vector");
      return (ARK_MEM_FAIL);
    }
    if (step_mem->unify_Fs) { step_mem->Fsi = step_mem->Fse; }
  }

  /* Resize Fsi */
  if (step_mem->Fsi && !step_mem->unify_Fs)
  {
    if (!arkResizeVecArray(resize, resize_data, step_mem->nstages_allocated, y0,
                           &(step_mem->Fsi), lrw_diff, &(ark_mem->lrw),
                           liw_diff, &(ark_mem->liw)))
    {
      arkProcessError(ark_mem, ARK_MEM_FAIL, __LINE__, __func__, __FILE__,
                      "Unable to resize vector");
      return (ARK_MEM_FAIL);
    }
  }

  /* Resize the nonlinear solver interface vectors (if applicable) */
  if (step_mem->sdata != NULL)
  {
    if (!arkResizeVec(ark_mem, resize, resize_data, lrw_diff, liw_diff, y0,
                      &step_mem->sdata))
    {
      arkProcessError(ark_mem, ARK_MEM_FAIL, __LINE__, __func__, __FILE__,
                      "Unable to resize vector");
      return (ARK_MEM_FAIL);
    }
  }
  if (step_mem->zpred != NULL)
  {
    if (!arkResizeVec(ark_mem, resize, resize_data, lrw_diff, liw_diff, y0,
                      &step_mem->zpred))
    {
      arkProcessError(ark_mem, ARK_MEM_FAIL, __LINE__, __func__, __FILE__,
                      "Unable to resize vector");
      return (ARK_MEM_FAIL);
    }
  }
  if (step_mem->zcor != NULL)
  {
    if (!arkResizeVec(ark_mem, resize, resize_data, lrw_diff, liw_diff, y0,
                      &step_mem->zcor))
    {
      arkProcessError(ark_mem, ARK_MEM_FAIL, __LINE__, __func__, __FILE__,
                      "Unable to resize vector");
      return (ARK_MEM_FAIL);
    }
  }

  /* If a NLS object was previously used, destroy and recreate default Newton
     NLS object (can be replaced by user-defined object if desired) */
  if ((step_mem->NLS != NULL) && (step_mem->ownNLS))
  {
    /* destroy existing NLS object */
    retval = SUNNonlinSolFree(step_mem->NLS);
    if (retval != ARK_SUCCESS) { return (retval); }
    step_mem->NLS    = NULL;
    step_mem->ownNLS = SUNFALSE;

    /* create new Newton NLS object */
    NLS = SUNNonlinSol_Newton(y0, ark_mem->sunctx);
    if (NLS == NULL)
    {
      arkProcessError(ark_mem, ARK_MEM_FAIL, __LINE__, __func__, __FILE__,
                      "Error creating default Newton solver");
      return (ARK_MEM_FAIL);
    }

    /* attach new Newton NLS object */
    retval = ARKodeSetNonlinearSolver(ark_mem, NLS);
    if (retval != ARK_SUCCESS)
    {
      arkProcessError(ark_mem, ARK_MEM_FAIL, __LINE__, __func__, __FILE__,
                      "Error attaching default Newton solver");
      return (ARK_MEM_FAIL);
    }
    step_mem->ownNLS = SUNTRUE;
  }

  /* Resize the inner stepper vectors */
  retval = mriStepInnerStepper_Resize(step_mem->stepper, resize, resize_data,
                                      lrw_diff, liw_diff, y0);
  if (retval != ARK_SUCCESS)
  {
    arkProcessError(ark_mem, ARK_MEM_FAIL, __LINE__, __func__, __FILE__,
                    "Unable to resize vector");
    return (ARK_MEM_FAIL);
  }

  /* reset nonlinear solver counters */
  if (step_mem->NLS != NULL) { step_mem->nsetups = 0; }

  return (ARK_SUCCESS);
}

/*---------------------------------------------------------------
  mriStep_Reset:

  This routine resets the MRIStep module state to solve the same
  problem from the given time with the input state (all counter
  values are retained).  It is called after the main ARKODE
  infrastructure is reset.
  ---------------------------------------------------------------*/
int mriStep_Reset(ARKodeMem ark_mem, sunrealtype tR, N_Vector yR)
{
  ARKodeMRIStepMem step_mem;
  int retval;

  /* access ARKodeMRIStepMem structure */
  retval = mriStep_AccessStepMem(ark_mem, __func__, &step_mem);
  if (retval != ARK_SUCCESS) { return (retval); }

  /* Reset the inner integrator with this same state */
  retval = mriStepInnerStepper_Reset(step_mem->stepper, tR, yR);
  if (retval != ARK_SUCCESS)
  {
    arkProcessError(ark_mem, ARK_INNERSTEP_FAIL, __LINE__, __func__, __FILE__,
                    "Unable to reset the inner stepper");
    return (ARK_INNERSTEP_FAIL);
  }

  return (ARK_SUCCESS);
}

/*---------------------------------------------------------------
  mriStep_ComputeState:

  Computes y based on the current prediction and given correction.
  ---------------------------------------------------------------*/
int mriStep_ComputeState(ARKodeMem ark_mem, N_Vector zcor, N_Vector z)
{
  int retval;
  ARKodeMRIStepMem step_mem;

  /* access ARKodeMRIStepMem structure */
  retval = mriStep_AccessStepMem(ark_mem, __func__, &step_mem);
  if (retval != ARK_SUCCESS) { return (retval); }

  N_VLinearSum(ONE, step_mem->zpred, ONE, zcor, z);

  return (ARK_SUCCESS);
}

/*---------------------------------------------------------------
  mriStep_Free frees all MRIStep memory.
  ---------------------------------------------------------------*/
void mriStep_Free(ARKodeMem ark_mem)
{
  sunindextype Cliw, Clrw;
  ARKodeMRIStepMem step_mem;

  /* nothing to do if ark_mem is already NULL */
  if (ark_mem == NULL) { return; }

  /* conditional frees on non-NULL MRIStep module */
  if (ark_mem->step_mem != NULL)
  {
    step_mem = (ARKodeMRIStepMem)ark_mem->step_mem;

    /* free the coupling structure and derived quantities */
    if (step_mem->MRIC != NULL)
    {
      MRIStepCoupling_Space(step_mem->MRIC, &Cliw, &Clrw);
      MRIStepCoupling_Free(step_mem->MRIC);
      step_mem->MRIC = NULL;
      ark_mem->liw -= Cliw;
      ark_mem->lrw -= Clrw;
      if (step_mem->stagetypes)
      {
        free(step_mem->stagetypes);
        step_mem->stagetypes = NULL;
        ark_mem->liw -= (step_mem->stages + 1);
      }
      if (step_mem->stage_map)
      {
        free(step_mem->stage_map);
        step_mem->stage_map = NULL;
        ark_mem->liw -= step_mem->stages;
      }
      if (step_mem->Ae_row)
      {
        free(step_mem->Ae_row);
        step_mem->Ae_row = NULL;
        ark_mem->lrw -= step_mem->stages;
      }
      if (step_mem->Ai_row)
      {
        free(step_mem->Ai_row);
        step_mem->Ai_row = NULL;
        ark_mem->lrw -= step_mem->stages;
      }
    }

    /* free the nonlinear solver memory (if applicable) */
    if ((step_mem->NLS != NULL) && (step_mem->ownNLS))
    {
      SUNNonlinSolFree(step_mem->NLS);
      step_mem->ownNLS = SUNFALSE;
    }
    step_mem->NLS = NULL;

    /* free the linear solver memory */
    if (step_mem->lfree != NULL)
    {
      step_mem->lfree((void*)ark_mem);
      step_mem->lmem = NULL;
    }

    /* free the sdata, zpred and zcor vectors */
    if (step_mem->sdata != NULL)
    {
      (void)sunVec_Destroy(&step_mem->sdata);
      step_mem->sdata = NULL;
    }
    if (step_mem->zpred != NULL)
    {
      (void)sunVec_Destroy(&step_mem->zpred);
      step_mem->zpred = NULL;
    }
    if (step_mem->zcor != NULL)
    {
      (void)sunVec_Destroy(&step_mem->zcor);
      step_mem->zcor = NULL;
    }

    /* free the RHS vectors */
    if (step_mem->Fse)
    {
<<<<<<< HEAD
      (void)sunVecArray_Destroy(step_mem->nstages_allocated,
                                &(step_mem->Fse));
=======
      arkFreeVecArray(step_mem->nstages_allocated, &(step_mem->Fse),
                      ark_mem->lrw1, &(ark_mem->lrw), ark_mem->liw1,
                      &(ark_mem->liw));
      if (step_mem->unify_Fs) { step_mem->Fsi = NULL; }
>>>>>>> 91ef8068
    }

    if (step_mem->Fsi)
    {
      (void)sunVecArray_Destroy(step_mem->nstages_allocated,
                                &(step_mem->Fsi));
    }

    /* free the reusable arrays for fused vector interface */
    if (step_mem->cvals != NULL)
    {
      free(step_mem->cvals);
      step_mem->cvals = NULL;
      ark_mem->lrw -= (step_mem->nfusedopvecs);
    }
    if (step_mem->Xvecs != NULL)
    {
      free(step_mem->Xvecs);
      step_mem->Xvecs = NULL;
      ark_mem->liw -= (step_mem->nfusedopvecs);
    }
    step_mem->nfusedopvecs = 0;

    /* free the time stepper module itself */
    free(ark_mem->step_mem);
    ark_mem->step_mem = NULL;
  }
}

/*---------------------------------------------------------------
  mriStep_PrintMem:

  This routine outputs the memory from the MRIStep structure to
  a specified file pointer (useful when debugging).
  ---------------------------------------------------------------*/
void mriStep_PrintMem(ARKodeMem ark_mem, FILE* outfile)
{
  ARKodeMRIStepMem step_mem;
  int i, retval;

  /* access ARKodeMRIStepMem structure */
  retval = mriStep_AccessStepMem(ark_mem, __func__, &step_mem);
  if (retval != ARK_SUCCESS) { return; }

  /* output integer quantities */
  fprintf(outfile, "MRIStep: q = %i\n", step_mem->q);
  fprintf(outfile, "MRIStep: p = %i\n", step_mem->p);
  fprintf(outfile, "MRIStep: istage = %i\n", step_mem->istage);
  fprintf(outfile, "MRIStep: stages = %i\n", step_mem->stages);
  fprintf(outfile, "MRIStep: maxcor = %i\n", step_mem->maxcor);
  fprintf(outfile, "MRIStep: msbp = %i\n", step_mem->msbp);
  fprintf(outfile, "MRIStep: predictor = %i\n", step_mem->predictor);
  fprintf(outfile, "MRIStep: convfail = %i\n", step_mem->convfail);
  fprintf(outfile, "MRIStep: stagetypes =");
  for (i = 0; i <= step_mem->stages; i++)
  {
    fprintf(outfile, " %i", step_mem->stagetypes[i]);
  }
  fprintf(outfile, "\n");

  /* output long integer quantities */
  fprintf(outfile, "MRIStep: nfse = %li\n", step_mem->nfse);
  fprintf(outfile, "MRIStep: nfsi = %li\n", step_mem->nfsi);
  fprintf(outfile, "MRIStep: nsetups = %li\n", step_mem->nsetups);
  fprintf(outfile, "MRIStep: nstlp = %li\n", step_mem->nstlp);
  fprintf(outfile, "MRIStep: nls_iters = %li\n", step_mem->nls_iters);
  fprintf(outfile, "MRIStep: nls_fails = %li\n", step_mem->nls_fails);
  fprintf(outfile, "MRIStep: inner_fails = %li\n", step_mem->inner_fails);

  /* output boolean quantities */
  fprintf(outfile, "MRIStep: user_linear = %i\n", step_mem->linear);
  fprintf(outfile, "MRIStep: user_linear_timedep = %i\n",
          step_mem->linear_timedep);
  fprintf(outfile, "MRIStep: user_explicit = %i\n", step_mem->explicit_rhs);
  fprintf(outfile, "MRIStep: user_implicit = %i\n", step_mem->implicit_rhs);
  fprintf(outfile, "MRIStep: jcur = %i\n", step_mem->jcur);
  fprintf(outfile, "MRIStep: ownNLS = %i\n", step_mem->ownNLS);

  /* output sunrealtype quantities */
  fprintf(outfile, "MRIStep: Coupling structure:\n");
  MRIStepCoupling_Write(step_mem->MRIC, outfile);

  fprintf(outfile, "MRIStep: gamma = %" RSYM "\n", step_mem->gamma);
  fprintf(outfile, "MRIStep: gammap = %" RSYM "\n", step_mem->gammap);
  fprintf(outfile, "MRIStep: gamrat = %" RSYM "\n", step_mem->gamrat);
  fprintf(outfile, "MRIStep: crate = %" RSYM "\n", step_mem->crate);
  fprintf(outfile, "MRIStep: delp = %" RSYM "\n", step_mem->delp);
  fprintf(outfile, "MRIStep: eRNrm = %" RSYM "\n", step_mem->eRNrm);
  fprintf(outfile, "MRIStep: nlscoef = %" RSYM "\n", step_mem->nlscoef);
  fprintf(outfile, "MRIStep: crdown = %" RSYM "\n", step_mem->crdown);
  fprintf(outfile, "MRIStep: rdiv = %" RSYM "\n", step_mem->rdiv);
  fprintf(outfile, "MRIStep: dgmax = %" RSYM "\n", step_mem->dgmax);
  fprintf(outfile, "MRIStep: Ae_row =");
  for (i = 0; i < step_mem->nstages_active; i++)
  {
    fprintf(outfile, " %" RSYM, step_mem->Ae_row[i]);
  }
  fprintf(outfile, "\n");
  fprintf(outfile, "MRIStep: Ai_row =");
  for (i = 0; i < step_mem->nstages_active; i++)
  {
    fprintf(outfile, " %" RSYM, step_mem->Ai_row[i]);
  }
  fprintf(outfile, "\n");

#ifdef SUNDIALS_DEBUG_PRINTVEC
  /* output vector quantities */
  fprintf(outfile, "MRIStep: sdata:\n");
  N_VPrintFile(step_mem->sdata, outfile);
  fprintf(outfile, "MRIStep: zpred:\n");
  N_VPrintFile(step_mem->zpred, outfile);
  fprintf(outfile, "MRIStep: zcor:\n");
  N_VPrintFile(step_mem->zcor, outfile);
  if (step_mem->Fse)
    for (i = 0; i < step_mem->nstages_active; i++)
    {
      fprintf(outfile, "MRIStep: Fse[%i]:\n", i);
      N_VPrintFile(step_mem->Fse[i], outfile);
    }
  if (step_mem->Fsi && !step_mem->unify_Fs)
    for (i = 0; i < step_mem->nstages_active; i++)
    {
      fprintf(outfile, "MRIStep: Fsi[%i]:\n", i);
      N_VPrintFile(step_mem->Fsi[i], outfile);
    }
#endif

  /* print the inner stepper memory */
  mriStepInnerStepper_PrintMem(step_mem->stepper, outfile);
  return;
}

/*---------------------------------------------------------------
  mriStep_AttachLinsol:

  This routine attaches the various set of system linear solver
  interface routines, data structure, and solver type to the
  MRIStep module.
  ---------------------------------------------------------------*/
int mriStep_AttachLinsol(ARKodeMem ark_mem, ARKLinsolInitFn linit,
                         ARKLinsolSetupFn lsetup, ARKLinsolSolveFn lsolve,
                         ARKLinsolFreeFn lfree,
                         SUNDIALS_MAYBE_UNUSED SUNLinearSolver_Type lsolve_type,
                         void* lmem)
{
  ARKodeMRIStepMem step_mem;
  int retval;

  /* access ARKodeMRIStepMem structure */
  retval = mriStep_AccessStepMem(ark_mem, __func__, &step_mem);
  if (retval != ARK_SUCCESS) { return (retval); }

  /* free any existing system solver */
  if (step_mem->lfree != NULL) { step_mem->lfree(ark_mem); }

  /* Attach the provided routines, data structure and solve type */
  step_mem->linit  = linit;
  step_mem->lsetup = lsetup;
  step_mem->lsolve = lsolve;
  step_mem->lfree  = lfree;
  step_mem->lmem   = lmem;

  /* Reset all linear solver counters */
  step_mem->nsetups = 0;
  step_mem->nstlp   = 0;

  return (ARK_SUCCESS);
}

/*---------------------------------------------------------------
  mriStep_DisableLSetup:

  This routine NULLifies the lsetup function pointer in the
  MRIStep module.
  ---------------------------------------------------------------*/
void mriStep_DisableLSetup(ARKodeMem ark_mem)
{
  ARKodeMRIStepMem step_mem;
  int retval;

  /* access ARKodeMRIStepMem structure */
  retval = mriStep_AccessStepMem(ark_mem, __func__, &step_mem);
  if (retval != ARK_SUCCESS) { return; }

  /* nullify the lsetup function pointer */
  step_mem->lsetup = NULL;
}

/*---------------------------------------------------------------
  mriStep_GetLmem:

  This routine returns the system linear solver interface memory
  structure, lmem.
  ---------------------------------------------------------------*/
void* mriStep_GetLmem(ARKodeMem ark_mem)
{
  ARKodeMRIStepMem step_mem;
  int retval;

  /* access ARKodeMRIStepMem structure, and return lmem */
  retval = mriStep_AccessStepMem(ark_mem, __func__, &step_mem);
  if (retval != ARK_SUCCESS) { return (NULL); }
  return (step_mem->lmem);
}

/*---------------------------------------------------------------
  mriStep_GetImplicitRHS:

  This routine returns the implicit RHS function pointer, fi.
  ---------------------------------------------------------------*/
ARKRhsFn mriStep_GetImplicitRHS(ARKodeMem ark_mem)
{
  ARKodeMRIStepMem step_mem;
  int retval;

  /* access ARKodeMRIStepMem structure, and return fi */
  retval = mriStep_AccessStepMem(ark_mem, __func__, &step_mem);
  if (retval != ARK_SUCCESS) { return (NULL); }
  if (step_mem->implicit_rhs) { return (step_mem->fsi); }
  else { return (NULL); }
}

/*---------------------------------------------------------------
  mriStep_GetGammas:

  This routine fills the current value of gamma, and states
  whether the gamma ratio fails the dgmax criteria.
  ---------------------------------------------------------------*/
int mriStep_GetGammas(ARKodeMem ark_mem, sunrealtype* gamma, sunrealtype* gamrat,
                      sunbooleantype** jcur, sunbooleantype* dgamma_fail)
{
  ARKodeMRIStepMem step_mem;
  int retval;

  /* access ARKodeMRIStepMem structure */
  retval = mriStep_AccessStepMem(ark_mem, __func__, &step_mem);
  if (retval != ARK_SUCCESS) { return (retval); }

  /* set outputs */
  *gamma       = step_mem->gamma;
  *gamrat      = step_mem->gamrat;
  *jcur        = &step_mem->jcur;
  *dgamma_fail = (SUNRabs(*gamrat - ONE) >= step_mem->dgmax);

  return (ARK_SUCCESS);
}

/*---------------------------------------------------------------
  mriStep_Init:

  This routine is called just prior to performing internal time
  steps (after all user "set" routines have been called) from
  within arkInitialSetup.

  With initialization types FIRST_INIT this routine:
  - sets/checks the coefficient tables to be used
  - allocates any internal memory that depends on the MRI method
    structure or solver options

  With other initialization types, this routine does nothing.
  ---------------------------------------------------------------*/
int mriStep_Init(ARKodeMem ark_mem, sunrealtype tout, int init_type)
{
  ARKodeMRIStepMem step_mem;
  int retval, j;
  sunbooleantype reset_efun;
  SUNAdaptController_Type adapt_type;

  /* access ARKodeMRIStepMem structure */
  retval = mriStep_AccessStepMem(ark_mem, __func__, &step_mem);
  if (retval != ARK_SUCCESS) { return (retval); }

  /* immediately return if reset */
  if (init_type == RESET_INIT) { return (ARK_SUCCESS); }

  /* initializations/checks for (re-)initialization call */
  if (init_type == FIRST_INIT)
  {
    /* enforce use of arkEwtSmallReal if using a fixed step size for
       an explicit method, an internal error weight function, and not performing
       accumulated temporal error estimation */
    reset_efun = SUNTRUE;
    if (step_mem->implicit_rhs) { reset_efun = SUNFALSE; }
    if (!ark_mem->fixedstep) { reset_efun = SUNFALSE; }
    if (ark_mem->user_efun) { reset_efun = SUNFALSE; }
    if (ark_mem->AccumErrorType != ARK_ACCUMERROR_NONE)
    {
      reset_efun = SUNFALSE;
    }
    if (reset_efun)
    {
      ark_mem->user_efun = SUNFALSE;
      ark_mem->efun      = arkEwtSetSmallReal;
      ark_mem->e_data    = ark_mem;
    }

    /* Create coupling structure (if not already set) */
    retval = mriStep_SetCoupling(ark_mem);
    if (retval != ARK_SUCCESS)
    {
      arkProcessError(ark_mem, ARK_ILL_INPUT, __LINE__, __func__, __FILE__,
                      "Could not create coupling table");
      return (ARK_ILL_INPUT);
    }

    /* Check that coupling structure is OK */
    retval = mriStep_CheckCoupling(ark_mem);
    if (retval != ARK_SUCCESS)
    {
      arkProcessError(ark_mem, ARK_ILL_INPUT, __LINE__, __func__, __FILE__,
                      "Error in coupling table");
      return (ARK_ILL_INPUT);
    }

    /* Attach correct TakeStep routine for this coupling table */
    switch (step_mem->MRIC->type)
    {
    case MRISTEP_EXPLICIT: ark_mem->step = mriStep_TakeStepMRIGARK; break;
    case MRISTEP_IMPLICIT: ark_mem->step = mriStep_TakeStepMRIGARK; break;
    case MRISTEP_IMEX: ark_mem->step = mriStep_TakeStepMRIGARK; break;
    case MRISTEP_MERK: ark_mem->step = mriStep_TakeStepMERK; break;
    case MRISTEP_SR: ark_mem->step = mriStep_TakeStepMRISR; break;
    default:
      arkProcessError(ark_mem, ARK_ILL_INPUT, __LINE__, __func__, __FILE__,
                      "Unknown method type");
      return (ARK_ILL_INPUT);
    }

    /* Retrieve/store method and embedding orders now that tables are finalized */
    step_mem->stages = step_mem->MRIC->stages;
    step_mem->q = ark_mem->hadapt_mem->q = step_mem->MRIC->q;
    step_mem->p = ark_mem->hadapt_mem->p = step_mem->MRIC->p;

    /* Ensure that if adaptivity or error accumulation is enabled, then
       method includes embedding coefficients */
    if ((!ark_mem->fixedstep || (ark_mem->AccumErrorType != ARK_ACCUMERROR_NONE)) &&
        (step_mem->p <= 0))
    {
      arkProcessError(ark_mem, ARK_ILL_INPUT, __LINE__, __func__,
                      __FILE__, "Temporal error estimation cannot be performed without embedding coefficients");
      return (ARK_ILL_INPUT);
    }

    /* allocate/fill derived quantities from MRIC structure */

    /* stage map */
    if (step_mem->stage_map)
    {
      free(step_mem->stage_map);
      ark_mem->liw -= step_mem->stages;
    }
    step_mem->stage_map = (int*)calloc(step_mem->MRIC->stages,
                                       sizeof(*step_mem->stage_map));
    if (step_mem->stage_map == NULL)
    {
      arkProcessError(ark_mem, ARK_MEM_FAIL, __LINE__, __func__, __FILE__,
                      MSG_ARK_MEM_FAIL);
      return (ARK_MEM_FAIL);
    }
    ark_mem->liw += step_mem->MRIC->stages;
    retval = mriStepCoupling_GetStageMap(step_mem->MRIC, step_mem->stage_map,
                                         &(step_mem->nstages_active));
    if (retval != ARK_SUCCESS)
    {
      arkProcessError(ark_mem, ARK_ILL_INPUT, __LINE__, __func__, __FILE__,
                      "Error in coupling table");
      return (ARK_ILL_INPUT);
    }

    /* stage types */
    if (step_mem->stagetypes)
    {
      free(step_mem->stagetypes);
      ark_mem->liw -= step_mem->stages;
    }
    step_mem->stagetypes = (int*)calloc(step_mem->MRIC->stages + 1,
                                        sizeof(*step_mem->stagetypes));
    if (step_mem->stagetypes == NULL)
    {
      arkProcessError(ark_mem, ARK_MEM_FAIL, __LINE__, __func__, __FILE__,
                      MSG_ARK_MEM_FAIL);
      return (ARK_MEM_FAIL);
    }
    ark_mem->liw += (step_mem->MRIC->stages + 1);
    for (j = 0; j <= step_mem->MRIC->stages; j++)
    {
      step_mem->stagetypes[j] = mriStepCoupling_GetStageType(step_mem->MRIC, j);
    }

    /* explicit RK coefficient row */
    if (step_mem->Ae_row)
    {
      free(step_mem->Ae_row);
      ark_mem->lrw -= step_mem->stages;
    }
    step_mem->Ae_row = (sunrealtype*)calloc(step_mem->MRIC->stages,
                                            sizeof(*step_mem->Ae_row));
    if (step_mem->Ae_row == NULL)
    {
      arkProcessError(ark_mem, ARK_MEM_FAIL, __LINE__, __func__, __FILE__,
                      MSG_ARK_MEM_FAIL);
      return (ARK_MEM_FAIL);
    }
    ark_mem->lrw += step_mem->MRIC->stages;

    /* implicit RK coefficient row */
    if (step_mem->Ai_row)
    {
      free(step_mem->Ai_row);
      ark_mem->lrw -= step_mem->stages;
    }
    step_mem->Ai_row = (sunrealtype*)calloc(step_mem->MRIC->stages,
                                            sizeof(*step_mem->Ai_row));
    if (step_mem->Ai_row == NULL)
    {
      arkProcessError(ark_mem, ARK_MEM_FAIL, __LINE__, __func__, __FILE__,
                      MSG_ARK_MEM_FAIL);
      return (ARK_MEM_FAIL);
    }
    ark_mem->lrw += step_mem->MRIC->stages;

    /* Allocate reusable arrays for fused vector interface */
    if (step_mem->cvals)
    {
      free(step_mem->cvals);
      ark_mem->lrw -= step_mem->nfusedopvecs;
    }
    if (step_mem->Xvecs)
    {
      free(step_mem->Xvecs);
      ark_mem->liw -= step_mem->nfusedopvecs;
    }
    step_mem->nfusedopvecs = 2 * step_mem->MRIC->stages + 2 + step_mem->nforcing;
    step_mem->cvals = (sunrealtype*)calloc(step_mem->nfusedopvecs,
                                           sizeof(*step_mem->cvals));
    if (step_mem->cvals == NULL)
    {
      arkProcessError(ark_mem, ARK_MEM_FAIL, __LINE__, __func__, __FILE__,
                      MSG_ARK_MEM_FAIL);
      return (ARK_MEM_FAIL);
    }
    ark_mem->lrw += step_mem->nfusedopvecs;

    step_mem->Xvecs = (N_Vector*)calloc(step_mem->nfusedopvecs,
                                        sizeof(*step_mem->Xvecs));
    if (step_mem->Xvecs == NULL)
    {
      arkProcessError(ark_mem, ARK_MEM_FAIL, __LINE__, __func__, __FILE__,
                      MSG_ARK_MEM_FAIL);
      return (ARK_MEM_FAIL);
    }
    ark_mem->liw += step_mem->nfusedopvecs;

    /* Retrieve/store method and embedding orders now that tables are finalized */
    step_mem->stages = step_mem->MRIC->stages;
    step_mem->q      = step_mem->MRIC->q;
    step_mem->p      = step_mem->MRIC->p;

    /* If an MRISR method is applied to a non-ImEx problem, we "unify"
       the Fse and Fsi vectors to point at the same memory */
    step_mem->unify_Fs = SUNFALSE;
    if ((step_mem->MRIC->type == MRISTEP_SR) &&
        ((step_mem->explicit_rhs && !step_mem->implicit_rhs) ||
         (!step_mem->explicit_rhs && step_mem->implicit_rhs)))
    {
      step_mem->unify_Fs = SUNTRUE;
    }

    /* Allocate MRI RHS vector memory, update storage requirements */
    /*   Allocate Fse[0] ... Fse[nstages_active - 1] and           */
    /*   Fsi[0] ... Fsi[nstages_active - 1] if needed              */
    if (step_mem->nstages_allocated < step_mem->nstages_active)
    {
      if (step_mem->nstages_allocated)
      {
        if (step_mem->explicit_rhs)
        {
<<<<<<< HEAD
          (void)sunVecArray_Destroy(step_mem->nstages_allocated,
                                    &(step_mem->Fse));
        }
        if (step_mem->implicit_rhs)
        {
          (void)sunVecArray_Destroy(step_mem->nstages_allocated,
                                    &(step_mem->Fsi));
=======
          arkFreeVecArray(step_mem->nstages_allocated, &(step_mem->Fse),
                          ark_mem->lrw1, &(ark_mem->lrw), ark_mem->liw1,
                          &(ark_mem->liw));
          if (step_mem->unify_Fs) { step_mem->Fsi = NULL; }
        }
        if (step_mem->implicit_rhs)
        {
          arkFreeVecArray(step_mem->nstages_allocated, &(step_mem->Fsi),
                          ark_mem->lrw1, &(ark_mem->lrw), ark_mem->liw1,
                          &(ark_mem->liw));
          if (step_mem->unify_Fs) { step_mem->Fse = NULL; }
>>>>>>> 91ef8068
        }
      }
      if (step_mem->explicit_rhs && !step_mem->unify_Fs)
      {
        if (sunVecArray_Clone(step_mem->nstages_active,
                              ark_mem->ewt, &(step_mem->Fse)))
        {
          return (ARK_MEM_FAIL);
        }
      }
      if (step_mem->implicit_rhs && !step_mem->unify_Fs)
      {
        if (sunVecArray_Clone(step_mem->nstages_active,
                              ark_mem->ewt, &(step_mem->Fsi)))
        {
          return (ARK_MEM_FAIL);
        }
      }
      if (step_mem->unify_Fs)
      {
        if (!arkAllocVecArray(step_mem->nstages_active, ark_mem->ewt,
                              &(step_mem->Fse), ark_mem->lrw1, &(ark_mem->lrw),
                              ark_mem->liw1, &(ark_mem->liw)))
        {
          return (ARK_MEM_FAIL);
        }
        step_mem->Fsi = step_mem->Fse;
      }

      step_mem->nstages_allocated = step_mem->nstages_active;
    }

    /* if any slow stage is implicit, allocate sdata, zpred, zcor vectors;
       if all stages explicit, free default NLS object, and detach all
       linear solver routines.  Note: step_mem->implicit_rhs will only equal
       SUNTRUE if an implicit table has been user-provided. */
    if (step_mem->implicit_rhs)
    {
      if (sunVec_Clone(ark_mem->ewt, &(step_mem->sdata)))
      {
        return (ARK_MEM_FAIL);
      }
      if (sunVec_Clone(ark_mem->ewt, &(step_mem->zpred)))
      {
        return (ARK_MEM_FAIL);
      }
      if (sunVec_Clone(ark_mem->ewt, &(step_mem->zcor)))
      {
        return (ARK_MEM_FAIL);
      }
    }
    else
    {
      if ((step_mem->NLS != NULL) && (step_mem->ownNLS))
      {
        SUNNonlinSolFree(step_mem->NLS);
        step_mem->NLS    = NULL;
        step_mem->ownNLS = SUNFALSE;
      }
      step_mem->linit  = NULL;
      step_mem->lsetup = NULL;
      step_mem->lsolve = NULL;
      step_mem->lfree  = NULL;
      step_mem->lmem   = NULL;
    }

    /* Allocate inner stepper data */
    retval = mriStepInnerStepper_AllocVecs(step_mem->stepper,
                                           step_mem->MRIC->nmat, ark_mem->ewt);
    if (retval != ARK_SUCCESS)
    {
      arkProcessError(ark_mem, ARK_ILL_INPUT, __LINE__, __func__, __FILE__,
                      "Error allocating inner stepper memory");
      return (ARK_MEM_FAIL);
    }

    /* Override the interpolant degree (if needed), used in arkInitialSetup */
    if (step_mem->q > 1 && ark_mem->interp_degree > (step_mem->q - 1))
    {
      /* Limit max degree to at most one less than the method global order */
      ark_mem->interp_degree = step_mem->q - 1;
    }
    else if (step_mem->q == 1 && ark_mem->interp_degree > 1)
    {
      /* Allow for linear interpolant with first order methods to ensure
         solution values are returned at the time interval end points */
      ark_mem->interp_degree = 1;
    }

    /* Higher-order predictors require interpolation */
    if (ark_mem->interp_type == ARK_INTERP_NONE && step_mem->predictor != 0)
    {
      arkProcessError(ark_mem, ARK_ILL_INPUT, __LINE__, __func__, __FILE__,
                      "Non-trival predictors require an interpolation module");
      return ARK_ILL_INPUT;
    }
  }

  /* Call linit (if it exists) */
  if (step_mem->linit)
  {
    retval = step_mem->linit(ark_mem);
    if (retval != 0)
    {
      arkProcessError(ark_mem, ARK_LINIT_FAIL, __LINE__, __func__, __FILE__,
                      MSG_ARK_LINIT_FAIL);
      return (ARK_LINIT_FAIL);
    }
  }

  /* Initialize the nonlinear solver object (if it exists) */
  if (step_mem->NLS)
  {
    retval = mriStep_NlsInit(ark_mem);
    if (retval != ARK_SUCCESS)
    {
      arkProcessError(ark_mem, ARK_NLS_INIT_FAIL, __LINE__, __func__, __FILE__,
                      "Unable to initialize SUNNonlinearSolver object");
      return (ARK_NLS_INIT_FAIL);
    }
  }

  /*** Perform timestep adaptivity checks and initial setup ***/

  /* get timestep adaptivity type */
  adapt_type = SUNAdaptController_GetType(ark_mem->hadapt_mem->hcontroller);

  if (ark_mem->fixedstep)
  {
    /* Fixed step sizes: user must supply the initial step size */
    if (ark_mem->hin == ZERO)
    {
      arkProcessError(ark_mem, ARK_ILL_INPUT, __LINE__, __func__,
                      __FILE__, "Timestep adaptivity disabled, but missing user-defined fixed stepsize");
      return (ARK_ILL_INPUT);
    }
  }
  else
  {
    /* ensure that a compatible adaptivity controller is provided */
    if ((adapt_type != SUN_ADAPTCONTROLLER_MRI_H_TOL) &&
        (adapt_type != SUN_ADAPTCONTROLLER_H))
    {
      arkProcessError(ark_mem, ARK_ILL_INPUT, __LINE__, __func__, __FILE__,
                      "SUNAdaptController type is unsupported by MRIStep");
      return (ARK_ILL_INPUT);
    }

    /* Controller provides adaptivity (at least at the slow time scale):
       - verify that the MRI method includes an embedding, and
       - estimate initial slow step size (store in ark_mem->hin) */
    if (step_mem->MRIC->p <= 0)
    {
      arkProcessError(ark_mem, ARK_ILL_INPUT, __LINE__, __func__,
                      __FILE__, "Timestep adaptivity enabled, but non-embedded MRI table specified");
      return (ARK_ILL_INPUT);
    }
    if (ark_mem->hin == ZERO)
    {
      /*   tempv1 = fslow(t0, y0) */
      if (mriStep_SlowRHS(ark_mem, ark_mem->tcur, ark_mem->yn, ark_mem->tempv1,
                          ARK_FULLRHS_START) != ARK_SUCCESS)
      {
        arkProcessError(ark_mem, ARK_RHSFUNC_FAIL, __LINE__, __func__, __FILE__,
                        "error calling slow RHS function(s)");
        return (ARK_RHSFUNC_FAIL);
      }
      retval = mriStep_Hin(ark_mem, ark_mem->tcur, tout, ark_mem->tempv1,
                           &(ark_mem->hin));
      if (retval != ARK_SUCCESS)
      {
        retval = arkHandleFailure(ark_mem, retval);
        return (retval);
      }
    }
  }

  /* Perform additional setup for (H,tol) controller */
  if (adapt_type == SUN_ADAPTCONTROLLER_MRI_H_TOL)
  {
    /* Verify that adaptivity type is supported by inner stepper */
    if (!mriStepInnerStepper_SupportsRTolAdaptivity(step_mem->stepper))
    {
      arkProcessError(ark_mem, ARK_ILL_INPUT, __LINE__, __func__,
                      __FILE__, "MRI H-TOL SUNAdaptController provided, but unsupported by inner stepper");
      return (ARK_ILL_INPUT);
    }

    /* initialize fast stepper to use the same relative tolerance as MRIStep */
    step_mem->inner_rtol_factor = ONE;
  }

  return (ARK_SUCCESS);
}

/*------------------------------------------------------------------------------
  mriStep_FullRHS:

  This is just a wrapper to call the user-supplied RHS functions,
  f(t,y) = fse(t,y) + fsi(t,y)  + ff(t,y).

  Note: this relies on the utility routine mriStep_UpdateF0 to update Fse[0]
  and Fsi[0] as appropriate (i.e., leveraging previous evaluations, etc.), and
  merely combines the resulting values together with ff to construct the output.

  However, in ARK_FULLRHS_OTHER mode, this routine must call all slow RHS
  functions directly, since that mode cannot reuse internally stored values.

   ARK_FULLRHS_OTHER -> called in the following circumstances:
                        (a) when estimating the initial time step size,
                        (b) for high-order dense output with the Hermite
                            interpolation module,
                        (c) by an "outer" stepper when MRIStep is used as an
                            inner solver), or
                        (d) when a high-order implicit predictor is requested from
                            the Hermite interpolation module within the time step
                            t_{n} \to t_{n+1}.

                        While instances (a)-(c) will occur in-between MRIStep time
                        steps, instance (d) can occur at the start of each internal
                        MRIStep stage.  Since the (t,y) input does not correspond
                        to an "official" time step, thus the RHS functions should
                        always be evaluated, and the values should *not* be stored
                        anywhere that will interfere with other reused MRIStep data
                        from one stage to the next (but it may use nonlinear solver
                        scratch space).

  Note that this routine always calls the fast RHS function, ff(t,y), in
  ARK_FULLRHS_OTHER mode.
  ----------------------------------------------------------------------------*/
int mriStep_FullRHS(ARKodeMem ark_mem, sunrealtype t, N_Vector y, N_Vector f,
                    int mode)
{
  ARKodeMRIStepMem step_mem;
  int nvec, retval;

  /* access ARKodeMRIStepMem structure */
  retval = mriStep_AccessStepMem(ark_mem, __func__, &step_mem);
  if (retval != ARK_SUCCESS) { return (retval); }

  /* ensure that inner stepper provides fullrhs function */
  if (!(step_mem->stepper->ops->fullrhs))
  {
    arkProcessError(ark_mem, ARK_RHSFUNC_FAIL, __LINE__, __func__, __FILE__,
                    MSG_ARK_MISSING_FULLRHS);
    return ARK_RHSFUNC_FAIL;
  }

  /* perform RHS functions contingent on 'mode' argument */
  switch (mode)
  {
  case ARK_FULLRHS_START:
  case ARK_FULLRHS_END:

    /* update the internal storage for Fse[0] and Fsi[0] */
    retval = mriStep_UpdateF0(ark_mem, step_mem, t, y, mode);
    if (retval != 0)
    {
      arkProcessError(ark_mem, ARK_RHSFUNC_FAIL, __LINE__, __func__, __FILE__,
                      MSG_ARK_RHSFUNC_FAILED, t);
      return (ARK_RHSFUNC_FAIL);
    }

    /* evaluate fast component */
    retval = mriStepInnerStepper_FullRhs(step_mem->stepper, t, y, f,
                                         ARK_FULLRHS_OTHER);
    if (retval != ARK_SUCCESS)
    {
      arkProcessError(ark_mem, ARK_RHSFUNC_FAIL, __LINE__, __func__, __FILE__,
                      MSG_ARK_RHSFUNC_FAILED, t);
      return (ARK_RHSFUNC_FAIL);
    }

    /* combine RHS vectors into output */
    if (step_mem->explicit_rhs && step_mem->implicit_rhs)
    {
      /* ImEx */
      step_mem->cvals[0] = ONE;
      step_mem->Xvecs[0] = f;
      step_mem->cvals[1] = ONE;
      step_mem->Xvecs[1] = step_mem->Fse[0];
      step_mem->cvals[2] = ONE;
      step_mem->Xvecs[2] = step_mem->Fsi[0];
      nvec               = 3;
      N_VLinearCombination(nvec, step_mem->cvals, step_mem->Xvecs, f);
    }
    else if (step_mem->implicit_rhs)
    {
      /* implicit */
      N_VLinearSum(ONE, step_mem->Fsi[0], ONE, f, f);
    }
    else
    {
      /* explicit */
      N_VLinearSum(ONE, step_mem->Fse[0], ONE, f, f);
    }

    break;

  case ARK_FULLRHS_OTHER:

    /* compute the fast component (force new RHS computation) */
    nvec   = 0;
    retval = mriStepInnerStepper_FullRhs(step_mem->stepper, t, y, f,
                                         ARK_FULLRHS_OTHER);
    if (retval != ARK_SUCCESS)
    {
      arkProcessError(ark_mem, ARK_RHSFUNC_FAIL, __LINE__, __func__, __FILE__,
                      MSG_ARK_RHSFUNC_FAILED, t);
      return (ARK_RHSFUNC_FAIL);
    }
    step_mem->cvals[nvec] = ONE;
    step_mem->Xvecs[nvec] = f;
    nvec++;

    /* compute the explicit component and store in ark_tempv2 */
    if (step_mem->explicit_rhs)
    {
      retval = step_mem->fse(t, y, ark_mem->tempv2, ark_mem->user_data);
      step_mem->nfse++;
      if (retval != 0)
      {
        arkProcessError(ark_mem, ARK_RHSFUNC_FAIL, __LINE__, __func__, __FILE__,
                        MSG_ARK_RHSFUNC_FAILED, t);
        return (ARK_RHSFUNC_FAIL);
      }
      step_mem->cvals[nvec] = ONE;
      step_mem->Xvecs[nvec] = ark_mem->tempv2;
      nvec++;
    }

    /* compute the implicit component and store in sdata */
    if (step_mem->implicit_rhs)
    {
      retval = step_mem->fsi(t, y, step_mem->sdata, ark_mem->user_data);
      step_mem->nfsi++;
      if (retval != 0)
      {
        arkProcessError(ark_mem, ARK_RHSFUNC_FAIL, __LINE__, __func__, __FILE__,
                        MSG_ARK_RHSFUNC_FAILED, t);
        return (ARK_RHSFUNC_FAIL);
      }
      step_mem->cvals[nvec] = ONE;
      step_mem->Xvecs[nvec] = step_mem->sdata;
      nvec++;
    }

    /* Add external forcing components to linear combination */
    if (step_mem->expforcing || step_mem->impforcing)
    {
      mriStep_ApplyForcing(step_mem, t, ONE, &nvec);
    }

    /* combine RHS vectors into output */
    N_VLinearCombination(nvec, step_mem->cvals, step_mem->Xvecs, f);

    break;

  default:
    /* return with RHS failure if unknown mode is passed */
    arkProcessError(ark_mem, ARK_RHSFUNC_FAIL, __LINE__, __func__, __FILE__,
                    "Unknown full RHS mode");
    return (ARK_RHSFUNC_FAIL);
  }

  return (ARK_SUCCESS);
}

/*------------------------------------------------------------------------------
  mriStep_UpdateF0:

  This routine is called by mriStep_FullRHS to update the internal storage for
  Fse[0] and Fsi[0], incorporating forcing from a slower time scale as necessary.
  This supports the ARK_FULLRHS_START and ARK_FULLRHS_END "mode" values
  provided to mriStep_FullRHS, and contains all internal logic regarding whether
  RHS functions must be called, versus if the relevant data can just be copied.

  ARK_FULLRHS_START -> called in the following circumstances:
                       (a) at the beginning of a simulation i.e., at
                           (tn, yn) = (t0, y0) or (tR, yR), or
                       (b) when transitioning between time steps t_{n-1}
                           \to t_{n} to fill f_{n-1} within the Hermite
                           interpolation module.

                       In each case, we may check the fn_is_current flag to
                       know whether ARKODE believes the values stored in
                       Fse[0] and Fsi[0] are up-to-date, allowing us to copy
                       those values instead of recomputing.  MRIStep
                       additionally stores internal fse_is_current and
                       fsi_is_current flags to denote whether it
                       additionally believes recomputation is necessary --
                       this is because unlike ARKStep and ERKStep, when
                       MRIStep is used as an inner stepper for an outer
                       MRIStep calculation, it must store any forcing terms
                       *inside* its own values of one of Fse or Fsi (to
                       avoid a combinatorial explosion of separate forcing
                       vectors when used in a telescopic MRI calculation).
                       For whichever of Fse[0] and Fsi[0] are deemed not
                       current, the corresponding RHS function is
                       recomputed and stored in Fe[0] and/or Fi[0] for
                       reuse later, before copying the values into the
                       output vector.

  ARK_FULLRHS_END   -> called in the following circumstances:
                       (a) when temporal root-finding is enabled, this will be
                           called in-between steps t_{n-1} \to t_{n} to fill f_{n},
                       (b) when high-order dense output is requested from the
                           Hermite interpolation module in-between steps t_{n-1}
                           \to t_{n} to fill f_{n}, or
                       (c) when an implicit predictor is requested from the Hermite
                           interpolation module within the time step t_{n} \to
                           t_{n+1}, in which case f_{n} needs to be filled.

                       Again, we may check the fn_is_current flags to know whether
                       ARKODE believes that the values stored in Fse[0] and Fsi[0]
                       are up-to-date, and may just be copied.  We also again
                       verify the ability to copy by viewing the MRIStep-specific
                       fse_is_current and fsi_is_current flags. If one or both of
                       Fse[0] and Fsi[0] are determined to be not current.  In all
                       other cases, the RHS should be recomputed and stored in
                       Fse[0] and Fsi[0] for reuse later, before copying the
                       values into the output vector.

  ----------------------------------------------------------------------------*/
int mriStep_UpdateF0(ARKodeMem ark_mem, ARKodeMRIStepMem step_mem,
                     sunrealtype t, N_Vector y, int mode)
{
  int nvec, retval;

  /* perform RHS functions contingent on 'mode' argument */
  switch (mode)
  {
  case ARK_FULLRHS_START:

    /* update the RHS components */

    /*   explicit component */
    if (step_mem->explicit_rhs)
    {
      /* if either ARKODE or MRIStep consider Fse[0] stale, then recompute */
      if (!step_mem->fse_is_current || !ark_mem->fn_is_current)
      {
        retval = step_mem->fse(t, y, step_mem->Fse[0], ark_mem->user_data);
        step_mem->nfse++;
        if (retval != 0)
        {
          arkProcessError(ark_mem, ARK_RHSFUNC_FAIL, __LINE__, __func__,
                          __FILE__, MSG_ARK_RHSFUNC_FAILED, t);
          return (ARK_RHSFUNC_FAIL);
        }
        step_mem->fse_is_current = SUNTRUE;

        /* Add external forcing, if applicable */
        if (step_mem->expforcing)
        {
          step_mem->cvals[0] = ONE;
          step_mem->Xvecs[0] = step_mem->Fse[0];
          nvec               = 1;
          mriStep_ApplyForcing(step_mem, t, ONE, &nvec);
          N_VLinearCombination(nvec, step_mem->cvals, step_mem->Xvecs,
                               step_mem->Fse[0]);
        }
      }
    }

    /*   implicit component */
    if (step_mem->implicit_rhs)
    {
      /* if either ARKODE or MRIStep consider Fsi[0] stale, then recompute */
      if (!step_mem->fsi_is_current || !ark_mem->fn_is_current)
      {
        retval = step_mem->fsi(t, y, step_mem->Fsi[0], ark_mem->user_data);
        step_mem->nfsi++;
        if (retval != 0)
        {
          arkProcessError(ark_mem, ARK_RHSFUNC_FAIL, __LINE__, __func__,
                          __FILE__, MSG_ARK_RHSFUNC_FAILED, t);
          return (ARK_RHSFUNC_FAIL);
        }
        step_mem->fsi_is_current = SUNTRUE;

        /* Add external forcing, if applicable */
        if (step_mem->impforcing)
        {
          step_mem->cvals[0] = ONE;
          step_mem->Xvecs[0] = step_mem->Fsi[0];
          nvec               = 1;
          mriStep_ApplyForcing(step_mem, t, ONE, &nvec);
          N_VLinearCombination(nvec, step_mem->cvals, step_mem->Xvecs,
                               step_mem->Fsi[0]);
        }
      }
    }

    break;

  case ARK_FULLRHS_END:

    /* compute the full RHS */
    if (!(ark_mem->fn_is_current))
    {
      /* compute the explicit component */
      if (step_mem->explicit_rhs)
      {
        retval = step_mem->fse(t, y, step_mem->Fse[0], ark_mem->user_data);
        step_mem->nfse++;
        if (retval != 0)
        {
          arkProcessError(ark_mem, ARK_RHSFUNC_FAIL, __LINE__, __func__,
                          __FILE__, MSG_ARK_RHSFUNC_FAILED, t);
          return (ARK_RHSFUNC_FAIL);
        }
        step_mem->fse_is_current = SUNTRUE;

        /* Add external forcing, as appropriate */
        if (step_mem->expforcing)
        {
          step_mem->cvals[0] = ONE;
          step_mem->Xvecs[0] = step_mem->Fse[0];
          nvec               = 1;
          mriStep_ApplyForcing(step_mem, t, ONE, &nvec);
          N_VLinearCombination(nvec, step_mem->cvals, step_mem->Xvecs,
                               step_mem->Fse[0]);
        }
      }

      /* compute the implicit component */
      if (step_mem->implicit_rhs)
      {
        retval = step_mem->fsi(t, y, step_mem->Fsi[0], ark_mem->user_data);
        step_mem->nfsi++;
        if (retval != 0)
        {
          arkProcessError(ark_mem, ARK_RHSFUNC_FAIL, __LINE__, __func__,
                          __FILE__, MSG_ARK_RHSFUNC_FAILED, t);
          return (ARK_RHSFUNC_FAIL);
        }
        step_mem->fsi_is_current = SUNTRUE;

        /* Add external forcing, as appropriate */
        if (step_mem->impforcing)
        {
          step_mem->cvals[0] = ONE;
          step_mem->Xvecs[0] = step_mem->Fsi[0];
          nvec               = 1;
          mriStep_ApplyForcing(step_mem, t, ONE, &nvec);
          N_VLinearCombination(nvec, step_mem->cvals, step_mem->Xvecs,
                               step_mem->Fsi[0]);
        }
      }
    }

    break;

  default:
    /* return with RHS failure if unknown mode is requested */
    arkProcessError(ark_mem, ARK_RHSFUNC_FAIL, __LINE__, __func__, __FILE__,
                    "Unknown full RHS mode");
    return (ARK_RHSFUNC_FAIL);
  }

  return (ARK_SUCCESS);
}

/*---------------------------------------------------------------
  mriStep_TakeStepMRIGARK:

  This routine serves the primary purpose of the MRIStep module:
  it performs a single MRI step (with embedding, if possible).

  The vector ark_mem->yn holds the previous time-step solution
  on input, and the vector ark_mem->ycur should hold the result
  of this step on output.

  If timestep adaptivity is enabled, this routine also computes
  the error estimate y-ytilde, where ytilde is the
  embedded solution, and the norm weights come from ark_ewt.
  This estimate is stored in ark_mem->tempv1, in case the calling
  routine wishes to examine the error locations.

  The output variable dsmPtr should contain a scalar-valued
  estimate of the temporal error from this step, ||y-ytilde||_WRMS
  if timestep adaptivity is enabled; otherwise it should be 0.

  The input/output variable nflagPtr is used to gauge convergence
  of any algebraic solvers within the step.  At the start of a new
  time step, this will initially have the value FIRST_CALL.  On
  return from this function, nflagPtr should have a value:
            0 => algebraic solve completed successfully
           >0 => solve did not converge at this step size
                 (but may with a smaller stepsize)
           <0 => solve encountered an unrecoverable failure
  Since the fast-scale evolution could be considered a different
  type of "algebraic solver", we similarly report any fast-scale
  evolution error as a recoverable nflagPtr value.

  The return value from this routine is:
            0 => step completed successfully
           >0 => step encountered recoverable failure;
                 reduce step and retry (if possible)
           <0 => step encountered unrecoverable failure
  ---------------------------------------------------------------*/
int mriStep_TakeStepMRIGARK(ARKodeMem ark_mem, sunrealtype* dsmPtr, int* nflagPtr)
{
  ARKodeMRIStepMem step_mem;          /* outer stepper memory       */
  int is;                             /* current stage index        */
  int retval;                         /* reusable return flag       */
  N_Vector tmp;                       /* N_Vector pointer           */
  SUNAdaptController_Type adapt_type; /* timestep adaptivity type   */
  sunrealtype t0, tf;                 /* start/end of each stage    */
  sunbooleantype calc_fslow;
  sunbooleantype need_inner_dsm;
  sunbooleantype do_embedding;
  sunbooleantype nested_mri;
  int nvec;

  /* access the MRIStep mem structure */
  retval = mriStep_AccessStepMem(ark_mem, __func__, &step_mem);
  if (retval != ARK_SUCCESS) { return (retval); }

  /* initialize algebraic solver convergence flag to success;
     error estimate to zero */
  *nflagPtr = ARK_SUCCESS;
  *dsmPtr   = ZERO;

  /* determine whether embedding stage is needed */
  do_embedding = !ark_mem->fixedstep ||
                 (ark_mem->AccumErrorType != ARK_ACCUMERROR_NONE);

  /* if MRI adaptivity is enabled: reset fast accumulated error,
     and send appropriate control parameter to the fast integrator */
  adapt_type     = SUNAdaptController_GetType(ark_mem->hadapt_mem->hcontroller);
  need_inner_dsm = SUNFALSE;
  if (adapt_type == SUN_ADAPTCONTROLLER_MRI_H_TOL)
  {
    need_inner_dsm      = SUNTRUE;
    step_mem->inner_dsm = ZERO;
    retval = mriStepInnerStepper_ResetAccumulatedError(step_mem->stepper);
    if (retval != ARK_SUCCESS)
    {
      arkProcessError(ark_mem, ARK_INNERSTEP_FAIL, __LINE__, __func__, __FILE__,
                      "Unable to reset the inner stepper error estimate");
      return (ARK_INNERSTEP_FAIL);
    }
    retval = mriStepInnerStepper_SetRTol(step_mem->stepper,
                                         step_mem->inner_rtol_factor *
                                           ark_mem->reltol);
    if (retval != ARK_SUCCESS)
    {
      arkProcessError(ark_mem, ARK_INNERSTEP_FAIL, __LINE__, __func__, __FILE__,
                      "Unable to set the inner stepper tolerance");
      return (ARK_INNERSTEP_FAIL);
    }
  }

  /* for adaptive computations, reset the inner integrator to the beginning of this step */
  if (!ark_mem->fixedstep)
  {
    retval = mriStepInnerStepper_Reset(step_mem->stepper, ark_mem->tn,
                                       ark_mem->yn);
    if (retval != ARK_SUCCESS)
    {
      arkProcessError(ark_mem, ARK_INNERSTEP_FAIL, __LINE__, __func__, __FILE__,
                      "Unable to reset the inner stepper");
      return (ARK_INNERSTEP_FAIL);
    }
  }

  /* call nonlinear solver setup if it exists */
  if (step_mem->NLS)
  {
    if ((step_mem->NLS)->ops->setup)
    {
      N_VConst(ZERO, ark_mem->tempv3); /* set guess to 0 */
      retval = SUNNonlinSolSetup(step_mem->NLS, ark_mem->tempv3, ark_mem);
      if (retval < 0) { return (ARK_NLS_SETUP_FAIL); }
      if (retval > 0) { return (ARK_NLS_SETUP_RECVR); }
    }
  }

  /* Evaluate the slow RHS functions if needed. NOTE: we decide between calling the
     full RHS function (if ark_mem->fn is non-NULL and MRIStep is not an inner
     integrator) versus just updating the stored values of Fse[0] and Fsi[0].  In
     either case, we use ARK_FULLRHS_START mode because MRIGARK methods do not
     evaluate the RHS functions at the end of the time step (so nothing can be
     leveraged). */
  nested_mri = step_mem->expforcing || step_mem->impforcing;
  if (ark_mem->fn == NULL || nested_mri)
  {
    retval = mriStep_UpdateF0(ark_mem, step_mem, ark_mem->tn, ark_mem->yn,
                              ARK_FULLRHS_START);
    if (retval) { return ARK_RHSFUNC_FAIL; }

    /* For a nested MRI configuration we might still need fn to create a predictor
       but it should be fn only for the current nesting level which is why we use
       UpdateF0 in this case rather than FullRHS */
    if (ark_mem->fn != NULL && nested_mri && step_mem->implicit_rhs)
    {
      if (step_mem->implicit_rhs && step_mem->explicit_rhs)
      {
        N_VLinearSum(ONE, step_mem->Fsi[0], ONE, step_mem->Fse[0], ark_mem->fn);
      }
      else { N_VScale(ONE, step_mem->Fsi[0], ark_mem->fn); }
    }
  }
  else if (ark_mem->fn != NULL && !ark_mem->fn_is_current)
  {
    retval = mriStep_FullRHS(ark_mem, ark_mem->tn, ark_mem->yn, ark_mem->fn,
                             ARK_FULLRHS_START);
    if (retval) { return ARK_RHSFUNC_FAIL; }
  }
  ark_mem->fn_is_current = SUNTRUE;

#ifdef SUNDIALS_DEBUG
  printf("    MRIStep step %li,  stage 0,  h = %" RSYM ",  t_n = %" RSYM "\n",
         ark_mem->nst, ark_mem->h, ark_mem->tn);
#endif

#ifdef SUNDIALS_LOGGING_EXTRA_DEBUG
  SUNLogger_QueueMsg(ARK_LOGGER, SUN_LOGLEVEL_DEBUG, "ARKODE::mriStep_TakeStep",
                     "slow stage", "z_0(:) =", "");
  N_VPrintFile(ark_mem->ycur, ARK_LOGGER->debug_fp);

  if (step_mem->explicit_rhs)
  {
    SUNLogger_QueueMsg(ARK_LOGGER, SUN_LOGLEVEL_DEBUG, "ARKODE::mriStep_TakeStep",
                       "slow explicit RHS", "Fse_0(:) =", "");
    N_VPrintFile(step_mem->Fse[0], ARK_LOGGER->debug_fp);
  }
  if (step_mem->implicit_rhs)
  {
    SUNLogger_QueueMsg(ARK_LOGGER, SUN_LOGLEVEL_DEBUG, "ARKODE::mriStep_TakeStep",
                       "slow implicit RHS", "Fsi_0(:) =", "");
    N_VPrintFile(step_mem->Fsi[0], ARK_LOGGER->debug_fp);
  }
#endif

  /* The first stage is the previous time-step solution, so its RHS
     is the [already-computed] slow RHS from the start of the step */

  /* Loop over remaining internal stages */
  for (is = 1; is < step_mem->stages - 1; is++)
  {
    /* Set relevant stage times (including desired stage time for implicit solves) */
    t0 = ark_mem->tn + step_mem->MRIC->c[is - 1] * ark_mem->h;
    tf = ark_mem->tcur = ark_mem->tn + step_mem->MRIC->c[is] * ark_mem->h;

    /* Solver diagnostics reporting */
#if SUNDIALS_LOGGING_LEVEL >= SUNDIALS_LOGGING_DEBUG
    SUNLogger_QueueMsg(ARK_LOGGER, SUN_LOGLEVEL_DEBUG,
                       "ARKODE::mriStep_TakeStep", "start-stage",
                       "step = %li, stage = %i, stage type = %d, h = %" RSYM
                       ", tcur = %" RSYM,
                       ark_mem->nst, is, step_mem->stagetypes[is], ark_mem->h,
                       ark_mem->tcur);
#endif

    /* Determine current stage type, and call corresponding routine; the
       vector ark_mem->ycur stores the previous stage solution on input, and
       should store the result of this stage solution on output. */
    switch (step_mem->stagetypes[is])
    {
    case (MRISTAGE_ERK_FAST):
      retval = mriStep_ComputeInnerForcing(ark_mem, step_mem, is, t0, tf);
      if (retval != ARK_SUCCESS) { return retval; }
      retval = mriStep_StageERKFast(ark_mem, step_mem, t0, tf, ark_mem->ycur,
                                    ark_mem->tempv2, need_inner_dsm);
      if (retval != ARK_SUCCESS) { *nflagPtr = CONV_FAIL; }
      break;
    case (MRISTAGE_ERK_NOFAST):
      retval = mriStep_StageERKNoFast(ark_mem, step_mem, is);
      break;
    case (MRISTAGE_DIRK_NOFAST):
      retval = mriStep_StageDIRKNoFast(ark_mem, step_mem, is, nflagPtr);
      break;
    case (MRISTAGE_DIRK_FAST):
      retval = mriStep_StageDIRKFast(ark_mem, step_mem, is, nflagPtr);
      break;
    case (MRISTAGE_STIFF_ACC): retval = ARK_SUCCESS; break;
    }
    if (retval != ARK_SUCCESS) { return retval; }

#ifdef SUNDIALS_LOGGING_EXTRA_DEBUG
    SUNLogger_QueueMsg(ARK_LOGGER, SUN_LOGLEVEL_DEBUG,
                       "ARKODE::mriStep_TakeStep", "slow stage", "z_%i(:) =", is);
    N_VPrintFile(ark_mem->ycur, ARK_LOGGER->debug_fp);
#endif

    /* apply user-supplied stage postprocessing function (if supplied) */
    if ((ark_mem->ProcessStage != NULL) &&
        (step_mem->stagetypes[is] != MRISTAGE_STIFF_ACC))
    {
      retval = ark_mem->ProcessStage(ark_mem->tcur, ark_mem->ycur,
                                     ark_mem->user_data);
      if (retval != 0) { return (ARK_POSTPROCESS_STAGE_FAIL); }
    }

    /* conditionally reset the inner integrator with the modified stage solution */
    if (step_mem->stagetypes[is] != MRISTAGE_STIFF_ACC)
    {
      if ((step_mem->stagetypes[is] != MRISTAGE_ERK_FAST) ||
          (ark_mem->ProcessStage != NULL))
      {
        retval = mriStepInnerStepper_Reset(step_mem->stepper, tf, ark_mem->ycur);
        if (retval != ARK_SUCCESS)
        {
          arkProcessError(ark_mem, ARK_INNERSTEP_FAIL, __LINE__, __func__,
                          __FILE__, "Unable to reset the inner stepper");
          return (ARK_INNERSTEP_FAIL);
        }
      }
    }

    /* Compute updated slow RHS, except:
       1. if the stage is excluded from stage_map
       2. if the next stage has "STIFF_ACC" type, and temporal estimation is disabled */
    calc_fslow = SUNTRUE;
    if (step_mem->stage_map[is] == -1) { calc_fslow = SUNFALSE; }
    if (!do_embedding && (step_mem->stagetypes[is + 1] == MRISTAGE_STIFF_ACC))
    {
      calc_fslow = SUNFALSE;
    }
    if (calc_fslow)
    {
      /* store explicit slow rhs */
      if (step_mem->explicit_rhs)
      {
        retval = step_mem->fse(ark_mem->tcur, ark_mem->ycur,
                               step_mem->Fse[step_mem->stage_map[is]],
                               ark_mem->user_data);
        step_mem->nfse++;
        if (retval < 0) { return (ARK_RHSFUNC_FAIL); }
        if (retval > 0) { return (ARK_UNREC_RHSFUNC_ERR); }

        /* Add external forcing to Fse, if applicable */
        if (step_mem->expforcing)
        {
          step_mem->cvals[0] = ONE;
          step_mem->Xvecs[0] = step_mem->Fse[step_mem->stage_map[is]];
          nvec               = 1;
          mriStep_ApplyForcing(step_mem, tf, ONE, &nvec);
          N_VLinearCombination(nvec, step_mem->cvals, step_mem->Xvecs,
                               step_mem->Fse[step_mem->stage_map[is]]);
        }

#ifdef SUNDIALS_LOGGING_EXTRA_DEBUG
        SUNLogger_QueueMsg(ARK_LOGGER, SUN_LOGLEVEL_DEBUG,
                           "ARKODE::mriStep_TakeStep", "slow explicit RHS",
                           "Fse_%i(:) =", is);
        N_VPrintFile(step_mem->Fse[step_mem->stage_map[is]],
                     ARK_LOGGER->debug_fp);
#endif
      }

      /* store implicit slow rhs  */
      if (step_mem->implicit_rhs)
      {
        if (!step_mem->deduce_rhs ||
            (step_mem->stagetypes[is] != MRISTAGE_DIRK_NOFAST))
        {
          retval = step_mem->fsi(ark_mem->tcur, ark_mem->ycur,
                                 step_mem->Fsi[step_mem->stage_map[is]],
                                 ark_mem->user_data);
          step_mem->nfsi++;

          /* Add external forcing to Fsi, if applicable */
          if (step_mem->impforcing)
          {
            step_mem->cvals[0] = ONE;
            step_mem->Xvecs[0] = step_mem->Fsi[step_mem->stage_map[is]];
            nvec               = 1;
            mriStep_ApplyForcing(step_mem, tf, ONE, &nvec);
            N_VLinearCombination(nvec, step_mem->cvals, step_mem->Xvecs,
                                 step_mem->Fsi[step_mem->stage_map[is]]);
          }
        }
        else
        {
          N_VLinearSum(ONE / step_mem->gamma, step_mem->zcor,
                       -ONE / step_mem->gamma, step_mem->sdata,
                       step_mem->Fsi[step_mem->stage_map[is]]);
        }

        if (retval < 0) { return (ARK_RHSFUNC_FAIL); }
        if (retval > 0) { return (ARK_UNREC_RHSFUNC_ERR); }

#ifdef SUNDIALS_LOGGING_EXTRA_DEBUG
        SUNLogger_QueueMsg(ARK_LOGGER, SUN_LOGLEVEL_DEBUG,
                           "ARKODE::mriStep_TakeStep", "slow implicit RHS",
                           "Fsi_%i(:) =", is);
        N_VPrintFile(step_mem->Fsi[step_mem->stage_map[is]],
                     ARK_LOGGER->debug_fp);
#endif
      }
    } /* compute slow RHS */
  }   /* loop over stages */

  /* perform embedded stage (if needed) */
  if (do_embedding)
  {
    is = step_mem->stages;

    /* Temporarily swap ark_mem->ycur and ark_mem->tempv4 pointers, copying
       data so that both hold the current ark_mem->ycur value.  This ensures
       that during this embedding "stage":
         - ark_mem->ycur will be the correct initial condition for the final stage.
         - ark_mem->tempv4 will hold the embedded solution vector. */
    N_VScale(ONE, ark_mem->ycur, ark_mem->tempv4);
    tmp             = ark_mem->ycur;
    ark_mem->ycur   = ark_mem->tempv4;
    ark_mem->tempv4 = tmp;

    /* Reset ark_mem->tcur as the time value corresponding with the end of the step */
    /* Set relevant stage times (including desired stage time for implicit solves) */
    t0 = ark_mem->tn + step_mem->MRIC->c[is - 2] * ark_mem->h;
    tf = ark_mem->tcur = ark_mem->tn + ark_mem->h;

    /* Solver diagnostics reporting */
#if SUNDIALS_LOGGING_LEVEL >= SUNDIALS_LOGGING_DEBUG
    SUNLogger_QueueMsg(ARK_LOGGER, SUN_LOGLEVEL_DEBUG,
                       "ARKODE::mriStep_TakeStep", "embedding-stage",
                       "step = %li, stage = %i, stage type = %d, h = %" RSYM
                       ", tcur = %" RSYM,
                       ark_mem->nst, is, step_mem->stagetypes[is], ark_mem->h,
                       ark_mem->tcur);
#endif

    /* Determine embedding stage type, and call corresponding routine; the
       vector ark_mem->ycur stores the previous stage solution on input, and
       should store the result of this stage solution on output. */
    switch (step_mem->stagetypes[is])
    {
    case (MRISTAGE_ERK_FAST):
      retval = mriStep_ComputeInnerForcing(ark_mem, step_mem, is, t0, tf);
      if (retval != ARK_SUCCESS) { return retval; }
      retval = mriStep_StageERKFast(ark_mem, step_mem, t0, tf, ark_mem->ycur,
                                    ark_mem->tempv2, SUNFALSE);
      if (retval != ARK_SUCCESS) { *nflagPtr = CONV_FAIL; }
      break;
    case (MRISTAGE_ERK_NOFAST):
      retval = mriStep_StageERKNoFast(ark_mem, step_mem, is);
      break;
    case (MRISTAGE_DIRK_NOFAST):
      retval = mriStep_StageDIRKNoFast(ark_mem, step_mem, is, nflagPtr);
      break;
    case (MRISTAGE_DIRK_FAST):
      retval = mriStep_StageDIRKFast(ark_mem, step_mem, is, nflagPtr);
      break;
    }
    if (retval != ARK_SUCCESS) { return retval; }

#ifdef SUNDIALS_LOGGING_EXTRA_DEBUG
    SUNLogger_QueueMsg(ARK_LOGGER, SUN_LOGLEVEL_DEBUG, "ARKODE::mriStep_TakeStep",
                       "embedded solution", "ytilde(:) =", "");
    N_VPrintFile(ark_mem->ycur, ARK_LOGGER->debug_fp);
#endif

    /* Swap back ark_mem->ycur with ark_mem->tempv4, and reset the inner integrator */
    tmp             = ark_mem->ycur;
    ark_mem->ycur   = ark_mem->tempv4;
    ark_mem->tempv4 = tmp;
    retval = mriStepInnerStepper_Reset(step_mem->stepper, t0, ark_mem->ycur);
    if (retval != ARK_SUCCESS)
    {
      arkProcessError(ark_mem, ARK_INNERSTEP_FAIL, __LINE__, __func__, __FILE__,
                      "Unable to reset the inner stepper");
      return (ARK_INNERSTEP_FAIL);
    }
  }

  /* Compute final stage (for evolved solution), along with error estimate */
  {
    is = step_mem->stages - 1;

    /* Set relevant stage times (including desired stage time for implicit solves) */
    t0 = ark_mem->tn + step_mem->MRIC->c[is - 1] * ark_mem->h;
    tf = ark_mem->tcur = ark_mem->tn + ark_mem->h;

    /* Solver diagnostics reporting */
#if SUNDIALS_LOGGING_LEVEL >= SUNDIALS_LOGGING_DEBUG
    SUNLogger_QueueMsg(ARK_LOGGER, SUN_LOGLEVEL_DEBUG,
                       "ARKODE::mriStep_TakeStep", "start-stage",
                       "step = %li, stage = %i, stage type = %d, h = %" RSYM
                       ", tcur = %" RSYM,
                       ark_mem->nst, is, step_mem->stagetypes[is], ark_mem->h,
                       ark_mem->tcur);
#endif

    /* Determine final stage type, and call corresponding routine; the
       vector ark_mem->ycur stores the previous stage solution on input, and
       should store the result of this stage solution on output. */
    switch (step_mem->stagetypes[is])
    {
    case (MRISTAGE_ERK_FAST):
      retval = mriStep_ComputeInnerForcing(ark_mem, step_mem, is, t0, tf);
      if (retval != ARK_SUCCESS) { return retval; }
      retval = mriStep_StageERKFast(ark_mem, step_mem, t0, tf, ark_mem->ycur,
                                    ark_mem->tempv2, need_inner_dsm);
      if (retval != ARK_SUCCESS) { *nflagPtr = CONV_FAIL; }
      break;
    case (MRISTAGE_ERK_NOFAST):
      retval = mriStep_StageERKNoFast(ark_mem, step_mem, is);
      break;
    case (MRISTAGE_DIRK_NOFAST):
      retval = mriStep_StageDIRKNoFast(ark_mem, step_mem, is, nflagPtr);
      break;
    case (MRISTAGE_DIRK_FAST):
      retval = mriStep_StageDIRKFast(ark_mem, step_mem, is, nflagPtr);
      break;
    case (MRISTAGE_STIFF_ACC): retval = ARK_SUCCESS; break;
    }
    if (retval != ARK_SUCCESS) { return retval; }

#ifdef SUNDIALS_LOGGING_EXTRA_DEBUG
    SUNLogger_QueueMsg(ARK_LOGGER, SUN_LOGLEVEL_DEBUG,
                       "ARKODE::mriStep_TakeStep", "slow stage", "z_%i(:) =", is);
    N_VPrintFile(ark_mem->ycur, ARK_LOGGER->debug_fp);
#endif

    /* apply user-supplied stage postprocessing function (if supplied) */
    if ((ark_mem->ProcessStage != NULL) &&
        (step_mem->stagetypes[is] != MRISTAGE_STIFF_ACC))
    {
      retval = ark_mem->ProcessStage(ark_mem->tcur, ark_mem->ycur,
                                     ark_mem->user_data);
      if (retval != 0) { return (ARK_POSTPROCESS_STAGE_FAIL); }
    }

    /* conditionally reset the inner integrator with the modified stage solution */
    if (step_mem->stagetypes[is] != MRISTAGE_STIFF_ACC)
    {
      if ((step_mem->stagetypes[is] != MRISTAGE_ERK_FAST) ||
          (ark_mem->ProcessStage != NULL))
      {
        retval = mriStepInnerStepper_Reset(step_mem->stepper, tf, ark_mem->ycur);
        if (retval != ARK_SUCCESS)
        {
          arkProcessError(ark_mem, ARK_INNERSTEP_FAIL, __LINE__, __func__,
                          __FILE__, "Unable to reset the inner stepper");
          return (ARK_INNERSTEP_FAIL);
        }
      }
    }

    /* Compute temporal error estimate via difference between step
       solution and embedding, store in ark_mem->tempv1, and take norm. */
    if (do_embedding)
    {
      N_VLinearSum(ONE, ark_mem->tempv4, -ONE, ark_mem->ycur, ark_mem->tempv1);
      *dsmPtr = N_VWrmsNorm(ark_mem->tempv1, ark_mem->ewt);
    }

  } /* loop over stages */

  /* Solver diagnostics reporting */
#ifdef SUNDIALS_LOGGING_EXTRA_DEBUG
  SUNLogger_QueueMsg(ARK_LOGGER, SUN_LOGLEVEL_DEBUG, "ARKODE::mriStep_TakeStep",
                     "updated solution", "ycur(:) =", "");
  N_VPrintFile(ark_mem->ycur, ARK_LOGGER->debug_fp);
#endif
#if SUNDIALS_LOGGING_LEVEL >= SUNDIALS_LOGGING_DEBUG
  SUNLogger_QueueMsg(ARK_LOGGER, SUN_LOGLEVEL_DEBUG, "ARKODE::mriStep_TakeStep",
                     "error-test", "step = %li, h = %" RSYM ", dsm = %" RSYM,
                     ark_mem->nst, ark_mem->h, *dsmPtr);
#endif

  return (ARK_SUCCESS);
}

/*---------------------------------------------------------------
  mriStep_TakeStepMRISR:

  This routine performs a single MRISR step.

  The vector ark_mem->yn holds the previous time-step solution
  on input, and the vector ark_mem->ycur should hold the result
  of this step on output.

  If timestep adaptivity is enabled, this routine also computes
  the error estimate y-ytilde, where ytilde is the
  embedded solution, and the norm weights come from ark_ewt.
  This estimate is stored in ark_mem->tempv1, in case the calling
  routine wishes to examine the error locations.

  The output variable dsmPtr should contain a scalar-valued
  estimate of the temporal error from this step, ||y-ytilde||_WRMS
  if timestep adaptivity is enabled; otherwise it should be 0.

  The input/output variable nflagPtr is used to gauge convergence
  of any algebraic solvers within the step.  At the start of a new
  time step, this will initially have the value FIRST_CALL.  On
  return from this function, nflagPtr should have a value:
            0 => algebraic solve completed successfully
           >0 => solve did not converge at this step size
                 (but may with a smaller stepsize)
           <0 => solve encountered an unrecoverable failure
  Since the fast-scale evolution could be considered a different
  type of "algebraic solver", we similarly report any fast-scale
  evolution error as a recoverable nflagPtr value.

  The return value from this routine is:
            0 => step completed successfully
           >0 => step encountered recoverable failure;
                 reduce step and retry (if possible)
           <0 => step encountered unrecoverable failure
  ---------------------------------------------------------------*/
int mriStep_TakeStepMRISR(ARKodeMem ark_mem, sunrealtype* dsmPtr, int* nflagPtr)
{
  ARKodeMRIStepMem step_mem;          /* outer stepper memory       */
  int stage, j;                       /* stage indices              */
  int retval;                         /* reusable return flag       */
  N_Vector ytilde;                    /* embedded solution          */
  N_Vector ytemp;                     /* temporary vector           */
  SUNAdaptController_Type adapt_type; /* timestep adaptivity type   */
  sunbooleantype embedding;           /* flag indicating embedding  */
  sunbooleantype solution;            /*   or solution stages       */
  sunbooleantype impl_corr;           /* is slow correct. implicit? */
  sunrealtype cstage;                 /* current stage abscissa     */
  sunbooleantype need_inner_dsm;
  sunbooleantype nested_mri;
  int nvec, max_stages;
  const sunrealtype tol = SUN_RCONST(100.0) * SUN_UNIT_ROUNDOFF;

  /* access the MRIStep mem structure */
  retval = mriStep_AccessStepMem(ark_mem, __func__, &step_mem);
  if (retval != ARK_SUCCESS) { return (retval); }

  /* initialize algebraic solver convergence flag to success;
     error estimate to zero */
  *nflagPtr = ARK_SUCCESS;
  *dsmPtr   = ZERO;

  /* set N_Vector shortcuts */
  ytilde = ark_mem->tempv4;
  ytemp  = ark_mem->tempv2;

  /* if MRI adaptivity is enabled: reset fast accumulated error,
     and send appropriate control parameter to the fast integrator */
  adapt_type     = SUNAdaptController_GetType(ark_mem->hadapt_mem->hcontroller);
  need_inner_dsm = SUNFALSE;
  if (adapt_type == SUN_ADAPTCONTROLLER_MRI_H_TOL)
  {
    need_inner_dsm      = SUNTRUE;
    step_mem->inner_dsm = ZERO;
    retval = mriStepInnerStepper_ResetAccumulatedError(step_mem->stepper);
    if (retval != ARK_SUCCESS)
    {
      arkProcessError(ark_mem, ARK_INNERSTEP_FAIL, __LINE__, __func__, __FILE__,
                      "Unable to reset the inner stepper error estimate");
      return (ARK_INNERSTEP_FAIL);
    }
    retval = mriStepInnerStepper_SetRTol(step_mem->stepper,
                                         step_mem->inner_rtol_factor *
                                           ark_mem->reltol);
    if (retval != ARK_SUCCESS)
    {
      arkProcessError(ark_mem, ARK_INNERSTEP_FAIL, __LINE__, __func__, __FILE__,
                      "Unable to set the inner stepper tolerance");
      return (ARK_INNERSTEP_FAIL);
    }
  }

  /* for adaptive computations, reset the inner integrator to the beginning of this step */
  if (!ark_mem->fixedstep)
  {
    retval = mriStepInnerStepper_Reset(step_mem->stepper, ark_mem->tn,
                                       ark_mem->yn);
    if (retval != ARK_SUCCESS)
    {
      arkProcessError(ark_mem, ARK_INNERSTEP_FAIL, __LINE__, __func__, __FILE__,
                      "Unable to reset the inner stepper");
      return (ARK_INNERSTEP_FAIL);
    }
  }

  /* Evaluate the slow RHS functions if needed. NOTE: we decide between calling the
     full RHS function (if ark_mem->fn is non-NULL and MRIStep is not an inner
     integrator) versus just updating the stored values of Fse[0] and Fsi[0].  In
     either case, we use ARK_FULLRHS_START mode because MRISR methods do not
     evaluate the RHS functions at the end of the time step (so nothing can be
     leveraged). */
  nested_mri = step_mem->expforcing || step_mem->impforcing;
  if (ark_mem->fn == NULL || nested_mri)
  {
    retval = mriStep_UpdateF0(ark_mem, step_mem, ark_mem->tn, ark_mem->yn,
                              ARK_FULLRHS_START);
    if (retval) { return ARK_RHSFUNC_FAIL; }

    /* For a nested MRI configuration we might still need fn to create a predictor
       but it should be fn only for the current nesting level which is why we use
       UpdateF0 in this case rather than FullRHS */
    if (ark_mem->fn != NULL && nested_mri && step_mem->implicit_rhs)
    {
      if (step_mem->implicit_rhs && step_mem->explicit_rhs)
      {
        N_VLinearSum(ONE, step_mem->Fsi[0], ONE, step_mem->Fse[0], ark_mem->fn);
      }
      else { N_VScale(ONE, step_mem->Fsi[0], ark_mem->fn); }
    }
  }
  if (ark_mem->fn != NULL && !ark_mem->fn_is_current)
  {
    retval = mriStep_FullRHS(ark_mem, ark_mem->tn, ark_mem->yn, ark_mem->fn,
                             ARK_FULLRHS_START);
    if (retval) { return ARK_RHSFUNC_FAIL; }
  }
  ark_mem->fn_is_current = SUNTRUE;

  /* combine both RHS into FSE for ImEx problems, since MRISR fast forcing function
     only depends on Omega coefficients  */
  if (step_mem->implicit_rhs && step_mem->explicit_rhs)
  {
    N_VLinearSum(ONE, step_mem->Fse[0], ONE, step_mem->Fsi[0], step_mem->Fse[0]);
  }

#ifdef SUNDIALS_DEBUG
  printf("    MRIStep step %li,  stage 0,  h = %" RSYM ",  t_n = %" RSYM "\n",
         ark_mem->nst, ark_mem->h, ark_mem->tn);
#endif

#ifdef SUNDIALS_LOGGING_EXTRA_DEBUG
  SUNLogger_QueueMsg(ARK_LOGGER, SUN_LOGLEVEL_DEBUG, "ARKODE::mriStep_TakeStep",
                     "slow stage", "z_0(:) =", "");
  N_VPrintFile(ark_mem->yn, ARK_LOGGER->debug_fp);

  if (step_mem->explicit_rhs)
  {
    SUNLogger_QueueMsg(ARK_LOGGER, SUN_LOGLEVEL_DEBUG, "ARKODE::mriStep_TakeStep",
                       "slow explicit RHS", "Fse_0(:) =", "");
    N_VPrintFile(step_mem->Fse[0], ARK_LOGGER->debug_fp);
  }

  if (step_mem->implicit_rhs)
  {
    SUNLogger_QueueMsg(ARK_LOGGER, SUN_LOGLEVEL_DEBUG, "ARKODE::mriStep_TakeStep",
                       "slow implicit RHS", "Fsi_0(:) =", "");
    N_VPrintFile(step_mem->Fsi[0], ARK_LOGGER->debug_fp);
  }
#endif

  /* The first stage is the previous time-step solution, so its RHS
     is the [already-computed] slow RHS from the start of the step */

  /* Determine how many stages will be needed */
  max_stages = (ark_mem->fixedstep &&
                (ark_mem->AccumErrorType == ARK_ACCUMERROR_NONE))
                 ? step_mem->stages
                 : step_mem->stages + 1;

  /* Loop over stages */
  for (stage = 1; stage < max_stages; stage++)
  {
    /* Solver diagnostics reporting */
#if SUNDIALS_LOGGING_LEVEL >= SUNDIALS_LOGGING_DEBUG
    SUNLogger_QueueMsg(ARK_LOGGER, SUN_LOGLEVEL_DEBUG, "ARKODE::mriStep_TakeStep",
                       "start-stage", "step = %li, stage = %i, h = %" RSYM,
                       ark_mem->nst, stage, ark_mem->h);
#endif

    /* Determine if this is an "embedding" or "solution" stage */
    solution  = (stage == step_mem->stages - 1);
    embedding = (stage == step_mem->stages);

    /* Set initial condition for this stage */
    N_VScale(ONE, ark_mem->yn, ark_mem->ycur);

    /* Set current stage abscissa */
    cstage = (embedding) ? ONE : step_mem->MRIC->c[stage];

    /* Compute forcing function for inner solver */
    retval = mriStep_ComputeInnerForcing(ark_mem, step_mem, stage, ark_mem->tn,
                                         ark_mem->tn + cstage * ark_mem->h);
    if (retval != ARK_SUCCESS) { return retval; }

    /* Reset the inner stepper on all but the first stage due to
       "stage-restart" structure */
    if (stage > 1)
    {
      retval = mriStepInnerStepper_Reset(step_mem->stepper, ark_mem->tn,
                                         ark_mem->ycur);
      if (retval != ARK_SUCCESS)
      {
        arkProcessError(ark_mem, ARK_INNERSTEP_FAIL, __LINE__, __func__,
                        __FILE__, "Unable to reset the inner stepper");
        return (ARK_INNERSTEP_FAIL);
      }
    }

    /* Evolve fast IVP for this stage, potentially get inner dsm on
       all non-embedding stages */
    retval = mriStep_StageERKFast(ark_mem, step_mem, ark_mem->tn,
                                  ark_mem->tn + cstage * ark_mem->h,
                                  ark_mem->ycur, ytemp,
                                  need_inner_dsm && !embedding);
    if (retval != ARK_SUCCESS)
    {
      *nflagPtr = CONV_FAIL;
      return retval;
    }

    /* set current stage time for implicit correction, postprocessing
       and RHS calls */
    ark_mem->tcur = ark_mem->tn + cstage * ark_mem->h;

    /* perform MRISR slow/implicit correction */
    impl_corr = SUNFALSE;
    if (step_mem->implicit_rhs)
    {
      /* determine whether implicit RHS correction will require an implicit solve */
      impl_corr = SUNRabs(step_mem->MRIC->G[0][stage][stage]) > tol;

      /* perform implicit solve for correction */
      if (impl_corr)
      {
        /* store current stage index (for an "embedded" stage, subtract 1) */
        step_mem->istage = (stage == step_mem->stages) ? stage - 1 : stage;

        /* Call predictor for current stage solution (result placed in zpred) */
        retval = mriStep_Predict(ark_mem, step_mem->istage, step_mem->zpred);
        if (retval != ARK_SUCCESS) { return (retval); }

        /* If a user-supplied predictor routine is provided, call that here
           Note that mriStep_Predict is *still* called, so this user-supplied
           routine can just "clean up" the built-in prediction, if desired. */
        if (step_mem->stage_predict)
        {
          retval = step_mem->stage_predict(ark_mem->tcur, step_mem->zpred,
                                           ark_mem->user_data);
          if (retval < 0) { return (ARK_USER_PREDICT_FAIL); }
          if (retval > 0) { return (TRY_AGAIN); }
        }

#ifdef SUNDIALS_LOGGING_EXTRA_DEBUG
        SUNLogger_QueueMsg(ARK_LOGGER, SUN_LOGLEVEL_DEBUG,
                           "ARKODE::mriStep_TakeStep", "predictor",
                           "zpred(:) =", "");
        N_VPrintFile(step_mem->zpred, ARK_LOGGER->debug_fp);
#endif

        /* fill sdata with explicit contributions to correction */
        step_mem->cvals[0] = ONE;
        step_mem->Xvecs[0] = ark_mem->ycur;
        step_mem->cvals[1] = -ONE;
        step_mem->Xvecs[1] = step_mem->zpred;
        for (j = 0; j < stage; j++)
        {
          step_mem->cvals[j + 2] = ark_mem->h * step_mem->MRIC->G[0][stage][j];
          step_mem->Xvecs[j + 2] = step_mem->Fsi[j];
        }
        retval = N_VLinearCombination(stage + 2, step_mem->cvals,
                                      step_mem->Xvecs, step_mem->sdata);
        if (retval != 0) { return (ARK_VECTOROP_ERR); }

#ifdef SUNDIALS_LOGGING_EXTRA_DEBUG
        SUNLogger_QueueMsg(ARK_LOGGER, SUN_LOGLEVEL_DEBUG,
                           "ARKODE::mriStep_TakeStep", "rhs data",
                           "sdata(:) =", "");
        N_VPrintFile(step_mem->sdata, ARK_LOGGER->debug_fp);
#endif

        /* Update gamma for implicit solver */
        step_mem->gamma = ark_mem->h * step_mem->MRIC->G[0][stage][stage];
        if (ark_mem->firststage) { step_mem->gammap = step_mem->gamma; }
        step_mem->gamrat =
          (ark_mem->firststage) ? ONE : step_mem->gamma / step_mem->gammap;

        /* perform implicit solve (result is stored in ark_mem->ycur); return
           with positive value on anything but success */
        *nflagPtr = mriStep_Nls(ark_mem, *nflagPtr);
        if (*nflagPtr != ARK_SUCCESS) { return (TRY_AGAIN); }
      }
      /* perform explicit update for correction */
      else
      {
        step_mem->cvals[0] = ONE;
        step_mem->Xvecs[0] = ark_mem->ycur;
        for (j = 0; j < stage; j++)
        {
          step_mem->cvals[j + 1] = ark_mem->h * step_mem->MRIC->G[0][stage][j];
          step_mem->Xvecs[j + 1] = step_mem->Fsi[j];
        }
        retval = N_VLinearCombination(stage + 1, step_mem->cvals,
                                      step_mem->Xvecs, ark_mem->ycur);
        if (retval != 0) { return (ARK_VECTOROP_ERR); }
      }
    }

#ifdef SUNDIALS_LOGGING_EXTRA_DEBUG
    SUNLogger_QueueMsg(ARK_LOGGER, SUN_LOGLEVEL_DEBUG, "ARKODE::mriStep_TakeStep",
                       "slow stage", "z_%i(:) =", stage);
    N_VPrintFile(ark_mem->ycur, ARK_LOGGER->debug_fp);
#endif

    /* apply user-supplied stage postprocessing function (if supplied),
       and reset the inner integrator with the modified stage solution */
    if (ark_mem->ProcessStage != NULL)
    {
      retval = ark_mem->ProcessStage(ark_mem->tcur, ark_mem->ycur,
                                     ark_mem->user_data);
      if (retval != 0) { return (ARK_POSTPROCESS_STAGE_FAIL); }
      retval = mriStepInnerStepper_Reset(step_mem->stepper, ark_mem->tcur,
                                         ark_mem->ycur);
      if (retval != ARK_SUCCESS)
      {
        arkProcessError(ark_mem, ARK_INNERSTEP_FAIL, __LINE__, __func__,
                        __FILE__, "Unable to reset the inner stepper");
        return (ARK_INNERSTEP_FAIL);
      }
    }

    /* Compute updated slow RHS (except for final solution or embedding) */
    if ((!solution) && (!embedding))
    {
      /* store explicit slow rhs */
      if (step_mem->explicit_rhs)
      {
        retval = step_mem->fse(ark_mem->tcur, ark_mem->ycur,
                               step_mem->Fse[stage], ark_mem->user_data);
        step_mem->nfse++;
        if (retval < 0) { return (ARK_RHSFUNC_FAIL); }
        if (retval > 0) { return (ARK_UNREC_RHSFUNC_ERR); }

        /* Add external forcing to Fse[stage], if applicable */
        if (step_mem->expforcing)
        {
          step_mem->cvals[0] = ONE;
          step_mem->Xvecs[0] = step_mem->Fse[stage];
          nvec               = 1;
          mriStep_ApplyForcing(step_mem, ark_mem->tcur, ONE, &nvec);
          N_VLinearCombination(nvec, step_mem->cvals, step_mem->Xvecs,
                               step_mem->Fse[stage]);
        }

#ifdef SUNDIALS_LOGGING_EXTRA_DEBUG
        SUNLogger_QueueMsg(ARK_LOGGER, SUN_LOGLEVEL_DEBUG,
                           "ARKODE::mriStep_TakeStep", "slow explicit RHS",
                           "Fse_%i(:) =", stage);
        N_VPrintFile(step_mem->Fse[stage], ARK_LOGGER->debug_fp);
#endif
      }

      /* store implicit slow rhs */
      if (step_mem->implicit_rhs)
      {
        if (!step_mem->deduce_rhs || !impl_corr)
        {
          retval = step_mem->fsi(ark_mem->tcur, ark_mem->ycur,
                                 step_mem->Fsi[stage], ark_mem->user_data);
          step_mem->nfsi++;

          /* Add external forcing to Fsi[stage], if applicable */
          if (step_mem->impforcing)
          {
            step_mem->cvals[0] = ONE;
            step_mem->Xvecs[0] = step_mem->Fsi[stage];
            nvec               = 1;
            mriStep_ApplyForcing(step_mem, ark_mem->tcur, ONE, &nvec);
            N_VLinearCombination(nvec, step_mem->cvals, step_mem->Xvecs,
                                 step_mem->Fsi[stage]);
          }
        }
        else
        {
          N_VLinearSum(ONE / step_mem->gamma, step_mem->zcor,
                       -ONE / step_mem->gamma, step_mem->sdata,
                       step_mem->Fsi[stage]);
        }

        if (retval < 0) { return (ARK_RHSFUNC_FAIL); }
        if (retval > 0) { return (ARK_UNREC_RHSFUNC_ERR); }

#ifdef SUNDIALS_LOGGING_EXTRA_DEBUG
        SUNLogger_QueueMsg(ARK_LOGGER, SUN_LOGLEVEL_DEBUG,
                           "ARKODE::mriStep_TakeStep", "slow implicit RHS",
                           "Fsi_%i(:) =", stage);
        N_VPrintFile(step_mem->Fsi[stage], ARK_LOGGER->debug_fp);
#endif
      }

      /* combine both RHS into Fse for ImEx problems since
         fast forcing function only depends on Omega coefficients */
      if (step_mem->implicit_rhs && step_mem->explicit_rhs)
      {
        N_VLinearSum(ONE, step_mem->Fse[stage], ONE, step_mem->Fsi[stage],
                     step_mem->Fse[stage]);
      }
    }

    /* If this is the solution stage, archive for error estimation */
    if (solution) { N_VScale(ONE, ark_mem->ycur, ytilde); }

  } /* loop over stages */

#ifdef SUNDIALS_LOGGING_EXTRA_DEBUG
  SUNLogger_QueueMsg(ARK_LOGGER, SUN_LOGLEVEL_DEBUG, "ARKODE::mriStep_TakeStep",
                     "updated solution", "ycur(:) =", "");
  N_VPrintFile(ark_mem->ycur, ARK_LOGGER->debug_fp);
#endif

  /* if temporal error estimation is enabled: compute estimate via difference between
     step solution and embedding, store in ark_mem->tempv1, store norm in dsmPtr, and
     copy solution back to ycur */
  if (!ark_mem->fixedstep || (ark_mem->AccumErrorType != ARK_ACCUMERROR_NONE))
  {
    N_VLinearSum(ONE, ytilde, -ONE, ark_mem->ycur, ark_mem->tempv1);
    *dsmPtr = N_VWrmsNorm(ark_mem->tempv1, ark_mem->ewt);
    N_VScale(ONE, ytilde, ark_mem->ycur);
  }

  /* Solver diagnostics reporting */
#if SUNDIALS_LOGGING_LEVEL >= SUNDIALS_LOGGING_DEBUG
  SUNLogger_QueueMsg(ARK_LOGGER, SUN_LOGLEVEL_DEBUG, "ARKODE::mriStep_TakeStep",
                     "end-step",
                     "step = %li, t = %" RSYM ", h = %" RSYM ", dsm = %" RSYM,
                     ark_mem->nst, ark_mem->tn, ark_mem->h, *dsmPtr);
#endif

  return (ARK_SUCCESS);
}

/*---------------------------------------------------------------
  mriStep_TakeStepMERK:

  This routine performs a single MERK step.

  The vector ark_mem->yn holds the previous time-step solution
  on input, and the vector ark_mem->ycur should hold the result
  of this step on output.

  If timestep adaptivity is enabled, this routine also computes
  the error estimate y-ytilde, where ytilde is the
  embedded solution, and the norm weights come from ark_ewt.
  This estimate is stored in ark_mem->tempv1, in case the calling
  routine wishes to examine the error locations.

  The output variable dsmPtr should contain a scalar-valued
  estimate of the temporal error from this step, ||y-ytilde||_WRMS
  if timestep adaptivity is enabled; otherwise it should be 0.

  The input/output variable nflagPtr is used to gauge convergence
  of any algebraic solvers within the step.  At the start of a new
  time step, this will initially have the value FIRST_CALL.  On
  return from this function, nflagPtr should have a value:
            0 => algebraic solve completed successfully
           >0 => solve did not converge at this step size
                 (but may with a smaller stepsize)
           <0 => solve encountered an unrecoverable failure
  Since the fast-scale evolution could be considered a different
  type of "algebraic solver", we similarly report any fast-scale
  evolution error as a recoverable nflagPtr value.

  The return value from this routine is:
            0 => step completed successfully
           >0 => step encountered recoverable failure;
                 reduce step and retry (if possible)
           <0 => step encountered unrecoverable failure
  ---------------------------------------------------------------*/
int mriStep_TakeStepMERK(ARKodeMem ark_mem, sunrealtype* dsmPtr, int* nflagPtr)
{
  ARKodeMRIStepMem step_mem;          /* outer stepper memory       */
  int ig;                             /* current stage group index  */
  int is;                             /* stage index in group       */
  int stage, nextstage;               /* current/next stages        */
  int retval;                         /* reusable return flag       */
  N_Vector ytilde;                    /* embedded solution          */
  N_Vector ytemp;                     /* temporary vector           */
  SUNAdaptController_Type adapt_type; /* timestep adaptivity type   */
  sunrealtype t0, tf;                 /* start/end of each stage    */
  sunbooleantype embedding;           /* flag indicating embedding  */
  sunbooleantype solution;            /*   or solution stages       */
  sunrealtype cstage;                 /* current stage abscissa     */
  sunbooleantype need_inner_dsm;
  sunbooleantype nested_mri;
  int nvec;

  /* access the MRIStep mem structure */
  retval = mriStep_AccessStepMem(ark_mem, __func__, &step_mem);
  if (retval != ARK_SUCCESS) { return (retval); }

  /* initialize algebraic solver convergence flag to success;
     error estimate to zero */
  *nflagPtr = ARK_SUCCESS;
  *dsmPtr   = ZERO;

  /* set N_Vector shortcuts */
  ytilde = ark_mem->tempv4;
  ytemp  = ark_mem->tempv2;

  /* initial time for step */
  t0 = ark_mem->tn;

  /* if MRI adaptivity is enabled: reset fast accumulated error,
     and send appropriate control parameter to the fast integrator */
  adapt_type     = SUNAdaptController_GetType(ark_mem->hadapt_mem->hcontroller);
  need_inner_dsm = SUNFALSE;
  if (adapt_type == SUN_ADAPTCONTROLLER_MRI_H_TOL)
  {
    need_inner_dsm      = SUNTRUE;
    step_mem->inner_dsm = ZERO;
    retval = mriStepInnerStepper_ResetAccumulatedError(step_mem->stepper);
    if (retval != ARK_SUCCESS)
    {
      arkProcessError(ark_mem, ARK_INNERSTEP_FAIL, __LINE__, __func__, __FILE__,
                      "Unable to reset the inner stepper error estimate");
      return (ARK_INNERSTEP_FAIL);
    }
    retval = mriStepInnerStepper_SetRTol(step_mem->stepper,
                                         step_mem->inner_rtol_factor *
                                           ark_mem->reltol);
    if (retval != ARK_SUCCESS)
    {
      arkProcessError(ark_mem, ARK_INNERSTEP_FAIL, __LINE__, __func__, __FILE__,
                      "Unable to set the inner stepper tolerance");
      return (ARK_INNERSTEP_FAIL);
    }
  }

  /* for adaptive computations, reset the inner integrator to the beginning of this step */
  if (!ark_mem->fixedstep)
  {
    retval = mriStepInnerStepper_Reset(step_mem->stepper, t0, ark_mem->yn);
    if (retval != ARK_SUCCESS)
    {
      arkProcessError(ark_mem, ARK_INNERSTEP_FAIL, __LINE__, __func__, __FILE__,
                      "Unable to reset the inner stepper");
      return (ARK_INNERSTEP_FAIL);
    }
  }

  /* Evaluate the slow RHS function if needed. NOTE: we decide between calling the
     full RHS function (if ark_mem->fn is non-NULL and MRIStep is not an inner
     integrator) versus just updating the stored value of Fse[0]. In either case,
     we use ARK_FULLRHS_START mode because MERK methods do not evaluate Fse at the
     end of the time step (so nothing can be leveraged). */
  nested_mri = step_mem->expforcing || step_mem->impforcing;
  if (ark_mem->fn == NULL || nested_mri)
  {
    retval = mriStep_UpdateF0(ark_mem, step_mem, ark_mem->tn, ark_mem->yn,
                              ARK_FULLRHS_START);
    if (retval) { return ARK_RHSFUNC_FAIL; }
  }
  if (ark_mem->fn != NULL && !ark_mem->fn_is_current)
  {
    retval = mriStep_FullRHS(ark_mem, ark_mem->tn, ark_mem->yn, ark_mem->fn,
                             ARK_FULLRHS_START);
    if (retval) { return ARK_RHSFUNC_FAIL; }
  }
  ark_mem->fn_is_current = SUNTRUE;

#ifdef SUNDIALS_DEBUG
  printf("    MRIStep step %li,  stage 0,  h = %" RSYM ",  t_n = %" RSYM "\n",
         ark_mem->nst, ark_mem->h, t0);
#endif

#ifdef SUNDIALS_LOGGING_EXTRA_DEBUG
  SUNLogger_QueueMsg(ARK_LOGGER, SUN_LOGLEVEL_DEBUG, "ARKODE::mriStep_TakeStep",
                     "slow stage", "z_0(:) =", "");
  N_VPrintFile(ark_mem->yn, ARK_LOGGER->debug_fp);

  SUNLogger_QueueMsg(ARK_LOGGER, SUN_LOGLEVEL_DEBUG, "ARKODE::mriStep_TakeStep",
                     "slow explicit RHS", "Fse_0(:) =", "");
  N_VPrintFile(step_mem->Fse[0], ARK_LOGGER->debug_fp);
#endif

  /* The first stage is the previous time-step solution, so its RHS
     is the [already-computed] slow RHS from the start of the step */

  /* Loop over stage groups */
  for (ig = 0; ig < step_mem->MRIC->ngroup; ig++)
  {
    /* Solver diagnostics reporting */
#if SUNDIALS_LOGGING_LEVEL >= SUNDIALS_LOGGING_DEBUG
    SUNLogger_QueueMsg(ARK_LOGGER, SUN_LOGLEVEL_DEBUG, "ARKODE::mriStep_TakeStep",
                       "start-stage", "step = %li, stage group = %i, h = %" RSYM,
                       ark_mem->nst, ig, ark_mem->h);
#endif

    /* Set up fast RHS for this stage group */
    retval = mriStep_ComputeInnerForcing(ark_mem, step_mem,
                                         step_mem->MRIC->group[ig][0],
                                         ark_mem->tn, ark_mem->tn + ark_mem->h);
    if (retval != ARK_SUCCESS) { return (retval); }

    /* Set initial condition for this stage group */
    N_VScale(ONE, ark_mem->yn, ark_mem->ycur);
    t0 = ark_mem->tn;

    /* Evolve fast IVP over each subinterval in stage group */
    for (is = 0; is < step_mem->stages; is++)
    {
      /* Get stage index from group; skip to the next group if
         we've reached the end of this one */
      stage = step_mem->MRIC->group[ig][is];
      if (stage < 0) { break; }
      nextstage = -1;
      if (stage < step_mem->stages)
      {
        nextstage = step_mem->MRIC->group[ig][is + 1];
      }

      /* Determine if this is an "embedding" or "solution" stage */
      embedding = solution = SUNFALSE;
      if (ig == step_mem->MRIC->ngroup - 2)
      {
        if ((stage >= 0) && (nextstage < 0)) { embedding = SUNTRUE; }
      }
      if (ig == step_mem->MRIC->ngroup - 1)
      {
        if ((stage >= 0) && (nextstage < 0)) { solution = SUNTRUE; }
      }

      /* Skip the embedding if we're using fixed time-stepping and
         temporal error estimation is disabled */
      if (ark_mem->fixedstep && embedding &&
          (ark_mem->AccumErrorType == ARK_ACCUMERROR_NONE))
      {
        break;
      }

      /* Set current stage abscissa */
      cstage = (stage >= step_mem->stages) ? ONE : step_mem->MRIC->c[stage];

      /* Set desired output time for subinterval */
      tf = ark_mem->tn + cstage * ark_mem->h;

      /* Reset the inner stepper on the first stage within all but the
         first stage group due to "stage-restart" structure */
      if ((stage > 1) && (is == 0))
      {
        retval = mriStepInnerStepper_Reset(step_mem->stepper, t0, ark_mem->ycur);
        if (retval != ARK_SUCCESS)
        {
          arkProcessError(ark_mem, ARK_INNERSTEP_FAIL, __LINE__, __func__,
                          __FILE__, "Unable to reset the inner stepper");
          return (ARK_INNERSTEP_FAIL);
        }
      }

      /* Evolve fast IVP for this stage, potentially get inner dsm on all
         non-embedding stages */
      retval = mriStep_StageERKFast(ark_mem, step_mem, t0, tf, ark_mem->ycur,
                                    ytemp, need_inner_dsm && !embedding);
      if (retval != ARK_SUCCESS)
      {
        *nflagPtr = CONV_FAIL;
        return retval;
      }

      /* Update "initial time" for next stage in group */
      t0 = tf;

      /* set current stage time for postprocessing and RHS calls */
      ark_mem->tcur = tf;

#ifdef SUNDIALS_LOGGING_EXTRA_DEBUG
      SUNLogger_QueueMsg(ARK_LOGGER, SUN_LOGLEVEL_DEBUG,
                         "ARKODE::mriStep_TakeStep", "slow stage",
                         "z_%i(:) =", stage);
      N_VPrintFile(ark_mem->ycur, ARK_LOGGER->debug_fp);
#endif

      /* apply user-supplied stage postprocessing function (if supplied),
         and reset the inner integrator with the modified stage solution */
      if (ark_mem->ProcessStage != NULL)
      {
        retval = ark_mem->ProcessStage(ark_mem->tcur, ark_mem->ycur,
                                       ark_mem->user_data);
        if (retval != 0) { return (ARK_POSTPROCESS_STAGE_FAIL); }
        retval = mriStepInnerStepper_Reset(step_mem->stepper, ark_mem->tcur,
                                           ark_mem->ycur);
        if (retval != ARK_SUCCESS)
        {
          arkProcessError(ark_mem, ARK_INNERSTEP_FAIL, __LINE__, __func__,
                          __FILE__, "Unable to reset the inner stepper");
          return (ARK_INNERSTEP_FAIL);
        }
      }

      /* Compute updated slow RHS (except for final solution or embedding) */
      if ((!solution) && (!embedding))
      {
        /* store explicit slow rhs */
        retval = step_mem->fse(ark_mem->tcur, ark_mem->ycur,
                               step_mem->Fse[stage], ark_mem->user_data);
        step_mem->nfse++;
        if (retval < 0) { return (ARK_RHSFUNC_FAIL); }
        if (retval > 0) { return (ARK_UNREC_RHSFUNC_ERR); }

        /* Add external forcing to Fse[stage], if applicable */
        if (step_mem->expforcing)
        {
          step_mem->cvals[0] = ONE;
          step_mem->Xvecs[0] = step_mem->Fse[stage];
          nvec               = 1;
          mriStep_ApplyForcing(step_mem, ark_mem->tcur, ONE, &nvec);
          N_VLinearCombination(nvec, step_mem->cvals, step_mem->Xvecs,
                               step_mem->Fse[stage]);
        }

#ifdef SUNDIALS_LOGGING_EXTRA_DEBUG
        SUNLogger_QueueMsg(ARK_LOGGER, SUN_LOGLEVEL_DEBUG,
                           "ARKODE::mriStep_TakeStep", "slow explicit RHS",
                           "Fse_%i(:) =", is);
        N_VPrintFile(step_mem->Fse[stage], ARK_LOGGER->debug_fp);
#endif
      }

      /* If this is the embedding stage, archive solution for error estimation */
      if (embedding) { N_VScale(ONE, ark_mem->ycur, ytilde); }

    } /* loop over stages */

  } /* loop over stage groups */

#ifdef SUNDIALS_LOGGING_EXTRA_DEBUG
  SUNLogger_QueueMsg(ARK_LOGGER, SUN_LOGLEVEL_DEBUG, "ARKODE::mriStep_TakeStep",
                     "updated solution", "ycur(:) =", "");
  N_VPrintFile(ark_mem->ycur, ARK_LOGGER->debug_fp);
#endif

  /* if temporal error estimation is enabled: compute estimate via difference between
     step solution and embedding, store in ark_mem->tempv1, and store norm in dsmPtr */
  if (!ark_mem->fixedstep || (ark_mem->AccumErrorType != ARK_ACCUMERROR_NONE))
  {
    N_VLinearSum(ONE, ytilde, -ONE, ark_mem->ycur, ark_mem->tempv1);
    *dsmPtr = N_VWrmsNorm(ark_mem->tempv1, ark_mem->ewt);
  }

  /* Solver diagnostics reporting */
#if SUNDIALS_LOGGING_LEVEL >= SUNDIALS_LOGGING_DEBUG
  SUNLogger_QueueMsg(ARK_LOGGER, SUN_LOGLEVEL_DEBUG, "ARKODE::mriStep_TakeStep",
                     "end-step",
                     "step = %li, t = %" RSYM ", h = %" RSYM ", dsm = %" RSYM,
                     ark_mem->nst, ark_mem->tn, ark_mem->h, *dsmPtr);
#endif

  return (ARK_SUCCESS);
}

/*===============================================================
  Internal utility routines
  ===============================================================*/

/*---------------------------------------------------------------
  mriStep_AccessARKODEStepMem:

  Shortcut routine to unpack ark_mem and step_mem structures from
  void* pointer.  If either is missing it returns ARK_MEM_NULL.
  ---------------------------------------------------------------*/
int mriStep_AccessARKODEStepMem(void* arkode_mem, const char* fname,
                                ARKodeMem* ark_mem, ARKodeMRIStepMem* step_mem)
{
  /* access ARKodeMem structure */
  if (arkode_mem == NULL)
  {
    arkProcessError(NULL, ARK_MEM_NULL, __LINE__, fname, __FILE__,
                    MSG_ARK_NO_MEM);
    return (ARK_MEM_NULL);
  }
  *ark_mem = (ARKodeMem)arkode_mem;

  /* access ARKodeMRIStepMem structure */
  if ((*ark_mem)->step_mem == NULL)
  {
    arkProcessError(*ark_mem, ARK_MEM_NULL, __LINE__, fname, __FILE__,
                    MSG_MRISTEP_NO_MEM);
    return (ARK_MEM_NULL);
  }
  *step_mem = (ARKodeMRIStepMem)(*ark_mem)->step_mem;
  return (ARK_SUCCESS);
}

/*---------------------------------------------------------------
  mriStep_AccessStepMem:

  Shortcut routine to unpack step_mem structure from ark_mem.
  If missing it returns ARK_MEM_NULL.
  ---------------------------------------------------------------*/
int mriStep_AccessStepMem(ARKodeMem ark_mem, const char* fname,
                          ARKodeMRIStepMem* step_mem)
{
  /* access ARKodeMRIStepMem structure */
  if (ark_mem->step_mem == NULL)
  {
    arkProcessError(ark_mem, ARK_MEM_NULL, __LINE__, fname, __FILE__,
                    MSG_MRISTEP_NO_MEM);
    return (ARK_MEM_NULL);
  }
  *step_mem = (ARKodeMRIStepMem)ark_mem->step_mem;
  return (ARK_SUCCESS);
}

/*---------------------------------------------------------------
  mriStep_CheckNVector:

  This routine checks if all required vector operations are
  present.  If any of them is missing it returns SUNFALSE.
  ---------------------------------------------------------------*/
sunbooleantype mriStep_CheckNVector(N_Vector tmpl)
{
  if ((tmpl->ops->nvclone == NULL) || (tmpl->ops->nvdestroy == NULL) ||
      (tmpl->ops->nvlinearsum == NULL) || (tmpl->ops->nvconst == NULL) ||
      (tmpl->ops->nvscale == NULL) || (tmpl->ops->nvwrmsnorm == NULL))
  {
    return (SUNFALSE);
  }
  return (SUNTRUE);
}

/*---------------------------------------------------------------
  mriStep_SetCoupling

  This routine determines the MRI method to use, based on the
  desired accuracy and fixed/adaptive time stepping choice.
  ---------------------------------------------------------------*/
int mriStep_SetCoupling(ARKodeMem ark_mem)
{
  ARKodeMRIStepMem step_mem;
  sunindextype Cliw, Clrw;
  ARKODE_MRITableID table_id = ARKODE_MRI_NONE;

  /* access ARKodeMRIStepMem structure */
  if (ark_mem->step_mem == NULL)
  {
    arkProcessError(ark_mem, ARK_MEM_NULL, __LINE__, __func__, __FILE__,
                    MSG_MRISTEP_NO_MEM);
    return (ARK_MEM_NULL);
  }
  step_mem = (ARKodeMRIStepMem)ark_mem->step_mem;

  /* if coupling has already been specified, just return */
  if (step_mem->MRIC != NULL) { return (ARK_SUCCESS); }

  /* select method based on order and type */
  if (ark_mem->fixedstep) /**** fixed-step methods ****/
  {
    if (step_mem->implicit_rhs && step_mem->explicit_rhs) /**** ImEx methods ****/
    {
      switch (step_mem->q)
      {
      case 1: table_id = MRISTEP_DEFAULT_IMEX_SD_1; break;
      case 2: table_id = MRISTEP_DEFAULT_IMEX_SD_2; break;
      case 3: table_id = MRISTEP_DEFAULT_IMEX_SD_3; break;
      case 4: table_id = MRISTEP_DEFAULT_IMEX_SD_4; break;
      }
    }
    else if (step_mem->implicit_rhs) /**** implicit methods ****/
    {
      switch (step_mem->q)
      {
      case 1: table_id = MRISTEP_DEFAULT_IMPL_SD_1; break;
      case 2: table_id = MRISTEP_DEFAULT_IMPL_SD_2; break;
      case 3: table_id = MRISTEP_DEFAULT_IMPL_SD_3; break;
      case 4: table_id = MRISTEP_DEFAULT_IMPL_SD_4; break;
      }
    }
    else /**** explicit methods ****/
    {
      switch (step_mem->q)
      {
      case 1: table_id = MRISTEP_DEFAULT_EXPL_1; break;
      case 2: table_id = MRISTEP_DEFAULT_EXPL_2; break;
      case 3: table_id = MRISTEP_DEFAULT_EXPL_3; break;
      case 4: table_id = MRISTEP_DEFAULT_EXPL_4; break;
      case 5: table_id = MRISTEP_DEFAULT_EXPL_5_AD; break;
      }
    }
  }
  else /**** adaptive methods ****/
  {
    if (step_mem->implicit_rhs && step_mem->explicit_rhs) /**** ImEx methods ****/
    {
      switch (step_mem->q)
      {
      case 2: table_id = MRISTEP_DEFAULT_IMEX_SD_2_AD; break;
      case 3: table_id = MRISTEP_DEFAULT_IMEX_SD_3_AD; break;
      case 4: table_id = MRISTEP_DEFAULT_IMEX_SD_4_AD; break;
      }
    }
    else if (step_mem->implicit_rhs) /**** implicit methods ****/
    {
      switch (step_mem->q)
      {
      case 2: table_id = MRISTEP_DEFAULT_IMPL_SD_2; break;
      case 3: table_id = MRISTEP_DEFAULT_IMPL_SD_3; break;
      case 4: table_id = MRISTEP_DEFAULT_IMPL_SD_4; break;
      }
    }
    else /**** explicit methods ****/
    {
      switch (step_mem->q)
      {
      case 2: table_id = MRISTEP_DEFAULT_EXPL_2_AD; break;
      case 3: table_id = MRISTEP_DEFAULT_EXPL_3_AD; break;
      case 4: table_id = MRISTEP_DEFAULT_EXPL_4_AD; break;
      case 5: table_id = MRISTEP_DEFAULT_EXPL_5_AD; break;
      }
    }
  }
  if (table_id == ARKODE_MRI_NONE)
  {
    arkProcessError(ark_mem, ARK_ILL_INPUT, __LINE__, __func__,
                    __FILE__, "No MRI method is available for the requested configuration.");
    return (ARK_ILL_INPUT);
  }

  step_mem->MRIC = MRIStepCoupling_LoadTable(table_id);
  if (step_mem->MRIC == NULL)
  {
    arkProcessError(ark_mem, ARK_INVALID_TABLE, __LINE__, __func__, __FILE__,
                    "An error occurred in constructing coupling table.");
    return (ARK_INVALID_TABLE);
  }

  /* note coupling structure space requirements */
  MRIStepCoupling_Space(step_mem->MRIC, &Cliw, &Clrw);
  ark_mem->liw += Cliw;
  ark_mem->lrw += Clrw;

  /* set [redundant] stored values for stage numbers and
     method/embedding orders */
  step_mem->stages = step_mem->MRIC->stages;
  step_mem->q      = step_mem->MRIC->q;
  step_mem->p      = step_mem->MRIC->p;

  return (ARK_SUCCESS);
}

/*---------------------------------------------------------------
  mriStep_CheckCoupling

  This routine runs through the MRI coupling structure to ensure
  that it meets all necessary requirements, including:
    sorted abscissae, with c[0] = 0 and c[end] = 1
    lower-triangular (i.e., ERK or DIRK)
    all DIRK stages are solve-decoupled [temporarily]
    method order q > 0 (all)
    stages > 0 (all)

  Returns ARK_SUCCESS if it passes, ARK_INVALID_TABLE otherwise.
  ---------------------------------------------------------------*/
int mriStep_CheckCoupling(ARKodeMem ark_mem)
{
  int i, j, k;
  sunbooleantype okay;
  ARKodeMRIStepMem step_mem;
  sunrealtype Gabs, Wabs;
  const sunrealtype tol = SUN_RCONST(100.0) * SUN_UNIT_ROUNDOFF;

  /* access ARKodeMRIStepMem structure */
  if (ark_mem->step_mem == NULL)
  {
    arkProcessError(ark_mem, ARK_MEM_NULL, __LINE__, __func__, __FILE__,
                    MSG_MRISTEP_NO_MEM);
    return (ARK_MEM_NULL);
  }
  step_mem = (ARKodeMRIStepMem)ark_mem->step_mem;

  /* check that stages > 0 */
  if (step_mem->MRIC->stages < 1)
  {
    arkProcessError(ark_mem, ARK_INVALID_TABLE, __LINE__, __func__, __FILE__,
                    "stages < 1!");
    return (ARK_INVALID_TABLE);
  }

  /* check that method order q > 0 */
  if (step_mem->MRIC->q < 1)
  {
    arkProcessError(ark_mem, ARK_INVALID_TABLE, __LINE__, __func__, __FILE__,
                    "method order < 1");
    return (ARK_INVALID_TABLE);
  }

  /* check that embedding order p > 0 (if adaptive) */
  if ((step_mem->MRIC->p < 1) && (!ark_mem->fixedstep))
  {
    arkProcessError(ark_mem, ARK_INVALID_TABLE, __LINE__, __func__, __FILE__,
                    "embedding order < 1");
    return (ARK_INVALID_TABLE);
  }

  /* Check that coupling table has compatible type */
  if (step_mem->implicit_rhs && step_mem->explicit_rhs &&
      (step_mem->MRIC->type != MRISTEP_IMEX) &&
      (step_mem->MRIC->type != MRISTEP_SR))
  {
    arkProcessError(ark_mem, ARK_ILL_INPUT, __LINE__, __func__, __FILE__,
                    "Invalid coupling table for an IMEX problem!");
    return (ARK_ILL_INPUT);
  }
  if (step_mem->explicit_rhs && (step_mem->MRIC->type != MRISTEP_EXPLICIT) &&
      (step_mem->MRIC->type != MRISTEP_IMEX) &&
      (step_mem->MRIC->type != MRISTEP_MERK) &&
      (step_mem->MRIC->type != MRISTEP_SR))
  {
    arkProcessError(ark_mem, ARK_ILL_INPUT, __LINE__, __func__, __FILE__,
                    "Invalid coupling table for an explicit problem!");
    return (ARK_ILL_INPUT);
  }
  if (step_mem->implicit_rhs && (step_mem->MRIC->type != MRISTEP_IMPLICIT) &&
      (step_mem->MRIC->type != MRISTEP_IMEX) &&
      (step_mem->MRIC->type != MRISTEP_SR))
  {
    arkProcessError(ark_mem, ARK_ILL_INPUT, __LINE__, __func__, __FILE__,
                    "Invalid coupling table for an implicit problem!");
    return (ARK_ILL_INPUT);
  }

  /* Check that the matrices are defined appropriately */
  if ((step_mem->MRIC->type == MRISTEP_IMEX) ||
      (step_mem->MRIC->type == MRISTEP_SR))
  {
    /* ImEx */
    if (!(step_mem->MRIC->W) || !(step_mem->MRIC->G))
    {
      arkProcessError(ark_mem, ARK_ILL_INPUT, __LINE__, __func__, __FILE__,
                      "Invalid coupling table for an IMEX problem!");
      return (ARK_ILL_INPUT);
    }
  }
  else if ((step_mem->MRIC->type == MRISTEP_EXPLICIT) ||
           (step_mem->MRIC->type == MRISTEP_MERK))
  {
    /* Explicit */
    if (!(step_mem->MRIC->W) || step_mem->MRIC->G)
    {
      arkProcessError(ark_mem, ARK_ILL_INPUT, __LINE__, __func__, __FILE__,
                      "Invalid coupling table for an explicit problem!");
      return (ARK_ILL_INPUT);
    }
  }
  else if (step_mem->MRIC->type == MRISTEP_IMPLICIT)
  {
    /* Implicit */
    if (step_mem->MRIC->W || !(step_mem->MRIC->G))
    {
      arkProcessError(ark_mem, ARK_ILL_INPUT, __LINE__, __func__, __FILE__,
                      "Invalid coupling table for an implicit problem!");
      return (ARK_ILL_INPUT);
    }
  }

  /* Check that W tables are strictly lower triangular */
  if (step_mem->MRIC->W)
  {
    Wabs = SUN_RCONST(0.0);
    for (k = 0; k < step_mem->MRIC->nmat; k++)
    {
      for (i = 0; i < step_mem->MRIC->stages; i++)
      {
        for (j = i; j < step_mem->MRIC->stages; j++)
        {
          Wabs += SUNRabs(step_mem->MRIC->W[k][i][j]);
        }
      }
    }
    if (Wabs > tol)
    {
      arkProcessError(ark_mem, ARK_INVALID_TABLE, __LINE__, __func__, __FILE__,
                      "Coupling can be up to ERK (at most)!");
      return (ARK_INVALID_TABLE);
    }
  }

  /* Check that G tables are lower triangular */
  if (step_mem->MRIC->G)
  {
    Gabs = SUN_RCONST(0.0);
    for (k = 0; k < step_mem->MRIC->nmat; k++)
    {
      for (i = 0; i < step_mem->MRIC->stages; i++)
      {
        for (j = i + 1; j < step_mem->MRIC->stages; j++)
        {
          Gabs += SUNRabs(step_mem->MRIC->G[k][i][j]);
        }
      }
    }
    if (Gabs > tol)
    {
      arkProcessError(ark_mem, ARK_INVALID_TABLE, __LINE__, __func__, __FILE__,
                      "Coupling can be up to DIRK (at most)!");
      return (ARK_INVALID_TABLE);
    }
  }

  /* Check that MERK "groups" are structured appropriately */
  if (step_mem->MRIC->type == MRISTEP_MERK)
  {
    int* group_counter = (int*)calloc(step_mem->MRIC->stages + 1, sizeof(int));
    for (i = 0; i < step_mem->MRIC->ngroup; i++)
    {
      for (j = 0; j < step_mem->MRIC->stages; j++)
      {
        k = step_mem->MRIC->group[i][j];
        if (k == -1) { break; }
        if ((k < 0) || (k > step_mem->MRIC->stages))
        {
          free(group_counter);
          arkProcessError(ark_mem, ARK_INVALID_TABLE, __LINE__, __func__,
                          __FILE__, "Invalid MERK group index!");
          return (ARK_INVALID_TABLE);
        }
        group_counter[k]++;
      }
    }
    for (i = 1; i <= step_mem->MRIC->stages; i++)
    {
      if ((group_counter[i] == 0) || (group_counter[i] > 1))
      {
        free(group_counter);
        arkProcessError(ark_mem, ARK_INVALID_TABLE, __LINE__, __func__,
                        __FILE__, "Duplicated/missing stages from MERK groups!");
        return (ARK_INVALID_TABLE);
      }
    }
    free(group_counter);
  }

  /* Check that no stage has MRISTAGE_DIRK_FAST type (for now) */
  okay = SUNTRUE;
  for (i = 0; i < step_mem->MRIC->stages; i++)
  {
    if (mriStepCoupling_GetStageType(step_mem->MRIC, i) == MRISTAGE_DIRK_FAST)
    {
      okay = SUNFALSE;
    }
  }
  if (!okay)
  {
    arkProcessError(ark_mem, ARK_INVALID_TABLE, __LINE__, __func__, __FILE__,
                    "solve-coupled DIRK stages not currently supported");
    return (ARK_INVALID_TABLE);
  }

  /* check that MRI-GARK stage times are sorted */
  if ((step_mem->MRIC->type == MRISTEP_IMPLICIT) ||
      (step_mem->MRIC->type == MRISTEP_EXPLICIT) ||
      (step_mem->MRIC->type == MRISTEP_IMEX))
  {
    okay = SUNTRUE;
    for (i = 1; i < step_mem->MRIC->stages; i++)
    {
      if ((step_mem->MRIC->c[i] - step_mem->MRIC->c[i - 1]) < -tol)
      {
        okay = SUNFALSE;
      }
    }
    if (!okay)
    {
      arkProcessError(ark_mem, ARK_INVALID_TABLE, __LINE__, __func__, __FILE__,
                      "Stage times must be sorted.");
      return (ARK_INVALID_TABLE);
    }
  }

  /* check that the first stage is just the old step solution */
  Gabs = SUNRabs(step_mem->MRIC->c[0]);
  for (k = 0; k < step_mem->MRIC->nmat; k++)
  {
    for (j = 0; j < step_mem->MRIC->stages; j++)
    {
      if (step_mem->MRIC->W) { Gabs += SUNRabs(step_mem->MRIC->W[k][0][j]); }
      if (step_mem->MRIC->G) { Gabs += SUNRabs(step_mem->MRIC->G[k][0][j]); }
    }
  }
  if (Gabs > tol)
  {
    arkProcessError(ark_mem, ARK_INVALID_TABLE, __LINE__, __func__, __FILE__,
                    "First stage must equal old solution.");
    return (ARK_INVALID_TABLE);
  }

  /* check that the last stage is at the final time */
  if (SUNRabs(ONE - step_mem->MRIC->c[step_mem->MRIC->stages - 1]) > tol)
  {
    arkProcessError(ark_mem, ARK_INVALID_TABLE, __LINE__, __func__, __FILE__,
                    "Final stage time must be equal 1.");
    return (ARK_INVALID_TABLE);
  }

  return (ARK_SUCCESS);
}

/*---------------------------------------------------------------
  mriStep_StageERKFast

  This routine performs a single MRI stage, is, with explicit
  slow time scale and fast time scale that requires evolution.

  On input, ycur is the initial condition for the fast IVP at t0.
  On output, ycur is the solution of the fast IVP at tf.
  The vector ytemp is only used if temporal adaptivity is enabled,
  and the fast error is not provided by the fast integrator.

  get_inner_dsm indicates whether this stage is one that should
  accumulate an inner temporal error estimate.
  ---------------------------------------------------------------*/
int mriStep_StageERKFast(ARKodeMem ark_mem, ARKodeMRIStepMem step_mem,
                         sunrealtype t0, sunrealtype tf, N_Vector ycur,
                         SUNDIALS_MAYBE_UNUSED N_Vector ytemp,
                         sunbooleantype get_inner_dsm)
{
  int retval;                         /* reusable return flag */
  SUNAdaptController_Type adapt_type; /* timestep adaptivity type */

#ifdef SUNDIALS_DEBUG
  printf("    MRIStep ERK fast stage\n");
#endif

  /* pre inner evolve function (if supplied) */
  if (step_mem->pre_inner_evolve)
  {
    retval = step_mem->pre_inner_evolve(t0, step_mem->stepper->forcing,
                                        step_mem->stepper->nforcing,
                                        ark_mem->user_data);
    if (retval != 0) { return (ARK_OUTERTOINNER_FAIL); }
  }

  /* Get the adaptivity type (if applicable) */
  adapt_type = (get_inner_dsm)
                 ? SUNAdaptController_GetType(ark_mem->hadapt_mem->hcontroller)
                 : SUN_ADAPTCONTROLLER_NONE;

  /* advance inner method in time */
  retval = mriStepInnerStepper_Evolve(step_mem->stepper, t0, tf, ycur);
  if (retval < 0)
  {
    arkProcessError(ark_mem, ARK_INNERSTEP_FAIL, __LINE__, __func__, __FILE__,
                    "Failure when evolving the inner stepper");
    return (ARK_INNERSTEP_FAIL);
  }
  if (retval > 0)
  {
    /* increment stepper-specific counter, and decrement ARKODE-level nonlinear
       solver counter (since that will be incremented automatically by ARKODE).
       Return with "TRY_AGAIN" which should cause ARKODE to cut the step size
       and retry the step. */
    step_mem->inner_fails++;
    ark_mem->ncfn--;
    return TRY_AGAIN;
  }

  /* for normal stages (i.e., not the embedding) with MRI adaptivity enabled, get an
     estimate for the fast time scale error */
  if (get_inner_dsm)
  {
    /* if the fast integrator uses adaptive steps, retrieve the error estimate */
    if (adapt_type == SUN_ADAPTCONTROLLER_MRI_H_TOL)
    {
      retval = mriStepInnerStepper_GetAccumulatedError(step_mem->stepper,
                                                       &(step_mem->inner_dsm));
      if (retval != ARK_SUCCESS)
      {
        arkProcessError(ark_mem, ARK_INNERSTEP_FAIL, __LINE__, __func__,
                        __FILE__, "Unable to get accumulated error from the inner stepper");
        return (ARK_INNERSTEP_FAIL);
      }
    }
  }

  /* post inner evolve function (if supplied) */
  if (step_mem->post_inner_evolve)
  {
    retval = step_mem->post_inner_evolve(tf, ycur, ark_mem->user_data);
    if (retval != 0) { return (ARK_INNERTOOUTER_FAIL); }
  }

  /* return with success */
  return (ARK_SUCCESS);
}

/*---------------------------------------------------------------
  mriStep_StageERKNoFast

  This routine performs a single MRI stage with explicit slow
  time scale only (no fast time scale evolution).
  ---------------------------------------------------------------*/
int mriStep_StageERKNoFast(ARKodeMem ark_mem, ARKodeMRIStepMem step_mem, int is)
{
  int retval, j, nvec;

#ifdef SUNDIALS_DEBUG
  printf("    MRIStep ERK stage\n");
#endif

  /* determine effective ERK coefficients (store in Ae_row and Ai_row) */
  retval = mriStep_RKCoeffs(step_mem->MRIC, is, step_mem->stage_map,
                            step_mem->Ae_row, step_mem->Ai_row);
  if (retval != ARK_SUCCESS) { return (retval); }

  /* call fused vector operation to perform ERK update -- bound on
     j needs "SUNMIN" to handle the case of an "embedding" stage */
  step_mem->cvals[0] = ONE;
  step_mem->Xvecs[0] = ark_mem->ycur;
  nvec               = 1;
  for (j = 0; j < SUNMIN(is, step_mem->stages); j++)
  {
    if (step_mem->explicit_rhs && step_mem->stage_map[j] > -1)
    {
      step_mem->cvals[nvec] = ark_mem->h *
                              step_mem->Ae_row[step_mem->stage_map[j]];
      step_mem->Xvecs[nvec] = step_mem->Fse[step_mem->stage_map[j]];
      nvec += 1;
    }
    if (step_mem->implicit_rhs && step_mem->stage_map[j] > -1)
    {
      step_mem->cvals[nvec] = ark_mem->h *
                              step_mem->Ai_row[step_mem->stage_map[j]];
      step_mem->Xvecs[nvec] = step_mem->Fsi[step_mem->stage_map[j]];
      nvec += 1;
    }
  }
  /* Is there a case where we have an explicit update with Fsi? */

  retval = N_VLinearCombination(nvec, step_mem->cvals, step_mem->Xvecs,
                                ark_mem->ycur);
  if (retval != 0) { return (ARK_VECTOROP_ERR); }
  return (ARK_SUCCESS);
}

/*---------------------------------------------------------------
  mriStep_StageDIRKFast

  This routine performs a single stage of a "solve coupled"
  MRI method, i.e. a stage that is DIRK on the slow time scale
  and involves evolution of the fast time scale, in a
  fully-coupled fashion.
  ---------------------------------------------------------------*/
int mriStep_StageDIRKFast(ARKodeMem ark_mem,
                          SUNDIALS_MAYBE_UNUSED ARKodeMRIStepMem step_mem,
                          SUNDIALS_MAYBE_UNUSED int is,
                          SUNDIALS_MAYBE_UNUSED int* nflagPtr)
{
#ifdef SUNDIALS_DEBUG
  printf("    MRIStep DIRK fast stage\n");
#endif

  /* this is not currently implemented */
  arkProcessError(ark_mem, ARK_INVALID_TABLE, __LINE__, __func__, __FILE__,
                  "This routine is not yet implemented.");
  return (ARK_INVALID_TABLE);
}

/*---------------------------------------------------------------
  mriStep_StageDIRKNoFast

  This routine performs a single MRI stage with implicit slow
  time scale only (no fast time scale evolution).
  ---------------------------------------------------------------*/
int mriStep_StageDIRKNoFast(ARKodeMem ark_mem, ARKodeMRIStepMem step_mem,
                            int is, int* nflagPtr)
{
  int retval;

#ifdef SUNDIALS_DEBUG
  printf("    MRIStep DIRK stage\n");
#endif

  /* store current stage index (for an "embedded" stage, subtract 1) */
  step_mem->istage = (is == step_mem->stages) ? is - 1 : is;

  /* Call predictor for current stage solution (result placed in zpred) */
  retval = mriStep_Predict(ark_mem, step_mem->istage, step_mem->zpred);
  if (retval != ARK_SUCCESS) { return (retval); }

  /* If a user-supplied predictor routine is provided, call that here
     Note that mriStep_Predict is *still* called, so this user-supplied
     routine can just "clean up" the built-in prediction, if desired. */
  if (step_mem->stage_predict)
  {
    retval = step_mem->stage_predict(ark_mem->tcur, step_mem->zpred,
                                     ark_mem->user_data);
    if (retval < 0) { return (ARK_USER_PREDICT_FAIL); }
    if (retval > 0) { return (TRY_AGAIN); }
  }

#ifdef SUNDIALS_LOGGING_EXTRA_DEBUG
  SUNLogger_QueueMsg(ARK_LOGGER, SUN_LOGLEVEL_DEBUG,
                     "ARKODE::mriStep_StageDIRKNoFast", "predictor",
                     "zpred(:) =", "");
  N_VPrintFile(step_mem->zpred, ARK_LOGGER->debug_fp);
#endif

  /* determine effective DIRK coefficients (store in cvals) */
  retval = mriStep_RKCoeffs(step_mem->MRIC, is, step_mem->stage_map,
                            step_mem->Ae_row, step_mem->Ai_row);
  if (retval != ARK_SUCCESS) { return (retval); }

  /* Set up data for evaluation of DIRK stage residual (data stored in sdata) */
  retval = mriStep_StageSetup(ark_mem);
  if (retval != ARK_SUCCESS) { return (retval); }

#ifdef SUNDIALS_LOGGING_EXTRA_DEBUG
  SUNLogger_QueueMsg(ARK_LOGGER, SUN_LOGLEVEL_DEBUG,
                     "ARKODE::mriStep_StageDIRKNoFast", "rhs data",
                     "sdata(:) =", "");
  N_VPrintFile(step_mem->sdata, ARK_LOGGER->debug_fp);
#endif

  /* perform implicit solve (result is stored in ark_mem->ycur); return
     with positive value on anything but success */
  *nflagPtr = mriStep_Nls(ark_mem, *nflagPtr);
  if (*nflagPtr != ARK_SUCCESS) { return (TRY_AGAIN); }

  return (ARK_SUCCESS);
}

/*---------------------------------------------------------------
  mriStep_ComputeInnerForcing

  Constructs the 'coefficient' vectors for the forcing polynomial
  for a 'fast' outer MRI-GARK stage i:

  p_i(theta) = sum_{k=0}^{n-1} forcing[k] * theta^k

  where theta = (t - t0) / (tf-t0) is the mapped 'time' for
  each 'fast' MRIStep evolution, with:
  * t0 -- the start of this outer MRIStep stage
  * tf-t0, the temporal width of this MRIStep stage
  * n -- shorthand for MRIC->nmat

  Defining cdiff = (tf-t0)/h, explicit and solve-decoupled
  implicit or IMEX MRI-based methods define this forcing polynomial
  for each outer stage i > 0:

  p_i(theta) = w_i,0(theta) * fse_0 + ... + w_i,{i-1}(theta) * fse_{i-1}
             + g_i,0(theta) * fsi_0 + ... + g_i,{i-1}(theta) * fsi_{i-1}

  where

  w_i,j(theta) = w_0,i,j + w_1,i,j * theta + ... + w_n,i,j * theta^{n-1},
  w_k,i,j = 1/cdiff * MRIC->W[k][i][j]

  and

  g_i,j(theta) = g_0,i,j + g_1,i,j * theta + ... + g_n,i,j * theta^{n-1},
  g_k,i,j = 1/cdiff * MRIC->G[k][i][j]

  Converting to the appropriate form, we have

  p_i(theta) = ( w_0,i,0 * fse_0 + ... + w_0,i,{i-1} * fse_{i-1} +
                 g_0,i,0 * fsi_0 + ... + g_0,i,{i-1} * fsi_{i-1} ) * theta^0
             + ( w_1,i,0 * fse_0 + ... + w_1,i,{i-1} * fse_{i-1} +
                 g_1,i,0 * fsi_0 + ... + g_1,i,{i-1} * fsi_{i-1} ) * theta^1
                                    .
                                    .
                                    .
             + ( w_n,i,0 * fse_0 + ... + w_n,i,{i-1} * fse_{i-1} +
                 g_n,i,0 * fsi_0 + ... + g_n,i,{i-1} * fsi_{i-1} ) * theta^{n-1}

  Thus we define the forcing vectors for k = 0,...,nmat - 1

  forcing[k] = w_k,i,0 * fse_0 + ... + w_k,i,{i-1} * fse_{i-1}
             + g_k,i,0 * fsi_0 + ... + g_k,i,{i-1} * fsi_{i-1}

             = 1 / cdiff *
               ( W[k][i][0] * fse_0 + ... + W[k][i][i-1] * fse_{i-1} +
               ( G[k][i][0] * fsi_0 + ... + G[k][i][i-1] * fsi_{i-1} )

  We may use an identical formula for MERK methods, so long as we set t0=tn,
  tf=tn+h, stage_map[j]=j (identity map), and implicit_rhs=SUNFALSE.
  With this configuration: tf-t0=h, theta = (t-tn)/h, and cdiff=1.  MERK methods
  define the forcing polynomial for each outer stage i > 0 as:

  p_i(theta) = w_i,0(theta) * fse_0 + ... + w_i,{i-1}(theta) * fse_{i-1}

  where

  w_i,j(theta) = w_0,i,j + w_1,i,j * theta + ... + w_n,i,j * theta^{n-1},
  w_k,i,j = MRIC->W[k][i][j]

  which is equivalent to the formula above.

  We may use a similar formula for MRISR methods, so long as we set t0=tn,
  tf=tn+h*ci, stage_map[j]=j (identity map), and implicit_rhs=SUNFALSE.
  With this configuration: tf-t0=ci*h, theta = (t-tn)/(ci*h), and cdiff=1/ci.
  MRISR methods define the forcing polynomial for each outer stage i > 0 as:

  p_i(theta) = w_i,0(theta) * fs_0 + ... + w_i,{i-1}(theta) * fs_{i-1}

  where fs_j = fse_j + fsi_j and

  w_i,j(theta) = w_0,i,j + w_1,i,j * theta + ... + w_n,i,j * theta^{n-1},
  w_k,i,j = 1/ci * MRIC->W[k][i][j]

  which is equivalent to the formula above, so long as the stage RHS vectors
  Fse[j] are repurposed to instead store (fse_j + fsi_j).

  This routine additionally returns a success/failure flag:
     ARK_SUCCESS -- successful evaluation
  ---------------------------------------------------------------*/

int mriStep_ComputeInnerForcing(SUNDIALS_MAYBE_UNUSED ARKodeMem ark_mem,
                                ARKodeMRIStepMem step_mem, int stage,
                                sunrealtype t0, sunrealtype tf)
{
  sunrealtype rcdiff;
  int j, k, nmat, nstore, retval;
  sunrealtype* cvals;
  N_Vector* Xvecs;
  sunbooleantype implicit_rhs = step_mem->implicit_rhs;
  sunbooleantype explicit_rhs = step_mem->explicit_rhs;

  /* local shortcuts for fused vector operations */
  cvals = step_mem->cvals;
  Xvecs = step_mem->Xvecs;

  /* Set inner forcing time normalization constants */
  step_mem->stepper->tshift = t0;
  step_mem->stepper->tscale = tf - t0;

  /* Adjust implicit/explicit RHS flags for MRISR methods, since these
     ignore the G coefficients in the forcing function */
  if (step_mem->MRIC->type == MRISTEP_SR)
  {
    implicit_rhs = SUNFALSE;
    explicit_rhs = SUNTRUE;
  }

  /* compute inner forcing vectors (assumes cdiff != 0) */
  nstore = 0;
  for (j = 0; j < SUNMIN(stage, step_mem->stages); j++)
  {
    if (explicit_rhs && step_mem->stage_map[j] > -1)
    {
      Xvecs[nstore] = step_mem->Fse[step_mem->stage_map[j]];
      nstore += 1;
    }
    if (implicit_rhs && step_mem->stage_map[j] > -1)
    {
      Xvecs[nstore] = step_mem->Fsi[step_mem->stage_map[j]];
      nstore += 1;
    }
  }

  nmat   = step_mem->MRIC->nmat;
  rcdiff = ark_mem->h / (tf - t0);

  for (k = 0; k < nmat; k++)
  {
    nstore = 0;
    for (j = 0; j < SUNMIN(stage, step_mem->stages); j++)
    {
      if (step_mem->stage_map[j] > -1)
      {
        if (explicit_rhs && implicit_rhs)
        {
          /* ImEx */
          cvals[nstore] = rcdiff * step_mem->MRIC->W[k][stage][j];
          nstore += 1;
          cvals[nstore] = rcdiff * step_mem->MRIC->G[k][stage][j];
          nstore += 1;
        }
        else if (explicit_rhs)
        {
          /* explicit only */
          cvals[nstore] = rcdiff * step_mem->MRIC->W[k][stage][j];
          nstore += 1;
        }
        else
        {
          /* implicit only */
          cvals[nstore] = rcdiff * step_mem->MRIC->G[k][stage][j];
          nstore += 1;
        }
      }
    }

    retval = N_VLinearCombination(nstore, cvals, Xvecs,
                                  step_mem->stepper->forcing[k]);
    if (retval != 0) { return (ARK_VECTOROP_ERR); }
  }

#ifdef SUNDIALS_LOGGING_EXTRA_DEBUG
  for (k = 0; k < nmat; k++)
  {
    SUNLogger_QueueMsg(ARK_LOGGER, SUN_LOGLEVEL_DEBUG,
                       "ARKODE::mriStep_ComputeInnerForcing", "forcing",
                       "forcing_%i(:) =", k);
    N_VPrintFile(step_mem->stepper->forcing[k], ARK_LOGGER->debug_fp);
  }
#endif

  return (ARK_SUCCESS);
}

/*---------------------------------------------------------------
  Compute/return the effective RK coefficients for a "nofast"
  stage.  We may assume that "A" has already been allocated.
  ---------------------------------------------------------------*/

int mriStep_RKCoeffs(MRIStepCoupling MRIC, int is, int* stage_map,
                     sunrealtype* Ae_row, sunrealtype* Ai_row)
{
  int j, k;
  sunrealtype kconst;

  if (is < 1 || is > MRIC->stages || !stage_map || !Ae_row || !Ai_row)
  {
    return ARK_INVALID_TABLE;
  }

  /* initialize RK coefficient array */
  for (j = 0; j < MRIC->stages; j++)
  {
    Ae_row[j] = ZERO;
    Ai_row[j] = ZERO;
  }

  /* compute RK coefficients -- note that bounds on j need
     "SUNMIN" to handle the case of an "embedding" stage */
  for (k = 0; k < MRIC->nmat; k++)
  {
    kconst = ONE / (k + ONE);
    if (MRIC->W)
    {
      for (j = 0; j < SUNMIN(is, MRIC->stages - 1); j++)
      {
        if (stage_map[j] > -1)
        {
          Ae_row[stage_map[j]] += (MRIC->W[k][is][j] * kconst);
        }
      }
    }
    if (MRIC->G)
    {
      for (j = 0; j <= SUNMIN(is, MRIC->stages - 1); j++)
      {
        if (stage_map[j] > -1)
        {
          Ai_row[stage_map[j]] += (MRIC->G[k][is][j] * kconst);
        }
      }
    }
  }

  return (ARK_SUCCESS);
}

/*---------------------------------------------------------------
  mriStep_Predict

  This routine computes the prediction for a specific internal
  stage solution, storing the result in yguess.  The
  prediction is done using the interpolation structure in
  extrapolation mode, hence stages "far" from the previous time
  interval are predicted using lower order polynomials than the
  "nearby" stages.
  ---------------------------------------------------------------*/
int mriStep_Predict(ARKodeMem ark_mem, int istage, N_Vector yguess)
{
  int i, retval, jstage, nvec;
  sunrealtype tau;
  sunrealtype h;
  ARKodeMRIStepMem step_mem;
  sunrealtype* cvals;
  N_Vector* Xvecs;

  /* access ARKodeMRIStepMem structure */
  if (ark_mem->step_mem == NULL)
  {
    arkProcessError(NULL, ARK_MEM_NULL, __LINE__, __func__, __FILE__,
                    MSG_MRISTEP_NO_MEM);
    return (ARK_MEM_NULL);
  }
  step_mem = (ARKodeMRIStepMem)ark_mem->step_mem;

  /* verify that interpolation structure is provided */
  if ((ark_mem->interp == NULL) && (step_mem->predictor > 0))
  {
    arkProcessError(ark_mem, ARK_MEM_NULL, __LINE__, __func__, __FILE__,
                    "Interpolation structure is NULL");
    return (ARK_MEM_NULL);
  }

  /* local shortcuts for use with fused vector operations */
  cvals = step_mem->cvals;
  Xvecs = step_mem->Xvecs;

  /* if the first step (or if resized), use initial condition as guess */
  if (ark_mem->initsetup)
  {
    N_VScale(ONE, ark_mem->yn, yguess);
    return (ARK_SUCCESS);
  }

  /* set evaluation time tau as relative shift from previous successful time */
  tau = step_mem->MRIC->c[istage] * ark_mem->h / ark_mem->hold;

  /* use requested predictor formula */
  switch (step_mem->predictor)
  {
  case 1:

    /***** Interpolatory Predictor 1 -- all to max order *****/
    retval = arkPredict_MaximumOrder(ark_mem, tau, yguess);
    if (retval != ARK_ILL_INPUT) { return (retval); }
    break;

  case 2:

    /***** Interpolatory Predictor 2 -- decrease order w/ increasing level of extrapolation *****/
    retval = arkPredict_VariableOrder(ark_mem, tau, yguess);
    if (retval != ARK_ILL_INPUT) { return (retval); }
    break;

  case 3:

    /***** Cutoff predictor: max order interpolatory output for stages "close"
           to previous step, first-order predictor for subsequent stages *****/
    retval = arkPredict_CutoffOrder(ark_mem, tau, yguess);
    if (retval != ARK_ILL_INPUT) { return (retval); }
    break;

  case 4:

    /***** Bootstrap predictor: if any previous stage in step has nonzero c_i,
           construct a quadratic Hermite interpolant for prediction; otherwise
           use the trivial predictor.  The actual calculations are performed in
           arkPredict_Bootstrap, but here we need to determine the appropriate
           stage, c_j, to use. *****/

    /* determine if any previous stages in step meet criteria */
    jstage = -1;
    for (i = 0; i < istage; i++)
    {
      jstage = (step_mem->MRIC->c[i] != ZERO) ? i : jstage;
    }

    /* if using the trivial predictor, break */
    if (jstage == -1) { break; }

    /* find the "optimal" previous stage to use */
    for (i = 0; i < istage; i++)
    {
      if ((step_mem->MRIC->c[i] > step_mem->MRIC->c[jstage]) &&
          (step_mem->MRIC->c[i] != ZERO) && step_mem->stage_map[i] > -1)
      {
        jstage = i;
      }
    }

    /* set stage time, stage RHS and interpolation values */
    h    = ark_mem->h * step_mem->MRIC->c[jstage];
    tau  = ark_mem->h * step_mem->MRIC->c[istage];
    nvec = 0;
    if (step_mem->implicit_rhs)
    { /* Implicit piece */
      cvals[nvec] = ONE;
      Xvecs[nvec] = step_mem->Fsi[step_mem->stage_map[jstage]];
      nvec += 1;
    }
    if (step_mem->explicit_rhs)
    { /* Explicit piece */
      cvals[nvec] = ONE;
      Xvecs[nvec] = step_mem->Fse[step_mem->stage_map[jstage]];
      nvec += 1;
    }

    /* call predictor routine */
    retval = arkPredict_Bootstrap(ark_mem, h, tau, nvec, cvals, Xvecs, yguess);
    if (retval != ARK_ILL_INPUT) { return (retval); }
    break;
  }

  /* if we made it here, use the trivial predictor (previous step solution) */
  N_VScale(ONE, ark_mem->yn, yguess);
  return (ARK_SUCCESS);
}

/*---------------------------------------------------------------
  mriStep_StageSetup

  This routine sets up the stage data for computing the
  solve-decoupled MRI stage residual, along with the step- and
  method-related factors gamma, gammap and gamrat.

  At the ith stage, we compute the residual vector for
  z=z_i=zp+zc:
    r = z - z_{i-1} - h*sum_{j=0}^{i} A(i,j)*F(z_j)
    r = (zp + zc) - z_{i-1} - h*sum_{j=0}^{i} A(i,j)*F(z_j)
    r = (zc - gamma*F(z)) - data,
  where data = (z_{i-1} - zp + h*sum_{j=0}^{i-1} A(i,j)*F(z_j))
  corresponds to existing information.  This routine computes
  this 'data' vector and stores in step_mem->sdata.

  Note: on input, this row A(i,:) is already stored in rkcoeffs.
  ---------------------------------------------------------------*/
int mriStep_StageSetup(ARKodeMem ark_mem)
{
  /* local data */
  ARKodeMRIStepMem step_mem;
  int retval, i, j, nvec;
  sunrealtype* cvals;
  N_Vector* Xvecs;

  /* access ARKodeMRIStepMem structure */
  if (ark_mem->step_mem == NULL)
  {
    arkProcessError(NULL, ARK_MEM_NULL, __LINE__, __func__, __FILE__,
                    MSG_MRISTEP_NO_MEM);
    return (ARK_MEM_NULL);
  }
  step_mem = (ARKodeMRIStepMem)ark_mem->step_mem;

  /* Set shortcut to current stage index */
  i = step_mem->istage;

  /* local shortcuts for fused vector operations */
  cvals = step_mem->cvals;
  Xvecs = step_mem->Xvecs;

  /* Update gamma (if the method contains an implicit component) */
  step_mem->gamma = ark_mem->h * step_mem->Ai_row[step_mem->stage_map[i]];

  if (ark_mem->firststage) { step_mem->gammap = step_mem->gamma; }
  step_mem->gamrat = (ark_mem->firststage) ? ONE
                                           : step_mem->gamma / step_mem->gammap;

  /* set cvals and Xvecs for setting stage data */
  cvals[0] = ONE;
  Xvecs[0] = ark_mem->ycur;
  cvals[1] = -ONE;
  Xvecs[1] = step_mem->zpred;
  nvec     = 2;

  for (j = 0; j < i; j++)
  {
    if (step_mem->explicit_rhs && step_mem->stage_map[j] > -1)
    {
      cvals[nvec] = ark_mem->h * step_mem->Ae_row[step_mem->stage_map[j]];
      Xvecs[nvec] = step_mem->Fse[step_mem->stage_map[j]];
      nvec += 1;
    }
    if (step_mem->implicit_rhs && step_mem->stage_map[j] > -1)
    {
      cvals[nvec] = ark_mem->h * step_mem->Ai_row[step_mem->stage_map[j]];
      Xvecs[nvec] = step_mem->Fsi[step_mem->stage_map[j]];
      nvec += 1;
    }
  }

  /* call fused vector operation to do the work */
  retval = N_VLinearCombination(nvec, cvals, Xvecs, step_mem->sdata);
  if (retval != 0) { return (ARK_VECTOROP_ERR); }

  /* return with success */
  return (ARK_SUCCESS);
}

/*---------------------------------------------------------------
  mriStep_SlowRHS:

  Wrapper routine to call the user-supplied slow RHS functions,
  f(t,y) = fse(t,y) + fsi(t,y), with API matching
  ARKTimestepFullRHSFn.  This is only used to determine an
  initial slow time-step size to use when one is not specified
  by the user (i.e., mode should correspond with
  ARK_FULLRHS_START.
  ---------------------------------------------------------------*/
int mriStep_SlowRHS(ARKodeMem ark_mem, sunrealtype t, N_Vector y, N_Vector f,
                    SUNDIALS_MAYBE_UNUSED int mode)
{
  ARKodeMRIStepMem step_mem;
  int nvec, retval;

  /* access ARKodeMRIStepMem structure */
  retval = mriStep_AccessStepMem(ark_mem, __func__, &step_mem);
  if (retval != ARK_SUCCESS) { return (retval); }

  /* call fse if the problem has an explicit component */
  if (step_mem->explicit_rhs)
  {
    retval = step_mem->fse(t, y, step_mem->Fse[0], ark_mem->user_data);
    step_mem->nfse++;
    step_mem->fse_is_current = SUNTRUE;
    if (retval != 0)
    {
      arkProcessError(ark_mem, ARK_RHSFUNC_FAIL, __LINE__, __func__, __FILE__,
                      MSG_ARK_RHSFUNC_FAILED, t);
      return (ARK_RHSFUNC_FAIL);
    }

    /* Add external forcing, if applicable */
    if (step_mem->expforcing)
    {
      step_mem->cvals[0] = ONE;
      step_mem->Xvecs[0] = step_mem->Fse[0];
      nvec               = 1;
      mriStep_ApplyForcing(step_mem, t, ONE, &nvec);
      N_VLinearCombination(nvec, step_mem->cvals, step_mem->Xvecs,
                           step_mem->Fse[0]);
    }
  }

  /* call fsi if the problem has an implicit component */
  if (step_mem->implicit_rhs)
  {
    retval = step_mem->fsi(t, y, step_mem->Fsi[0], ark_mem->user_data);
    step_mem->nfsi++;
    step_mem->fsi_is_current = SUNTRUE;
    if (retval != 0)
    {
      arkProcessError(ark_mem, ARK_RHSFUNC_FAIL, __LINE__, __func__, __FILE__,
                      MSG_ARK_RHSFUNC_FAILED, t);
      return (ARK_RHSFUNC_FAIL);
    }

    /* Add external forcing, if applicable */
    if (step_mem->impforcing)
    {
      step_mem->cvals[0] = ONE;
      step_mem->Xvecs[0] = step_mem->Fsi[0];
      nvec               = 1;
      mriStep_ApplyForcing(step_mem, t, ONE, &nvec);
      N_VLinearCombination(nvec, step_mem->cvals, step_mem->Xvecs,
                           step_mem->Fsi[0]);
    }
  }

  /* combine RHS vectors into output */
  if (step_mem->explicit_rhs && step_mem->implicit_rhs) /* ImEx */
  {
    N_VLinearSum(ONE, step_mem->Fse[0], ONE, step_mem->Fsi[0], f);
  }
  else
  {
    if (step_mem->implicit_rhs) { N_VScale(ONE, step_mem->Fsi[0], f); }
    else { N_VScale(ONE, step_mem->Fse[0], f); }
  }

  return (ARK_SUCCESS);
}

/*---------------------------------------------------------------
  mriStep_Hin

  This routine computes a tentative initial step size h0.  This
  employs the same safeguards as ARKODE's arkHin utility routine,
  but employs a simpler algorithm that estimates the first step
  such that an explicit Euler step (for only the slow RHS
  routine(s)) would be within user-specified tolerances of the
  initial condition.
  ---------------------------------------------------------------*/
int mriStep_Hin(ARKodeMem ark_mem, sunrealtype tcur, sunrealtype tout,
                N_Vector fcur, sunrealtype* h)
{
  int sign;
  sunrealtype tdiff, tdist, tround, fnorm, h0_inv;

  /* If tout is too close to tn, give up */
  if ((tdiff = tout - tcur) == ZERO) { return (ARK_TOO_CLOSE); }
  sign   = (tdiff > ZERO) ? 1 : -1;
  tdist  = SUNRabs(tdiff);
  tround = ark_mem->uround * SUNMAX(SUNRabs(tcur), SUNRabs(tout));
  if (tdist < TWO * tround) { return (ARK_TOO_CLOSE); }

  /* h0 should bound the change due to a forward Euler step, and
     include safeguard against "too-small" ||f(t0,y0)||: */
  fnorm  = N_VWrmsNorm(fcur, ark_mem->ewt) / H0_BIAS;
  h0_inv = SUNMAX(ONE / H0_UBFACTOR / tdist, fnorm);
  *h     = sign / h0_inv;
  return (ARK_SUCCESS);
}

/*===============================================================
  User-callable functions for a custom inner integrator
  ===============================================================*/

int MRIStepInnerStepper_Create(SUNContext sunctx, MRIStepInnerStepper* stepper)
{
  if (!sunctx) { return ARK_ILL_INPUT; }

  *stepper = NULL;
  *stepper = (MRIStepInnerStepper)malloc(sizeof(**stepper));
  if (*stepper == NULL)
  {
    arkProcessError(NULL, ARK_MEM_FAIL, __LINE__, __func__, __FILE__,
                    MSG_ARK_ARKMEM_FAIL);
    return (ARK_MEM_FAIL);
  }
  memset(*stepper, 0, sizeof(**stepper));

  (*stepper)->ops = (MRIStepInnerStepper_Ops)malloc(sizeof(*((*stepper)->ops)));
  if ((*stepper)->ops == NULL)
  {
    arkProcessError(NULL, ARK_MEM_FAIL, __LINE__, __func__, __FILE__,
                    MSG_ARK_ARKMEM_FAIL);
    free(*stepper);
    return (ARK_MEM_FAIL);
  }
  memset((*stepper)->ops, 0, sizeof(*((*stepper)->ops)));

  /* initialize stepper data */
  (*stepper)->last_flag = ARK_SUCCESS;
  (*stepper)->sunctx    = sunctx;

  return (ARK_SUCCESS);
}

int MRIStepInnerStepper_CreateFromSUNStepper(SUNStepper sunstepper,
                                             MRIStepInnerStepper* stepper)
{
  int retval = MRIStepInnerStepper_Create(sunstepper->sunctx, stepper);
  if (retval != ARK_SUCCESS) { return retval; }

  retval = MRIStepInnerStepper_SetContent(*stepper, sunstepper);
  if (retval != ARK_SUCCESS) { return retval; }

  retval = MRIStepInnerStepper_SetEvolveFn(*stepper,
                                           mriStepInnerStepper_EvolveSUNStepper);
  if (retval != ARK_SUCCESS) { return retval; }

  retval = MRIStepInnerStepper_SetFullRhsFn(*stepper,
                                            mriStepInnerStepper_FullRhsSUNStepper);
  if (retval != ARK_SUCCESS) { return retval; }

  retval = MRIStepInnerStepper_SetResetFn(*stepper,
                                          mriStepInnerStepper_ResetSUNStepper);
  if (retval != ARK_SUCCESS) { return retval; }

  return ARK_SUCCESS;
}

int MRIStepInnerStepper_Free(MRIStepInnerStepper* stepper)
{
  if (*stepper == NULL) { return ARK_SUCCESS; }

  /* free the inner forcing and fused op workspace vector */
  mriStepInnerStepper_FreeVecs(*stepper);

  /* free operations structure */
  free((*stepper)->ops);

  /* free inner stepper mem */
  free(*stepper);
  *stepper = NULL;

  return (ARK_SUCCESS);
}

int MRIStepInnerStepper_SetContent(MRIStepInnerStepper stepper, void* content)
{
  if (stepper == NULL)
  {
    arkProcessError(NULL, ARK_ILL_INPUT, __LINE__, __func__, __FILE__,
                    "Inner stepper memory is NULL");
    return ARK_ILL_INPUT;
  }
  stepper->content = content;

  return ARK_SUCCESS;
}

int MRIStepInnerStepper_GetContent(MRIStepInnerStepper stepper, void** content)
{
  if (stepper == NULL)
  {
    arkProcessError(NULL, ARK_ILL_INPUT, __LINE__, __func__, __FILE__,
                    "Inner stepper memory is NULL");
    return ARK_ILL_INPUT;
  }
  *content = stepper->content;

  return ARK_SUCCESS;
}

int MRIStepInnerStepper_SetEvolveFn(MRIStepInnerStepper stepper,
                                    MRIStepInnerEvolveFn fn)
{
  if (stepper == NULL)
  {
    arkProcessError(NULL, ARK_ILL_INPUT, __LINE__, __func__, __FILE__,
                    "Inner stepper memory is NULL");
    return ARK_ILL_INPUT;
  }

  if (stepper->ops == NULL)
  {
    arkProcessError(NULL, ARK_ILL_INPUT, __LINE__, __func__, __FILE__,
                    "Inner stepper operations structure is NULL");
    return ARK_ILL_INPUT;
  }

  stepper->ops->evolve = fn;

  return ARK_SUCCESS;
}

int MRIStepInnerStepper_SetFullRhsFn(MRIStepInnerStepper stepper,
                                     MRIStepInnerFullRhsFn fn)
{
  if (stepper == NULL)
  {
    arkProcessError(NULL, ARK_ILL_INPUT, __LINE__, __func__, __FILE__,
                    "Inner stepper memory is NULL");
    return ARK_ILL_INPUT;
  }

  if (stepper->ops == NULL)
  {
    arkProcessError(NULL, ARK_ILL_INPUT, __LINE__, __func__, __FILE__,
                    "Inner stepper operations structure is NULL");
    return ARK_ILL_INPUT;
  }

  stepper->ops->fullrhs = fn;

  return ARK_SUCCESS;
}

int MRIStepInnerStepper_SetResetFn(MRIStepInnerStepper stepper,
                                   MRIStepInnerResetFn fn)
{
  if (stepper == NULL)
  {
    arkProcessError(NULL, ARK_ILL_INPUT, __LINE__, __func__, __FILE__,
                    "Inner stepper memory is NULL");
    return ARK_ILL_INPUT;
  }

  if (stepper->ops == NULL)
  {
    arkProcessError(NULL, ARK_ILL_INPUT, __LINE__, __func__, __FILE__,
                    "Inner stepper operations structure is NULL");
    return ARK_ILL_INPUT;
  }

  stepper->ops->reset = fn;

  return ARK_SUCCESS;
}

int MRIStepInnerStepper_SetAccumulatedErrorGetFn(MRIStepInnerStepper stepper,
                                                 MRIStepInnerGetAccumulatedError fn)
{
  if (stepper == NULL)
  {
    arkProcessError(NULL, ARK_ILL_INPUT, __LINE__, __func__, __FILE__,
                    "Inner stepper memory is NULL");
    return ARK_ILL_INPUT;
  }

  if (stepper->ops == NULL)
  {
    arkProcessError(NULL, ARK_ILL_INPUT, __LINE__, __func__, __FILE__,
                    "Inner stepper operations structure is NULL");
    return ARK_ILL_INPUT;
  }

  stepper->ops->geterror = fn;

  return ARK_SUCCESS;
}

int MRIStepInnerStepper_SetAccumulatedErrorResetFn(
  MRIStepInnerStepper stepper, MRIStepInnerResetAccumulatedError fn)
{
  if (stepper == NULL)
  {
    arkProcessError(NULL, ARK_ILL_INPUT, __LINE__, __func__, __FILE__,
                    "Inner stepper memory is NULL");
    return ARK_ILL_INPUT;
  }

  if (stepper->ops == NULL)
  {
    arkProcessError(NULL, ARK_ILL_INPUT, __LINE__, __func__, __FILE__,
                    "Inner stepper operations structure is NULL");
    return ARK_ILL_INPUT;
  }

  stepper->ops->reseterror = fn;

  return ARK_SUCCESS;
}

int MRIStepInnerStepper_SetRTolFn(MRIStepInnerStepper stepper,
                                  MRIStepInnerSetRTol fn)
{
  if (stepper == NULL)
  {
    arkProcessError(NULL, ARK_ILL_INPUT, __LINE__, __func__, __FILE__,
                    "Inner stepper memory is NULL");
    return ARK_ILL_INPUT;
  }

  if (stepper->ops == NULL)
  {
    arkProcessError(NULL, ARK_ILL_INPUT, __LINE__, __func__, __FILE__,
                    "Inner stepper operations structure is NULL");
    return ARK_ILL_INPUT;
  }

  stepper->ops->setrtol = fn;

  return ARK_SUCCESS;
}

int MRIStepInnerStepper_AddForcing(MRIStepInnerStepper stepper, sunrealtype t,
                                   N_Vector f)
{
  sunrealtype tau, taui;
  int i;

  if (stepper == NULL)
  {
    arkProcessError(NULL, ARK_ILL_INPUT, __LINE__, __func__, __FILE__,
                    "Inner stepper memory is NULL");
    return ARK_ILL_INPUT;
  }

  /* always append the constant forcing term */
  stepper->vals[0] = ONE;
  stepper->vecs[0] = f;

  /* compute normalized time tau and initialize tau^i */
  tau  = (t - stepper->tshift) / (stepper->tscale);
  taui = ONE;

  for (i = 0; i < stepper->nforcing; i++)
  {
    stepper->vals[i + 1] = taui;
    stepper->vecs[i + 1] = stepper->forcing[i];
    taui *= tau;
  }

  N_VLinearCombination(stepper->nforcing + 1, stepper->vals, stepper->vecs, f);

  return ARK_SUCCESS;
}

int MRIStepInnerStepper_GetForcingData(MRIStepInnerStepper stepper,
                                       sunrealtype* tshift, sunrealtype* tscale,
                                       N_Vector** forcing, int* nforcing)
{
  if (stepper == NULL)
  {
    arkProcessError(NULL, ARK_ILL_INPUT, __LINE__, __func__, __FILE__,
                    "Inner stepper memory is NULL");
    return ARK_ILL_INPUT;
  }

  *tshift   = stepper->tshift;
  *tscale   = stepper->tscale;
  *forcing  = stepper->forcing;
  *nforcing = stepper->nforcing;

  return ARK_SUCCESS;
}

/*---------------------------------------------------------------
  Internal inner integrator functions
  ---------------------------------------------------------------*/

/* Check for required operations */
int mriStepInnerStepper_HasRequiredOps(MRIStepInnerStepper stepper)
{
  if (stepper == NULL) { return ARK_ILL_INPUT; }
  if (stepper->ops == NULL) { return ARK_ILL_INPUT; }

  if (stepper->ops->evolve) { return ARK_SUCCESS; }
  else { return ARK_ILL_INPUT; }
}

/* Check whether stepper supports fast/slow tolerance adaptivity */
sunbooleantype mriStepInnerStepper_SupportsRTolAdaptivity(MRIStepInnerStepper stepper)
{
  if (stepper == NULL) { return SUNFALSE; }
  if (stepper->ops == NULL) { return SUNFALSE; }

  if (stepper->ops->geterror && stepper->ops->reseterror && stepper->ops->setrtol)
  {
    return SUNTRUE;
  }
  else { return SUNFALSE; }
}

/* Evolve the inner (fast) ODE */
int mriStepInnerStepper_Evolve(MRIStepInnerStepper stepper, sunrealtype t0,
                               sunrealtype tout, N_Vector y)
{
  if (stepper == NULL) { return ARK_ILL_INPUT; }
  if (stepper->ops == NULL) { return ARK_ILL_INPUT; }
  if (stepper->ops->evolve == NULL) { return ARK_ILL_INPUT; }

#if SUNDIALS_LOGGING_LEVEL >= SUNDIALS_LOGGING_DEBUG
  SUNLogger_QueueMsg(stepper->sunctx->logger, SUN_LOGLEVEL_INFO,
                     "ARKODE::mriStepInnerStepper_Evolve", "start-inner-evolve",
                     "t0 = %" RSYM ", tout = %" RSYM, t0, tout);
#endif

  stepper->last_flag = stepper->ops->evolve(stepper, t0, tout, y);

#if SUNDIALS_LOGGING_LEVEL >= SUNDIALS_LOGGING_DEBUG
  SUNLogger_QueueMsg(stepper->sunctx->logger, SUN_LOGLEVEL_INFO,
                     "ARKODE::mriStepInnerStepper_Evolve", "end-inner-evolve",
                     "flag = %i", stepper->last_flag);
#endif

  return stepper->last_flag;
}

int mriStepInnerStepper_EvolveSUNStepper(MRIStepInnerStepper stepper,
                                         SUNDIALS_MAYBE_UNUSED sunrealtype t0,
                                         sunrealtype tout, N_Vector y)
{
  SUNStepper sunstepper = (SUNStepper)stepper->content;
  sunrealtype tret;

  SUNErrCode err     = SUNStepper_SetForcing(sunstepper, stepper->tshift,
                                             stepper->tscale, stepper->forcing,
                                             stepper->nforcing);
  stepper->last_flag = sunstepper->last_flag;
  if (err != SUN_SUCCESS) { return ARK_SUNSTEPPER_ERR; }

  err                = SUNStepper_SetStopTime(sunstepper, tout);
  stepper->last_flag = sunstepper->last_flag;
  if (err != SUN_SUCCESS) { return ARK_SUNSTEPPER_ERR; }

  err                = SUNStepper_Evolve(sunstepper, tout, y, &tret);
  stepper->last_flag = sunstepper->last_flag;
  if (err != SUN_SUCCESS) { return ARK_SUNSTEPPER_ERR; }

  err                = SUNStepper_SetForcing(sunstepper, ZERO, ONE, NULL, 0);
  stepper->last_flag = sunstepper->last_flag;
  if (err != SUN_SUCCESS) { return ARK_SUNSTEPPER_ERR; }

  return ARK_SUCCESS;
}

/* Compute the full RHS for inner (fast) time scale TODO(DJG): This function can
   be made optional when fullrhs is not called unconditionally by the ARKODE
   infrastructure e.g., in arkInitialSetup, arkYddNorm, and arkCompleteStep. */
int mriStepInnerStepper_FullRhs(MRIStepInnerStepper stepper, sunrealtype t,
                                N_Vector y, N_Vector f, int mode)
{
  if (stepper == NULL) { return ARK_ILL_INPUT; }
  if (stepper->ops == NULL) { return ARK_ILL_INPUT; }
  if (stepper->ops->fullrhs == NULL) { return ARK_ILL_INPUT; }

  stepper->last_flag = stepper->ops->fullrhs(stepper, t, y, f, mode);
  return stepper->last_flag;
}

int mriStepInnerStepper_FullRhsSUNStepper(MRIStepInnerStepper stepper,
                                          sunrealtype t, N_Vector y, N_Vector f,
                                          int ark_mode)
{
  SUNStepper sunstepper = (SUNStepper)stepper->content;

  SUNFullRhsMode mode;
  switch (ark_mode)
  {
  case ARK_FULLRHS_START: mode = SUN_FULLRHS_START; break;
  case ARK_FULLRHS_END: mode = SUN_FULLRHS_END; break;
  default: mode = SUN_FULLRHS_OTHER; break;
  }

  SUNErrCode err     = SUNStepper_FullRhs(sunstepper, t, y, f, mode);
  stepper->last_flag = sunstepper->last_flag;
  if (err != SUN_SUCCESS) { return ARK_SUNSTEPPER_ERR; }
  return ARK_SUCCESS;
}

/* Reset the inner (fast) stepper state */
int mriStepInnerStepper_Reset(MRIStepInnerStepper stepper, sunrealtype tR,
                              N_Vector yR)
{
  if (stepper == NULL) { return ARK_ILL_INPUT; }
  if (stepper->ops == NULL) { return ARK_ILL_INPUT; }

#if SUNDIALS_LOGGING_LEVEL >= SUNDIALS_LOGGING_DEBUG
  SUNLogger_QueueMsg(stepper->sunctx->logger, SUN_LOGLEVEL_INFO,
                     "ARKODE::mriStepInnerStepper_Reset", "reset-inner-state",
                     "tR = %" RSYM, tR);
#endif

  if (stepper->ops->reset)
  {
    stepper->last_flag = stepper->ops->reset(stepper, tR, yR);
    return stepper->last_flag;
  }
  else
  {
    /* assume stepper uses input state and does not need to be reset */
    return ARK_SUCCESS;
  }
}

/* Gets the inner (fast) stepper accumulated error */
int mriStepInnerStepper_GetAccumulatedError(MRIStepInnerStepper stepper,
                                            sunrealtype* accum_error)
{
  if (stepper == NULL) { return ARK_ILL_INPUT; }
  if (stepper->ops == NULL) { return ARK_ILL_INPUT; }

  if (stepper->ops->geterror)
  {
    stepper->last_flag = stepper->ops->geterror(stepper, accum_error);
    return stepper->last_flag;
  }
  else { return ARK_INNERSTEP_FAIL; }
}

/* Resets the inner (fast) stepper accumulated error */
int mriStepInnerStepper_ResetAccumulatedError(MRIStepInnerStepper stepper)
{
  if (stepper == NULL) { return ARK_ILL_INPUT; }
  if (stepper->ops == NULL) { return ARK_ILL_INPUT; }

  if (stepper->ops->geterror)
  {
    stepper->last_flag = stepper->ops->reseterror(stepper);
    return stepper->last_flag;
  }
  else
  {
    /* assume stepper provides exact solution and needs no reset */
    return ARK_SUCCESS;
  }
}

/* Sets the inner (fast) stepper relative tolerance scaling factor */
int mriStepInnerStepper_SetRTol(MRIStepInnerStepper stepper, sunrealtype rtol)
{
  if (stepper == NULL) { return ARK_ILL_INPUT; }
  if (stepper->ops == NULL) { return ARK_ILL_INPUT; }

  if (stepper->ops->setrtol)
  {
    stepper->last_flag = stepper->ops->setrtol(stepper, rtol);
    return stepper->last_flag;
  }
  else
  {
    /* assume stepper provides exact solution */
    return ARK_SUCCESS;
  }
}

int mriStepInnerStepper_ResetSUNStepper(MRIStepInnerStepper stepper,
                                        sunrealtype tR, N_Vector yR)
{
  SUNStepper sunstepper = (SUNStepper)stepper->content;
  SUNErrCode err        = SUNStepper_Reset(sunstepper, tR, yR);
  stepper->last_flag    = sunstepper->last_flag;
  if (err != SUN_SUCCESS) { return ARK_SUNSTEPPER_ERR; }
  return ARK_SUCCESS;
}

/* Allocate MRI forcing and fused op workspace vectors if necessary */
int mriStepInnerStepper_AllocVecs(MRIStepInnerStepper stepper, int count,
                                  N_Vector tmpl)
{
  sunindextype lrw1, liw1;

  if (stepper == NULL) { return ARK_ILL_INPUT; }

  /* Set space requirements for one N_Vector */
  if (tmpl->ops->nvspace) { N_VSpace(tmpl, &lrw1, &liw1); }
  else
  {
    lrw1 = 0;
    liw1 = 0;
  }
  stepper->lrw1 = lrw1;
  stepper->liw1 = liw1;

  /* Set the number of forcing vectors and allocate vectors */
  stepper->nforcing = count;

  if (stepper->nforcing_allocated < stepper->nforcing)
  {
    if (stepper->nforcing_allocated)
    {
      (void)sunVecArray_Destroy(stepper->nforcing_allocated,
                                &(stepper->forcing));
    }
    if (sunVecArray_Clone(stepper->nforcing, tmpl,
                          &(stepper->forcing)))
    {
      mriStepInnerStepper_FreeVecs(stepper);
      return (ARK_MEM_FAIL);
    }
    stepper->nforcing_allocated = stepper->nforcing;
  }

  /* Allocate fused operation workspace arrays */
  if (stepper->vecs == NULL)
  {
    stepper->vecs = (N_Vector*)calloc(count + 1, sizeof(N_Vector));
    if (stepper->vecs == NULL)
    {
      mriStepInnerStepper_FreeVecs(stepper);
      return (ARK_MEM_FAIL);
    }
  }

  if (stepper->vals == NULL)
  {
    stepper->vals = (sunrealtype*)calloc(count + 1, sizeof(sunrealtype));
    if (stepper->vals == NULL)
    {
      mriStepInnerStepper_FreeVecs(stepper);
      return (ARK_MEM_FAIL);
    }
  }

  return (ARK_SUCCESS);
}

/* Resize MRI forcing and fused op workspace vectors if necessary */
int mriStepInnerStepper_Resize(MRIStepInnerStepper stepper, ARKVecResizeFn resize,
                               void* resize_data, sunindextype lrw_diff,
                               sunindextype liw_diff, N_Vector tmpl)
{
  int retval;

  if (stepper == NULL) { return ARK_ILL_INPUT; }

  retval = arkResizeVecArray(resize, resize_data, stepper->nforcing_allocated,
                             tmpl, &(stepper->forcing), lrw_diff,
                             &(stepper->lrw), liw_diff, &(stepper->liw));
  if (retval != ARK_SUCCESS) { return (ARK_MEM_FAIL); }

  return (ARK_SUCCESS);
}

/* Free MRI forcing and fused op workspace vectors if necessary */
int mriStepInnerStepper_FreeVecs(MRIStepInnerStepper stepper)
{
  if (stepper == NULL) { return ARK_ILL_INPUT; }

  (void)sunVecArray_Destroy(stepper->nforcing_allocated,
                            &(stepper->forcing));

  if (stepper->vecs != NULL)
  {
    free(stepper->vecs);
    stepper->vecs = NULL;
  }

  if (stepper->vals != NULL)
  {
    free(stepper->vals);
    stepper->vals = NULL;
  }

  return (ARK_SUCCESS);
}

/* Print forcing vectors to output file */
void mriStepInnerStepper_PrintMem(MRIStepInnerStepper stepper, FILE* outfile)
{
#ifdef SUNDIALS_DEBUG_PRINTVEC
  int i;
#endif
  if (stepper == NULL) { return; }

  /* output data from the inner stepper */
  fprintf(outfile, "MRIStepInnerStepper Mem:\n");
  fprintf(outfile, "MRIStepInnerStepper: inner_nforcing = %i\n",
          stepper->nforcing);

#ifdef SUNDIALS_DEBUG_PRINTVEC
  if (stepper->forcing != NULL)
  {
    for (i = 0; i < stepper->nforcing; i++)
    {
      fprintf(outfile, "MRIStep: inner_forcing[%i]:\n", i);
      N_VPrintFile(stepper->forcing[i], outfile);
    }
  }
#endif

  return;
}

/*---------------------------------------------------------------
  Utility routines for MRIStep to serve as an MRIStepInnerStepper
  ---------------------------------------------------------------*/

/*------------------------------------------------------------------------------
  mriStep_ApplyForcing

  Determines the linear combination coefficients and vectors to apply forcing
  at a given value of the independent variable (t).  This occurs through
  appending coefficients and N_Vector pointers to the underlying cvals and Xvecs
  arrays in the step_mem structure.  The dereferenced input *nvec should indicate
  the next available entry in the cvals/Xvecs arrays.  The input 's' is a
  scaling factor that should be applied to each of these coefficients.
  ----------------------------------------------------------------------------*/

void mriStep_ApplyForcing(ARKodeMRIStepMem step_mem, sunrealtype t,
                          sunrealtype s, int* nvec)
{
  sunrealtype tau, taui;
  int i;

  /* always append the constant forcing term */
  step_mem->cvals[*nvec] = s;
  step_mem->Xvecs[*nvec] = step_mem->forcing[0];
  (*nvec) += 1;

  /* compute normalized time tau and initialize tau^i */
  tau  = (t - step_mem->tshift) / (step_mem->tscale);
  taui = tau;
  for (i = 1; i < step_mem->nforcing; i++)
  {
    step_mem->cvals[*nvec] = s * taui;
    step_mem->Xvecs[*nvec] = step_mem->forcing[i];
    taui *= tau;
    (*nvec) += 1;
  }
}

/*------------------------------------------------------------------------------
  mriStep_SetInnerForcing

  Sets an array of coefficient vectors for a time-dependent external polynomial
  forcing term in the ODE RHS i.e., y' = f(t,y) + p(t). This function is
  primarily intended for using MRIStep as an inner integrator within another
  [outer] instance of MRIStep, where this instance is used to solve a
  modified ODE at a fast time scale. The polynomial is of the form

  p(t) = sum_{i = 0}^{nvecs - 1} forcing[i] * ((t - tshift) / (tscale))^i

  where tshift and tscale are used to normalize the time t (e.g., with MRIGARK
  methods).
  ----------------------------------------------------------------------------*/

int mriStep_SetInnerForcing(ARKodeMem ark_mem, sunrealtype tshift,
                            sunrealtype tscale, N_Vector* forcing, int nvecs)
{
  ARKodeMRIStepMem step_mem;
  int retval;

  /* access ARKodeMRIStepMem structure */
  retval = mriStep_AccessStepMem(ark_mem, __func__, &step_mem);
  if (retval != ARK_SUCCESS) { return (retval); }

  if (nvecs > 0)
  {
    /* enable forcing, and signal that the corresponding pre-existing RHS
       vector is no longer current, since it has a stale forcing function */
    if (step_mem->explicit_rhs)
    {
      step_mem->expforcing     = SUNTRUE;
      step_mem->impforcing     = SUNFALSE;
      step_mem->fse_is_current = SUNFALSE;
    }
    else
    {
      step_mem->expforcing     = SUNFALSE;
      step_mem->impforcing     = SUNTRUE;
      step_mem->fsi_is_current = SUNFALSE;
    }
    step_mem->tshift   = tshift;
    step_mem->tscale   = tscale;
    step_mem->forcing  = forcing;
    step_mem->nforcing = nvecs;

    /* Signal that any pre-existing RHS vector is no longer current, since it
       has a stale forcing function */
    ark_mem->fn_is_current = SUNFALSE;

    /* If cvals and Xvecs are not allocated then mriStep_Init has not been
       called and the number of stages has not been set yet. These arrays will
       be allocated in mriStep_Init and take into account the value of nforcing.
       On subsequent calls will check if enough space has allocated in case
       nforcing has increased since the original allocation. */
    if (step_mem->cvals != NULL && step_mem->Xvecs != NULL)
    {
      /* check if there are enough reusable arrays for fused operations */
      if ((step_mem->nfusedopvecs - nvecs) < (2 * step_mem->MRIC->stages + 2))
      {
        /* free current work space */
        if (step_mem->cvals != NULL)
        {
          free(step_mem->cvals);
          ark_mem->lrw -= step_mem->nfusedopvecs;
        }
        if (step_mem->Xvecs != NULL)
        {
          free(step_mem->Xvecs);
          ark_mem->liw -= step_mem->nfusedopvecs;
        }

        /* allocate reusable arrays for fused vector operations */
        step_mem->nfusedopvecs = 2 * step_mem->MRIC->stages + 2 + nvecs;

        step_mem->cvals = NULL;
        step_mem->cvals = (sunrealtype*)calloc(step_mem->nfusedopvecs,
                                               sizeof(sunrealtype));
        if (step_mem->cvals == NULL) { return (ARK_MEM_FAIL); }
        ark_mem->lrw += step_mem->nfusedopvecs;

        step_mem->Xvecs = NULL;
        step_mem->Xvecs = (N_Vector*)calloc(step_mem->nfusedopvecs,
                                            sizeof(N_Vector));
        if (step_mem->Xvecs == NULL) { return (ARK_MEM_FAIL); }
        ark_mem->liw += step_mem->nfusedopvecs;
      }
    }
  }
  else
  {
    /* disable forcing */
    step_mem->expforcing = SUNFALSE;
    step_mem->impforcing = SUNFALSE;
    step_mem->tshift     = ZERO;
    step_mem->tscale     = ONE;
    step_mem->forcing    = NULL;
    step_mem->nforcing   = 0;
  }

  return (ARK_SUCCESS);
}

/*===============================================================
  EOF
  ===============================================================*/<|MERGE_RESOLUTION|>--- conflicted
+++ resolved
@@ -657,15 +657,9 @@
     /* free the RHS vectors */
     if (step_mem->Fse)
     {
-<<<<<<< HEAD
       (void)sunVecArray_Destroy(step_mem->nstages_allocated,
                                 &(step_mem->Fse));
-=======
-      arkFreeVecArray(step_mem->nstages_allocated, &(step_mem->Fse),
-                      ark_mem->lrw1, &(ark_mem->lrw), ark_mem->liw1,
-                      &(ark_mem->liw));
       if (step_mem->unify_Fs) { step_mem->Fsi = NULL; }
->>>>>>> 91ef8068
     }
 
     if (step_mem->Fsi)
@@ -1143,27 +1137,15 @@
       {
         if (step_mem->explicit_rhs)
         {
-<<<<<<< HEAD
           (void)sunVecArray_Destroy(step_mem->nstages_allocated,
                                     &(step_mem->Fse));
+          if (step_mem->unify_Fs) { step_mem->Fsi = NULL; }
         }
         if (step_mem->implicit_rhs)
         {
           (void)sunVecArray_Destroy(step_mem->nstages_allocated,
                                     &(step_mem->Fsi));
-=======
-          arkFreeVecArray(step_mem->nstages_allocated, &(step_mem->Fse),
-                          ark_mem->lrw1, &(ark_mem->lrw), ark_mem->liw1,
-                          &(ark_mem->liw));
-          if (step_mem->unify_Fs) { step_mem->Fsi = NULL; }
-        }
-        if (step_mem->implicit_rhs)
-        {
-          arkFreeVecArray(step_mem->nstages_allocated, &(step_mem->Fsi),
-                          ark_mem->lrw1, &(ark_mem->lrw), ark_mem->liw1,
-                          &(ark_mem->liw));
           if (step_mem->unify_Fs) { step_mem->Fse = NULL; }
->>>>>>> 91ef8068
         }
       }
       if (step_mem->explicit_rhs && !step_mem->unify_Fs)
