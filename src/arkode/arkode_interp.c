/*---------------------------------------------------------------
 * Programmer(s): Daniel R. Reynolds @ SMU
 *---------------------------------------------------------------
 * SUNDIALS Copyright Start
 * Copyright (c) 2002-2024, Lawrence Livermore National Security
 * and Southern Methodist University.
 * All rights reserved.
 *
 * See the top-level LICENSE and NOTICE files for details.
 *
 * SPDX-License-Identifier: BSD-3-Clause
 * SUNDIALS Copyright End
 *---------------------------------------------------------------
 * This is the implementation file for ARKODE's temporal
 * interpolation utility.
 *--------------------------------------------------------------*/

#include <math.h>
#include <stdarg.h>
#include <stdio.h>
#include <stdlib.h>
#include <string.h>
#include <sundials/sundials_math.h>
#include <sundials/sundials_types.h>

#include "arkode/arkode.h"
#include "arkode_impl.h"
#include "arkode_interp_impl.h"

/*---------------------------------------------------------------
  Section interp: generic ARKInterp functions provided by all
  interpolation modules
  ---------------------------------------------------------------*/

int arkInterpResize(ARKodeMem ark_mem, ARKInterp interp, ARKVecResizeFn resize,
                    void* resize_data, sunindextype lrw_diff,
                    sunindextype liw_diff, N_Vector tmpl)
{
  if (interp == NULL) { return (ARK_SUCCESS); }
  return ((int)interp->ops->resize(ark_mem, interp, resize, resize_data,
                                   lrw_diff, liw_diff, tmpl));
}

void arkInterpFree(ARKodeMem ark_mem, ARKInterp interp)
{
  if (interp == NULL) { return; }
  interp->ops->free(ark_mem, interp);
  return;
}

void arkInterpPrintMem(ARKInterp interp, FILE* outfile)
{
  if (interp == NULL) { return; }
  interp->ops->print(interp, outfile);
  return;
}

int arkInterpSetDegree(ARKodeMem ark_mem, ARKInterp interp, int degree)
{
  if (interp == NULL) { return (ARK_SUCCESS); }
  return ((int)interp->ops->setdegree(ark_mem, interp, degree));
}

int arkInterpInit(ARKodeMem ark_mem, ARKInterp interp, sunrealtype tnew)
{
  if (interp == NULL) { return (ARK_SUCCESS); }
  return ((int)interp->ops->init(ark_mem, interp, tnew));
}

int arkInterpUpdate(ARKodeMem ark_mem, ARKInterp interp, sunrealtype tnew)
{
  if (interp == NULL) { return (ARK_SUCCESS); }
  return ((int)interp->ops->update(ark_mem, interp, tnew));
}

int arkInterpEvaluate(ARKodeMem ark_mem, ARKInterp interp, sunrealtype tau,
                      int d, int order, N_Vector yout)
{
  if (interp == NULL) { return (ARK_SUCCESS); }
  return ((int)interp->ops->evaluate(ark_mem, interp, tau, d, order, yout));
}

/*---------------------------------------------------------------
  Section II: Hermite interpolation module implementation
  ---------------------------------------------------------------*/

/*---------------------------------------------------------------
  arkInterpCreate_Hermite:

  This routine creates an ARKInterp structure, through
  cloning an input template N_Vector.  This returns a non-NULL
  structure if no errors occurred, or a NULL value otherwise.
  ---------------------------------------------------------------*/
ARKInterp arkInterpCreate_Hermite(ARKodeMem ark_mem, int degree)
{
  ARKInterp interp;
  ARKInterpContent_Hermite content;
  ARKInterpOps ops;

  /* check for valid degree */
  if (degree < 0 || degree > ARK_INTERP_MAX_DEGREE) { return (NULL); }

  /* allocate overall structure */
  interp = NULL;
  interp = (ARKInterp)malloc(sizeof *interp);
  if (interp == NULL) { return (NULL); }

  /* allocate ops structure and set entries */
  ops = NULL;
  ops = (ARKInterpOps)malloc(sizeof *ops);
  if (ops == NULL)
  {
    free(interp);
    return (NULL);
  }
  ops->resize    = arkInterpResize_Hermite;
  ops->free      = arkInterpFree_Hermite;
  ops->print     = arkInterpPrintMem_Hermite;
  ops->setdegree = arkInterpSetDegree_Hermite;
  ops->init      = arkInterpInit_Hermite;
  ops->update    = arkInterpUpdate_Hermite;
  ops->evaluate  = arkInterpEvaluate_Hermite;

  /* create content, and initialize everything to zero/NULL */
  content = NULL;
  content = (ARKInterpContent_Hermite)malloc(sizeof *content);
  if (content == NULL)
  {
    free(ops);
    free(interp);
    return (NULL);
  }
  memset(content, 0, sizeof(struct _ARKInterpContent_Hermite));

  /* attach ops and content structures to overall structure */
  interp->ops     = ops;
  interp->content = content;

  /* fill content */

  /* initialize local N_Vectors to NULL */
  content->fold = NULL;
  content->yold = NULL;
  content->fa   = NULL;
  content->fb   = NULL;

  /* set maximum interpolant degree */
  content->degree = SUNMIN(ARK_INTERP_MAX_DEGREE, degree);

  /* update workspace sizes */
  ark_mem->lrw += 2;
  ark_mem->liw += 5;

  /* initialize time values */
  content->told = ark_mem->tcur;
  content->tnew = ark_mem->tcur;
  content->h    = SUN_RCONST(0.0);

  return (interp);
}

/*---------------------------------------------------------------
  arkInterpResize_Hermite:

  This routine resizes the internal vectors.
  ---------------------------------------------------------------*/
int arkInterpResize_Hermite(ARKodeMem ark_mem, ARKInterp interp,
                            ARKVecResizeFn resize, void* resize_data,
                            sunindextype lrw_diff, sunindextype liw_diff,
                            N_Vector y0)
{
  /* resize vectors */
  if (interp == NULL) { return (ARK_SUCCESS); }

  if (!arkResizeVec(ark_mem, resize, resize_data, lrw_diff, liw_diff, y0,
                    &HINT_FOLD(interp)))
  {
    return (ARK_MEM_FAIL);
  }

  if (!arkResizeVec(ark_mem, resize, resize_data, lrw_diff, liw_diff, y0,
                    &HINT_YOLD(interp)))
  {
    return (ARK_MEM_FAIL);
  }

  if (!arkResizeVec(ark_mem, resize, resize_data, lrw_diff, liw_diff, y0,
                    &HINT_FA(interp)))
  {
    return (ARK_MEM_FAIL);
  }

  if (!arkResizeVec(ark_mem, resize, resize_data, lrw_diff, liw_diff, y0,
                    &HINT_FB(interp)))
  {
    return (ARK_MEM_FAIL);
  }

  /* reinitialize time values */
  HINT_TOLD(interp) = ark_mem->tcur;
  HINT_TNEW(interp) = ark_mem->tcur;
  HINT_H(interp)    = SUN_RCONST(0.0);

  return (ARK_SUCCESS);
}

/*---------------------------------------------------------------
  arkInterpFree_Hermite:

  This routine frees the Hermite ARKInterp structure.
  ---------------------------------------------------------------*/
void arkInterpFree_Hermite(ARKodeMem ark_mem, ARKInterp interp)
{
  /* if interpolation structure is NULL, just return */
  if (interp == NULL) { return; }

  /* free content */
  if (interp->content != NULL)
  {
    if (HINT_FOLD(interp) != NULL)
    {
      arkFreeVec(ark_mem, &(HINT_FOLD(interp)));
      HINT_FOLD(interp) = NULL;
    }
    if (HINT_YOLD(interp) != NULL)
    {
      arkFreeVec(ark_mem, &(HINT_YOLD(interp)));
      HINT_YOLD(interp) = NULL;
    }
    if (HINT_FA(interp) != NULL)
    {
      arkFreeVec(ark_mem, &(HINT_FA(interp)));
      HINT_FA(interp) = NULL;
    }
    if (HINT_FB(interp) != NULL)
    {
      arkFreeVec(ark_mem, &(HINT_FB(interp)));
      HINT_FB(interp) = NULL;
    }

    /* update work space sizes */
    ark_mem->lrw -= 2;
    ark_mem->liw -= 5;

    free(interp->content);
    interp->content = NULL;
  }

  /* free ops and interpolation structures */
  if (interp->ops)
  {
    free(interp->ops);
    interp->ops = NULL;
  }
  free(interp);
  interp = NULL;

  return;
}

/*---------------------------------------------------------------
  arkInterpPrintMem_Hermite

  This routine outputs the Hermite temporal interpolation memory
  structure to a specified file pointer.
  ---------------------------------------------------------------*/
void arkInterpPrintMem_Hermite(ARKInterp interp, FILE* outfile)
{
  if (interp != NULL)
  {
    fprintf(outfile, "arkode_interp (Hermite): degree = %d\n",
            HINT_DEGREE(interp));
    fprintf(outfile, "arkode_interp (Hermite): told = " SUN_FORMAT_G "\n",
            HINT_TOLD(interp));
    fprintf(outfile, "arkode_interp (Hermite): tnew = " SUN_FORMAT_G "\n",
            HINT_TNEW(interp));
    fprintf(outfile, "arkode_interp (Hermite): h = " SUN_FORMAT_G "\n",
            HINT_H(interp));
#ifdef SUNDIALS_DEBUG_PRINTVEC
    fprintf(outfile, "arkode_interp (Hermite): fold:\n");
    N_VPrintFile(HINT_FOLD(interp), outfile);
    fprintf(outfile, "arkode_interp (Hermite): yold:\n");
    N_VPrintFile(HINT_YOLD(interp), outfile);
    fprintf(outfile, "arkode_interp (Hermite): fa:\n");
    N_VPrintFile(HINT_FA(interp), outfile);
    fprintf(outfile, "arkode_interp (Hermite): fb:\n");
    N_VPrintFile(HINT_FB(interp), outfile);
#endif
  }
}

/*---------------------------------------------------------------
  arkInterpSetDegree_Hermite

  This routine sets a supplied interpolation degree which must be
  in the range 0 <= degree <= ARK_INTERP_MAX_DEGREE.

  Return values:
    ARK_ILL_INPUT -- if the input is outside of allowable bounds
    ARK_INTERP_FAIL -- if the interpolation module has already
       been initialized,
    ARK_SUCCESS -- successful completion.
  ---------------------------------------------------------------*/
int arkInterpSetDegree_Hermite(ARKodeMem ark_mem, ARKInterp interp, int degree)
{
  if (degree > ARK_INTERP_MAX_DEGREE || degree < 0)
  {
    arkProcessError(ark_mem, ARK_INTERP_FAIL, __LINE__, __func__, __FILE__,
                    "Illegal degree specified.");
    return ARK_ILL_INPUT;
  }

  HINT_DEGREE(interp) = degree;

  return ARK_SUCCESS;
}

/*---------------------------------------------------------------
  arkInterpInit_Hermite

  This routine performs the following steps:
  1. Sets tnew and told to the input time
  2. Allocates any missing/needed N_Vector storage (for reinit)
  3. Copies ark_mem->yn into yold
  4. Calls the full RHS routine to fill fnew
  5. Copies fnew into fold
  ---------------------------------------------------------------*/
int arkInterpInit_Hermite(ARKodeMem ark_mem, ARKInterp interp, sunrealtype tnew)
{
  /* initialize time values */
  HINT_TOLD(interp) = tnew;
  HINT_TNEW(interp) = tnew;
  HINT_H(interp)    = SUN_RCONST(0.0);

  /* allocate vectors based on interpolant degree */
  if (HINT_FOLD(interp) == NULL)
  {
    if (!arkAllocVec(ark_mem, ark_mem->yn, &(HINT_FOLD(interp))))
    {
      arkInterpFree(ark_mem, interp);
      return (ARK_MEM_FAIL);
    }
  }
  if (HINT_YOLD(interp) == NULL)
  {
    if (!arkAllocVec(ark_mem, ark_mem->yn, &(HINT_YOLD(interp))))
    {
      arkInterpFree(ark_mem, interp);
      return (ARK_MEM_FAIL);
    }
  }
  if ((HINT_DEGREE(interp) > 3) && (HINT_FA(interp) == NULL))
  {
    if (!arkAllocVec(ark_mem, ark_mem->yn, &(HINT_FA(interp))))
    {
      arkInterpFree(ark_mem, interp);
      return (ARK_MEM_FAIL);
    }
  }
  if ((HINT_DEGREE(interp) > 4) && (HINT_FB(interp) == NULL))
  {
    if (!arkAllocVec(ark_mem, ark_mem->yn, &(HINT_FB(interp))))
    {
      arkInterpFree(ark_mem, interp);
      return (ARK_MEM_FAIL);
    }
  }

  /* signal that a full RHS data is required for interpolation */
  ark_mem->call_fullrhs = SUNTRUE;

  /* return with success */
  return (ARK_SUCCESS);
}

/*---------------------------------------------------------------
  arkInterpUpdate_Hermite

  This routine copies ynew into yold, and fnew into fold, so that
  yold and fold contain the previous values.
  ---------------------------------------------------------------*/
int arkInterpUpdate_Hermite(ARKodeMem ark_mem, ARKInterp interp, sunrealtype tnew)
{
  int retval;

  /* call full RHS if needed -- called just BEFORE the end of a step, so yn has
     NOT been updated to ycur yet */
  if (!(ark_mem->fn_is_current))
  {
    retval = ark_mem->step_fullrhs(ark_mem, ark_mem->tn, ark_mem->yn,
                                   ark_mem->fn, ARK_FULLRHS_START);
    if (retval) { return ARK_RHSFUNC_FAIL; }
    ark_mem->fn_is_current = SUNTRUE;
  }

  /* copy ynew and fnew into yold and fold, respectively */
  N_VScale(ONE, ark_mem->yn, HINT_YOLD(interp));
  N_VScale(ONE, ark_mem->fn, HINT_FOLD(interp));

  /* update time values */
  HINT_TOLD(interp) = HINT_TNEW(interp);
  HINT_TNEW(interp) = tnew;
  HINT_H(interp)    = ark_mem->h;

  /* return with success */
  return (ARK_SUCCESS);
}

/*---------------------------------------------------------------
  arkInterpEvaluate_Hermite

  This routine evaluates a temporal interpolation/extrapolation
  based on the data in the interpolation structure:
     yold = y(told)
     ynew = y(tnew)
     fold = f(told, yold)
     fnew = f(told, ynew)
  This typically consists of using a cubic Hermite interpolating
  formula with this data.  If greater polynomial degree than 3 is
  requested, then we can bootstrap up to a 5th-order interpolant.
  For lower order interpolants than cubic, we use:
     {yold,ynew,fnew} for quadratic
     {yold,ynew} for linear
     {0.5*(yold+ynew)} for constant.

  Derivatives have lower accuracy than the interpolant
  itself, losing one order per derivative.  We will provide
  derivatives up to d = min(5,q).

  The input 'tau' specifies the time at which to evaluate the Hermite
  polynomial.  The formula for tau is defined using the
  most-recently-completed solution interval [told,tnew], and is
  given by:
               t = tnew + tau*(tnew-told),
  where h = tnew-told, i.e. values -1<tau<0 provide interpolation,
  other values result in extrapolation.
  ---------------------------------------------------------------*/
int arkInterpEvaluate_Hermite(ARKodeMem ark_mem, ARKInterp interp,
                              sunrealtype tau, int d, int order, N_Vector yout)
{
  /* local variables */
  int q, retval;
  sunrealtype tval, a0, a1, tau2, tau3, tau4, tau5;
  sunrealtype h, h2, h3, h4, h5;
  sunrealtype a[6];
  N_Vector X[6];

  /* set constants */
  tau2 = tau * tau;
  tau3 = tau * tau2;
  tau4 = tau * tau3;
  tau5 = tau * tau4;

  h  = HINT_H(interp);
  h2 = h * h;
  h3 = h * h2;
  h4 = h * h3;
  h5 = h * h4;

  /* determine polynomial order q */
  q = SUNMAX(order, 0);               /* respect lower bound  */
  q = SUNMIN(q, HINT_DEGREE(interp)); /* respect max possible */

  SUNLogDebug(ARK_LOGGER, "interp-eval",
              "tau = " SUN_FORMAT_G ", d = %i, q = %i", tau, d, q);

  /* call full RHS if needed -- called just AFTER the end of a step, so yn has
     been updated to ycur */
  if (!(ark_mem->fn_is_current))
  {
    retval = ark_mem->step_fullrhs(ark_mem, ark_mem->tn, ark_mem->yn,
                                   ark_mem->fn, ARK_FULLRHS_END);
    if (retval) { return ARK_RHSFUNC_FAIL; }
    ark_mem->fn_is_current = SUNTRUE;
  }

  /* error on illegal d */
  if (d < 0)
  {
    arkProcessError(ark_mem, ARK_ILL_INPUT, __LINE__, __func__, __FILE__,
                    "Requested illegal derivative.");
    return (ARK_ILL_INPUT);
  }

  /* if d is too high, just return zeros */
  if (d > q)
  {
    N_VConst(ZERO, yout);
    return (ARK_SUCCESS);
  }

  /* build polynomial based on order */
  switch (q)
  {
  case (0): /* constant interpolant, yout = 0.5*(yn+yp) */
    N_VLinearSum(HALF, HINT_YOLD(interp), HALF, ark_mem->yn, yout);
    break;

  case (1): /* linear interpolant */
    if (d == 0)
    {
      a0 = -tau;
      a1 = ONE + tau;
    }
    else
    { /* d=1 */
      a0 = -ONE / h;
      a1 = ONE / h;
    }
    N_VLinearSum(a0, HINT_YOLD(interp), a1, ark_mem->yn, yout);
    break;

  case (2): /* quadratic interpolant */
    if (d == 0)
    {
      a[0] = tau2;
      a[1] = ONE - tau2;
      a[2] = h * (tau2 + tau);
    }
    else if (d == 1)
    {
      a[0] = TWO * tau / h;
      a[1] = -TWO * tau / h;
      a[2] = (ONE + TWO * tau);
    }
    else
    { /* d == 2 */
      a[0] = TWO / h / h;
      a[1] = -TWO / h / h;
      a[2] = TWO / h;
    }
    X[0]   = HINT_YOLD(interp);
    X[1]   = ark_mem->yn;
    X[2]   = ark_mem->fn;
    retval = N_VLinearCombination(3, a, X, yout);
    if (retval != 0) { return (ARK_VECTOROP_ERR); }
    break;

  case (3): /* cubic interpolant */
    if (d == 0)
    {
      a[0] = THREE * tau2 + TWO * tau3;
      a[1] = ONE - THREE * tau2 - TWO * tau3;
      a[2] = h * (tau2 + tau3);
      a[3] = h * (tau + TWO * tau2 + tau3);
    }
    else if (d == 1)
    {
      a[0] = SIX * (tau + tau2) / h;
      a[1] = -SIX * (tau + tau2) / h;
      a[2] = TWO * tau + THREE * tau2;
      a[3] = ONE + FOUR * tau + THREE * tau2;
    }
    else if (d == 2)
    {
      a[0] = SIX * (ONE + TWO * tau) / h2;
      a[1] = -SIX * (ONE + TWO * tau) / h2;
      a[2] = (TWO + SIX * tau) / h;
      a[3] = (FOUR + SIX * tau) / h;
    }
    else
    { /* d == 3 */
      a[0] = TWELVE / h3;
      a[1] = -TWELVE / h3;
      a[2] = SIX / h2;
      a[3] = SIX / h2;
    }
    X[0]   = HINT_YOLD(interp);
    X[1]   = ark_mem->yn;
    X[2]   = HINT_FOLD(interp);
    X[3]   = ark_mem->fn;
    retval = N_VLinearCombination(4, a, X, yout);
    if (retval != 0) { return (ARK_VECTOROP_ERR); }
    break;

  case (4): /* quartic interpolant */

    /* first, evaluate cubic interpolant at tau=-1/3 */
    tval   = -ONE / THREE;
    retval = arkInterpEvaluate(ark_mem, interp, tval, 0, 3, yout);
    if (retval != 0) { return (ARK_RHSFUNC_FAIL); }

    /* second, evaluate RHS at tau=-1/3, storing the result in fa */
    tval   = HINT_TNEW(interp) - h / THREE;
    retval = ark_mem->step_fullrhs(ark_mem, tval, yout, HINT_FA(interp),
                                   ARK_FULLRHS_OTHER);
    if (retval != 0) { return (ARK_RHSFUNC_FAIL); }

    /* evaluate desired function */
    if (d == 0)
    {
      a[0] = -SIX * tau2 - SUN_RCONST(16.0) * tau3 - SUN_RCONST(9.0) * tau4;
      a[1] = ONE + SIX * tau2 + SUN_RCONST(16.0) * tau3 + SUN_RCONST(9.0) * tau4;
      a[2] = h * FOURTH *
             (-FIVE * tau2 - SUN_RCONST(14.0) * tau3 - SUN_RCONST(9.0) * tau4);
      a[3] = h * (tau + TWO * tau2 + tau3);
      a[4] = h * SUN_RCONST(27.0) * FOURTH * (-tau4 - TWO * tau3 - tau2);
    }
    else if (d == 1)
    {
      a[0] =
        (-TWELVE * tau - SUN_RCONST(48.0) * tau2 - SUN_RCONST(36.0) * tau3) / h;
      a[1] = (TWELVE * tau + SUN_RCONST(48.0) * tau2 + SUN_RCONST(36.0) * tau3) /
             h;
      a[2] = HALF *
             (-FIVE * tau - SUN_RCONST(21.0) * tau2 - SUN_RCONST(18.0) * tau3);
      a[3] = (ONE + FOUR * tau + THREE * tau2);
      a[4] = -SUN_RCONST(27.0) * HALF * (TWO * tau3 + THREE * tau2 + tau);
    }
    else if (d == 2)
    {
      a[0] = (-TWELVE - SUN_RCONST(96.0) * tau - SUN_RCONST(108.0) * tau2) / h2;
      a[1] = (TWELVE + SUN_RCONST(96.0) * tau + SUN_RCONST(108.0) * tau2) / h2;
      a[2] = (-FIVE * HALF - SUN_RCONST(21.0) * tau - SUN_RCONST(27.0) * tau2) /
             h;
      a[3] = (FOUR + SIX * tau) / h;
      a[4] = (-SUN_RCONST(27.0) * HALF - SUN_RCONST(81.0) * tau -
              SUN_RCONST(81.0) * tau2) /
             h;
    }
    else if (d == 3)
    {
      a[0] = (-SUN_RCONST(96.0) - SUN_RCONST(216.0) * tau) / h3;
      a[1] = (SUN_RCONST(96.0) + SUN_RCONST(216.0) * tau) / h3;
      a[2] = (-SUN_RCONST(21.0) - SUN_RCONST(54.0) * tau) / h2;
      a[3] = SIX / h2;
      a[4] = (-SUN_RCONST(81.0) - SUN_RCONST(162.0) * tau) / h2;
    }
    else
    { /* d == 4 */
      a[0] = -SUN_RCONST(216.0) / h4;
      a[1] = SUN_RCONST(216.0) / h4;
      a[2] = -SUN_RCONST(54.0) / h3;
      a[3] = ZERO;
      a[4] = -SUN_RCONST(162.0) / h3;
    }
    X[0]   = HINT_YOLD(interp);
    X[1]   = ark_mem->yn;
    X[2]   = HINT_FOLD(interp);
    X[3]   = ark_mem->fn;
    X[4]   = HINT_FA(interp);
    retval = N_VLinearCombination(5, a, X, yout);
    if (retval != 0) { return (ARK_VECTOROP_ERR); }
    break;

  case (5): /* quintic interpolant */

    /* first, evaluate quartic interpolant at tau=-1/3 */
    tval   = -ONE / THREE;
    retval = arkInterpEvaluate(ark_mem, interp, tval, 0, 4, yout);
    if (retval != 0) { return (ARK_RHSFUNC_FAIL); }

    /* second, evaluate RHS at tau=-1/3, storing the result in fa */
    tval   = HINT_TNEW(interp) - h / THREE;
    retval = ark_mem->step_fullrhs(ark_mem, tval, yout, HINT_FA(interp),
                                   ARK_FULLRHS_OTHER);
    if (retval != 0) { return (ARK_RHSFUNC_FAIL); }

    /* third, evaluate quartic interpolant at tau=-2/3 */
    tval   = -TWO / THREE;
    retval = arkInterpEvaluate(ark_mem, interp, tval, 0, 4, yout);
    if (retval != 0) { return (ARK_RHSFUNC_FAIL); }

    /* fourth, evaluate RHS at tau=-2/3, storing the result in fb */
    tval   = HINT_TNEW(interp) - h * TWO / THREE;
    retval = ark_mem->step_fullrhs(ark_mem, tval, yout, HINT_FB(interp),
                                   ARK_FULLRHS_OTHER);
    if (retval != 0) { return (ARK_RHSFUNC_FAIL); }

    /* evaluate desired function */
    if (d == 0)
    {
      a[0] = SUN_RCONST(54.0) * tau5 + SUN_RCONST(135.0) * tau4 +
             SUN_RCONST(110.0) * tau3 + SUN_RCONST(30.0) * tau2;
      a[1] = ONE - a[0];
      a[2] = h / FOUR *
             (SUN_RCONST(27.0) * tau5 + SUN_RCONST(63.0) * tau4 +
              SUN_RCONST(49.0) * tau3 + SUN_RCONST(13.0) * tau2);
      a[3] = h / FOUR *
             (SUN_RCONST(27.0) * tau5 + SUN_RCONST(72.0) * tau4 +
              SUN_RCONST(67.0) * tau3 + SUN_RCONST(26.0) * tau2 + FOUR * tau);
      a[4] = h / FOUR *
             (SUN_RCONST(81.0) * tau5 + SUN_RCONST(189.0) * tau4 +
              SUN_RCONST(135.0) * tau3 + SUN_RCONST(27.0) * tau2);
      a[5] = h / FOUR *
             (SUN_RCONST(81.0) * tau5 + SUN_RCONST(216.0) * tau4 +
              SUN_RCONST(189.0) * tau3 + SUN_RCONST(54.0) * tau2);
    }
    else if (d == 1)
    {
      a[0] = (SUN_RCONST(270.0) * tau4 + SUN_RCONST(540.0) * tau3 +
              SUN_RCONST(330.0) * tau2 + SUN_RCONST(60.0) * tau) /
             h;
      a[1] = -a[0];
      a[2] = (SUN_RCONST(135.0) * tau4 + SUN_RCONST(252.0) * tau3 +
              SUN_RCONST(147.0) * tau2 + SUN_RCONST(26.0) * tau) /
             FOUR;
      a[3] = (SUN_RCONST(135.0) * tau4 + SUN_RCONST(288.0) * tau3 +
              SUN_RCONST(201.0) * tau2 + SUN_RCONST(52.0) * tau + FOUR) /
             FOUR;
      a[4] = (SUN_RCONST(405.0) * tau4 + SUN_RCONST(4.0) * 189 * tau3 +
              SUN_RCONST(405.0) * tau2 + SUN_RCONST(54.0) * tau) /
             FOUR;
      a[5] = (SUN_RCONST(405.0) * tau4 + SUN_RCONST(864.0) * tau3 +
              SUN_RCONST(567.0) * tau2 + SUN_RCONST(108.0) * tau) /
             FOUR;
    }
    else if (d == 2)
    {
      a[0] = (SUN_RCONST(1080.0) * tau3 + SUN_RCONST(1620.0) * tau2 +
              SUN_RCONST(660.0) * tau + SUN_RCONST(60.0)) /
             h2;
      a[1] = -a[0];
      a[2] = (SUN_RCONST(270.0) * tau3 + SUN_RCONST(378.0) * tau2 +
              SUN_RCONST(147.0) * tau + SUN_RCONST(13.0)) /
             (TWO * h);
      a[3] = (SUN_RCONST(270.0) * tau3 + SUN_RCONST(432.0) * tau2 +
              SUN_RCONST(201.0) * tau + SUN_RCONST(26.0)) /
             (TWO * h);
      a[4] = (SUN_RCONST(810.0) * tau3 + SUN_RCONST(1134.0) * tau2 +
              SUN_RCONST(405.0) * tau + SUN_RCONST(27.0)) /
             (TWO * h);
      a[5] = (SUN_RCONST(810.0) * tau3 + SUN_RCONST(1296.0) * tau2 +
              SUN_RCONST(567.0) * tau + SUN_RCONST(54.0)) /
             (TWO * h);
    }
    else if (d == 3)
    {
      a[0] = (SUN_RCONST(3240.0) * tau2 + SUN_RCONST(3240.0) * tau +
              SUN_RCONST(660.0)) /
             h3;
      a[1] = -a[0];
      a[2] = (SUN_RCONST(810.0) * tau2 + SUN_RCONST(756.0) * tau +
              SUN_RCONST(147.0)) /
             (TWO * h2);
      a[3] = (SUN_RCONST(810.0) * tau2 + SUN_RCONST(864.0) * tau +
              SUN_RCONST(201.0)) /
             (TWO * h2);
      a[4] = (SUN_RCONST(2430.0) * tau2 + SUN_RCONST(2268.0) * tau +
              SUN_RCONST(405.0)) /
             (TWO * h2);
      a[5] = (SUN_RCONST(2430.0) * tau2 + SUN_RCONST(2592.0) * tau +
              SUN_RCONST(567.0)) /
             (TWO * h2);
    }
    else if (d == 4)
    {
      a[0] = (SUN_RCONST(6480.0) * tau + SUN_RCONST(3240.0)) / h4;
      a[1] = -a[0];
      a[2] = (SUN_RCONST(810.0) * tau + SUN_RCONST(378.0)) / h3;
      a[3] = (SUN_RCONST(810.0) * tau + SUN_RCONST(432.0)) / h3;
      a[4] = (SUN_RCONST(2430.0) * tau + SUN_RCONST(1134.0)) / h3;
      a[5] = (SUN_RCONST(2430.0) * tau + SUN_RCONST(1296.0)) / h3;
    }
    else
    { /* d == 5 */
      a[0] = SUN_RCONST(6480.0) / h5;
      a[1] = -a[0];
      a[2] = SUN_RCONST(810.0) / h4;
      a[3] = a[2];
      a[4] = SUN_RCONST(2430.0) / h4;
      a[5] = a[4];
    }
    X[0]   = HINT_YOLD(interp);
    X[1]   = ark_mem->yn;
    X[2]   = HINT_FOLD(interp);
    X[3]   = ark_mem->fn;
    X[4]   = HINT_FA(interp);
    X[5]   = HINT_FB(interp);
    retval = N_VLinearCombination(6, a, X, yout);
    if (retval != 0) { return (ARK_VECTOROP_ERR); }
    break;

  default:
    arkProcessError(ark_mem, ARK_ILL_INPUT, __LINE__, __func__, __FILE__,
                    "Illegal polynomial order");
    return (ARK_ILL_INPUT);
  }

  return (ARK_SUCCESS);
}

/*---------------------------------------------------------------
  Section III: Lagrange interpolation module implementation
  ---------------------------------------------------------------*/

/*---------------------------------------------------------------
  arkInterpCreate_Lagrange:

  This routine creates an ARKInterp structure, through
  cloning an input template N_Vector.  This returns a non-NULL
  structure if no errors occurred, or a NULL value otherwise.
  ---------------------------------------------------------------*/
ARKInterp arkInterpCreate_Lagrange(ARKodeMem ark_mem, int degree)
{
  ARKInterp interp;
  ARKInterpContent_Lagrange content;
  ARKInterpOps ops;

  /* check for valid degree */
  if (degree < 0 || degree > ARK_INTERP_MAX_DEGREE) { return (NULL); }

  /* allocate overall structure */
  interp = NULL;
  interp = (ARKInterp)malloc(sizeof *interp);
  if (interp == NULL) { return (NULL); }

  /* allocate ops structure and set entries */
  ops = NULL;
  ops = (ARKInterpOps)malloc(sizeof *ops);
  if (ops == NULL)
  {
    free(interp);
    return (NULL);
  }
  ops->resize    = arkInterpResize_Lagrange;
  ops->free      = arkInterpFree_Lagrange;
  ops->print     = arkInterpPrintMem_Lagrange;
  ops->setdegree = arkInterpSetDegree_Lagrange;
  ops->init      = arkInterpInit_Lagrange;
  ops->update    = arkInterpUpdate_Lagrange;
  ops->evaluate  = arkInterpEvaluate_Lagrange;

  /* create content, and initialize everything to zero/NULL */
  content = NULL;
  content = (ARKInterpContent_Lagrange)malloc(sizeof *content);
  if (content == NULL)
  {
    free(ops);
    free(interp);
    return (NULL);
  }
  memset(content, 0, sizeof(struct _ARKInterpContent_Lagrange));

  /* attach ops and content structures to overall structure */
  interp->ops     = ops;
  interp->content = content;

  /* fill content */

  /* maximum/current history length */
  content->nmax      = SUNMIN(degree + 1, ARK_INTERP_MAX_DEGREE +
                                            1); /* respect maximum possible */
  content->nmaxalloc = 0;
  content->nhist     = 0;

  /* initialize time/solution history arrays to NULL */
  content->thist = NULL;
  content->yhist = NULL;

  /* initial t roundoff value */
  content->tround = FUZZ_FACTOR * ark_mem->uround;

  /* update workspace sizes */
  ark_mem->lrw += content->nmax + 1;
  ark_mem->liw += content->nmax + 2;

  return (interp);
}

/*---------------------------------------------------------------
  arkInterpResize_Lagrange:

  This routine resizes the internal vectors.
  ---------------------------------------------------------------*/
int arkInterpResize_Lagrange(ARKodeMem ark_mem, ARKInterp interp,
                             ARKVecResizeFn resize, void* resize_data,
                             sunindextype lrw_diff, sunindextype liw_diff,
                             N_Vector y0)
{
  int i;

  /* resize vectors */
  if (interp == NULL) { return (ARK_SUCCESS); }
  if (LINT_YHIST(interp) != NULL)
  {
    for (i = 0; i < LINT_NMAXALLOC(interp); i++)
    {
      if (!arkResizeVec(ark_mem, resize, resize_data, lrw_diff, liw_diff, y0,
                        &(LINT_YJ(interp, i))))
      {
        return (ARK_MEM_FAIL);
      }
    }
  }

  /* reset active history length */
  LINT_NHIST(interp) = 0;

  return (ARK_SUCCESS);
}

/*---------------------------------------------------------------
  arkInterpFree_Lagrange:

  This routine frees the Lagrange ARKInterp structure.
  ---------------------------------------------------------------*/
void arkInterpFree_Lagrange(ARKodeMem ark_mem, ARKInterp interp)
{
  int i;

  /* if interpolation structure is NULL, just return */
  if (interp == NULL) { return; }

  /* free content */
  if (interp->content != NULL)
  {
    if (LINT_YHIST(interp) != NULL)
    {
<<<<<<< HEAD
      for (i = 0; i < LINT_NMAX(interp); i++)
=======
      for (i = 0; i < LINT_NMAXALLOC(I); i++)
>>>>>>> e34ff3d7
      {
        if (LINT_YJ(interp, i) != NULL)
        {
          arkFreeVec(ark_mem, &(LINT_YJ(interp, i)));
          LINT_YJ(interp, i) = NULL;
        }
      }
      free(LINT_YHIST(interp));
      LINT_YHIST(interp) = NULL;
    }
    if (LINT_THIST(interp) != NULL)
    {
      free(LINT_THIST(interp));
      LINT_THIST(interp) = NULL;
    }

    /* update work space sizes */
    ark_mem->lrw -= (LINT_NMAX(interp) + 1);
    ark_mem->liw -= (LINT_NMAX(interp) + 2);

    free(interp->content);
    interp->content = NULL;
  }

  /* free ops and interpolation structures */
  if (interp->ops)
  {
    free(interp->ops);
    interp->ops = NULL;
  }
  free(interp);
  interp = NULL;

  return;
}

/*---------------------------------------------------------------
  arkInterpPrintMem_Lagrange

  This routine outputs the Lagrange temporal interpolation memory
  structure to a specified file pointer.
  ---------------------------------------------------------------*/
void arkInterpPrintMem_Lagrange(ARKInterp interp, FILE* outfile)
{
  int i;
  if (interp != NULL)
  {
    fprintf(outfile, "arkode_interp (Lagrange): nmax = %i\n", LINT_NMAX(interp));
    fprintf(outfile, "arkode_interp (Lagrange): nhist = %i\n", LINT_NHIST(interp));
    if (LINT_THIST(interp) != NULL)
    {
      fprintf(outfile, "arkode_interp (Lagrange): thist =");
      for (i = 0; i < LINT_NMAX(interp); i++)
      {
<<<<<<< HEAD
        fprintf(outfile, "  %" RSYM, LINT_TJ(interp, i));
=======
        fprintf(outfile, "  " SUN_FORMAT_G, LINT_TJ(I, i));
>>>>>>> e34ff3d7
      }
      fprintf(outfile, "\n");
    }
    if (LINT_YHIST(interp) != NULL)
    {
      fprintf(outfile, "arkode_interp (Lagrange): yhist ptrs =");
      for (i = 0; i < LINT_NMAX(interp); i++)
      {
        fprintf(outfile, "  %p", (void*)LINT_YJ(interp, i));
      }
      fprintf(outfile, "\n");
    }
#ifdef SUNDIALS_DEBUG_PRINTVEC
    if (LINT_YHIST(interp) != NULL)
    {
      for (i = 0; i < LINT_NMAX(interp); i++)
      {
        fprintf(outfile, "arkode_interp (Lagrange): yhist[%i]:\n", i);
        N_VPrintFile(LINT_YJ(interp, i), outfile);
      }
    }
#endif
  }
}

/*---------------------------------------------------------------
  arkInterpSetDegree_Lagrange

  This routine sets a supplied interpolation degree which must be
  in the range 0 <= degree <= ARK_INTERP_MAX_DEGREE.

  Return values:
    ARK_ILL_INPUT -- if the input is outside of allowable bounds
    ARK_INTERP_FAIL -- if the interpolation module has already
       been initialized,
    ARK_SUCCESS -- successful completion.
  ---------------------------------------------------------------*/
int arkInterpSetDegree_Lagrange(ARKodeMem ark_mem, ARKInterp interp, int degree)
{
  if (degree > ARK_INTERP_MAX_DEGREE || degree < 0)
  {
    arkProcessError(ark_mem, ARK_INTERP_FAIL, __LINE__, __func__, __FILE__,
                    "Illegal degree specified.");
    return ARK_ILL_INPUT;
  }

  LINT_NMAX(interp) = degree + 1;

  return ARK_SUCCESS;
}

/*---------------------------------------------------------------
  arkInterpInit_Lagrange

  This routine performs the following steps:
  1. allocates any missing/needed (t,y) history arrays
  2. zeros out stored (t,y) history
  3. copies current (t,y) from main ARKODE memory into history
  4. updates the 'active' history counter to 1
  ---------------------------------------------------------------*/
int arkInterpInit_Lagrange(ARKodeMem ark_mem, ARKInterp interp, sunrealtype tnew)
{
  int i;

  /* check if storage has increased since the last init */
  if (LINT_NMAX(interp) > LINT_NMAXALLOC(interp))
  {
    if (LINT_THIST(interp) != NULL)
    {
      free(LINT_THIST(interp));
      LINT_THIST(interp) = NULL;
    }
    if (LINT_YHIST(interp) != NULL)
    {
<<<<<<< HEAD
      for (i = 0; i < LINT_NMAX(interp); i++)
=======
      for (i = 0; i < LINT_NMAXALLOC(I); i++)
>>>>>>> e34ff3d7
      {
        if (LINT_YJ(interp, i) != NULL)
        {
          arkFreeVec(ark_mem, &(LINT_YJ(interp, i)));
          LINT_YJ(interp, i) = NULL;
        }
      }
      free(LINT_YHIST(interp));
      LINT_YHIST(interp) = NULL;
    }
  }

  /* allocate storage for time and solution histories */
  if (LINT_THIST(interp) == NULL)
  {
    LINT_THIST(interp) = (sunrealtype*)malloc(LINT_NMAX(interp) * sizeof(sunrealtype));
    if (LINT_THIST(interp) == NULL)
    {
      arkInterpFree(ark_mem, interp);
      return (ARK_MEM_FAIL);
    }
  }

  /* solution history allocation */
  if (LINT_YHIST(interp) == NULL)
  {
    LINT_YHIST(interp) = (N_Vector*)malloc(LINT_NMAX(interp) * sizeof(N_Vector));
    if (LINT_YHIST(interp) == NULL)
    {
      arkInterpFree(ark_mem, interp);
      return (ARK_MEM_FAIL);
    }
    for (i = 0; i < LINT_NMAX(interp); i++)
    {
      LINT_YJ(interp, i) = NULL;
      if (!arkAllocVec(ark_mem, ark_mem->yn, &(LINT_YJ(interp, i))))
      {
        arkInterpFree(ark_mem, interp);
        return (ARK_MEM_FAIL);
      }
    }
  }

  /* update allocated size if necessary */
  if (LINT_NMAX(interp) > LINT_NMAXALLOC(interp)) { LINT_NMAXALLOC(interp) = LINT_NMAX(interp); }

  /* zero out history (to be safe) */
  for (i = 0; i < LINT_NMAXALLOC(interp); i++) { LINT_TJ(interp, i) = SUN_RCONST(0.0); }
  if (N_VConstVectorArray(LINT_NMAXALLOC(interp), SUN_RCONST(0.0), LINT_YHIST(interp)))
  {
    return (ARK_VECTOROP_ERR);
  }

  /* set current time and state as first entries of (t,y) history, update counter */
  LINT_TJ(interp, 0) = tnew;
  N_VScale(ONE, ark_mem->yn, LINT_YJ(interp, 0));
  LINT_NHIST(interp) = 1;

  /* return with success */
  return (ARK_SUCCESS);
}

/*---------------------------------------------------------------
  arkInterpUpdate_Lagrange

  If the current time is 'different enough' from the stored
  values, then this routine performs the following steps:
  1. shifts the t-history array values, and prepends the current
     time
  2. shifts the y-history pointers, and copies the current state
     into the first history vector
  Otherwise it just returns with success.
  ---------------------------------------------------------------*/
int arkInterpUpdate_Lagrange(ARKodeMem ark_mem, ARKInterp interp, sunrealtype tnew)
{
  int i;
  sunrealtype tdiff;
  N_Vector ytmp;
  int nhist, nmax;
  sunrealtype* thist;
  N_Vector* yhist;

  /* set readability shortcuts */
  nhist = LINT_NHIST(interp);
  nmax  = LINT_NMAX(interp);
  thist = LINT_THIST(interp);
  yhist = LINT_YHIST(interp);

  /* update t roundoff value */
  LINT_TROUND(interp) = FUZZ_FACTOR * ark_mem->uround *
                   (SUNRabs(ark_mem->tcur) + SUNRabs(ark_mem->h));

  /* determine if tnew differs sufficiently from stored values */
  tdiff = SUNRabs(tnew - thist[0]);
  for (i = 1; i < nhist; i++)
  {
    tdiff = SUNMIN(tdiff, SUNRabs(tnew - thist[i]));
  }
  if (tdiff <= LINT_TROUND(interp)) { return (ARK_SUCCESS); }

  /* shift (t,y) history arrays by one */
  ytmp = yhist[nmax - 1];
  for (i = nmax - 1; i > 0; i--)
  {
    thist[i] = thist[i - 1];
    yhist[i] = yhist[i - 1];
  }
  yhist[0] = ytmp;

  /* copy tnew and ycur into first entry of history arrays */
  thist[0] = tnew;
  N_VScale(ONE, ark_mem->ycur, yhist[0]);

  /* update 'nhist' (first few steps) */
  LINT_NHIST(interp) = nhist = SUNMIN(nhist + 1, nmax);

  /* return with success */
  return (ARK_SUCCESS);
}

/*---------------------------------------------------------------
  arkInterpEvaluate_Lagrange

  This routine evaluates a temporal interpolation/extrapolation
  based on the stored solution data in the interpolation structure.

  Derivatives have lower accuracy than the interpolant
  itself, losing one order per derivative.  This module can provide
  up to 3rd derivatives.

  The input 'tau' specifies the time at which to evaluate the
  Lagrange polynomial.  The formula for tau is defined using the
  most-recently-completed solution interval [t1,t0], and is
  given by:
               t = t0 + tau*(t0-t1),
  here t0 and t1 are the 2 most-recent entries in the 'thist'
  array within the interpolation structure.  Thus values
            -(nhist-1) <= tau < = 0
  provide interpolation, others result in extrapolation (assuming
  fixed step sizes, otherwise the stated lower bound is only
  approximate).
  ---------------------------------------------------------------*/
int arkInterpEvaluate_Lagrange(ARKodeMem ark_mem, ARKInterp interp, sunrealtype tau,
                               int deriv, int degree, N_Vector yout)
{
  /* local variables */
  int q, retval, i, j;
  sunrealtype tval;
  sunrealtype a[6];
  N_Vector X[6];
  int nhist;
  sunrealtype* thist;
  N_Vector* yhist;

  /* set readability shortcuts */
  nhist = LINT_NHIST(interp);
  thist = LINT_THIST(interp);
  yhist = LINT_YHIST(interp);

  /* determine polynomial degree q */
  q = SUNMAX(degree, 0);    /* respect lower bound */
  q = SUNMIN(q, nhist - 1); /* respect max possible */

  SUNLogDebug(ARK_LOGGER, "interp-eval",
              "tau = " SUN_FORMAT_G ", d = %i, q = %i", tau, deriv, q);

  /* error on illegal deriv */
  if ((deriv < 0) || (deriv > 3))
  {
    arkProcessError(ark_mem, ARK_ILL_INPUT, __LINE__, __func__, __FILE__,
                    "Requested illegal derivative.");
    return (ARK_ILL_INPUT);
  }

  /* if deriv is too high, just return zeros */
  if (deriv > q)
  {
    N_VConst(ZERO, yout);
    return (ARK_SUCCESS);
  }

  /* if constant interpolant is requested, just return ynew */
  if (q == 0)
  {
    N_VScale(ONE, yhist[0], yout);
    return (ARK_SUCCESS);
  }

  /* convert from tau back to t (both tnew and told are valid since q>0 => NHIST>1) */
  tval = thist[0] + tau * (thist[0] - thist[1]);

  /* linear interpolant */
  if (q == 1)
  {
    if (deriv == 0)
    {
      a[0] = LBasis(interp, 0, tval);
      a[1] = LBasis(interp, 1, tval);
    }
    else
    { /* deriv == 1 */
      a[0] = LBasisD(interp, 0, tval);
      a[1] = LBasisD(interp, 1, tval);
    }
    N_VLinearSum(a[0], yhist[0], a[1], yhist[1], yout);
    return (ARK_SUCCESS);
  }

  /* higher-degree interpolant */
  /*    initialize arguments for N_VLinearCombination */
  for (i = 0; i < q + 1; i++)
  {
    a[i] = ZERO;
    X[i] = yhist[i];
  }

  /*    construct linear combination coefficients based on derivative requested */
  switch (deriv)
  {
  case (0): /* p(t) */
    for (j = 0; j < q + 1; j++) { a[j] = LBasis(interp, j, tval); }
    break;

  case (1): /* p'(t) */
    for (j = 0; j < q + 1; j++) { a[j] = LBasisD(interp, j, tval); }
    break;

  case (2): /* p''(t) */
    for (j = 0; j < q + 1; j++) { a[j] = LBasisD2(interp, j, tval); }
    break;

  case (3): /* p'''(t) */
    for (j = 0; j < q + 1; j++) { a[j] = LBasisD3(interp, j, tval); }
    break;
  }

  /*    call N_VLinearCombination to evaluate the result, and return */
  retval = N_VLinearCombination(q + 1, a, X, yout);
  if (retval != 0) { return (ARK_VECTOROP_ERR); }

  return (ARK_SUCCESS);
}

/* Lagrange utility routines (basis functions and their derivatives) */
sunrealtype LBasis(ARKInterp interp, int j, sunrealtype t)
{
  int k;
  sunrealtype p = ONE;
  for (k = 0; k < LINT_NHIST(interp); k++)
  {
    if (k == j) { continue; }
    p *= (t - LINT_TJ(interp, k)) / (LINT_TJ(interp, j) - LINT_TJ(interp, k));
  }
  return (p);
}

sunrealtype LBasisD(ARKInterp interp, int j, sunrealtype t)
{
  int i, k;
  sunrealtype p, q;
  p = ZERO;
  for (i = 0; i < LINT_NHIST(interp); i++)
  {
    if (i == j) { continue; }
    q = ONE;
    for (k = 0; k < LINT_NHIST(interp); k++)
    {
      if (k == j) { continue; }
      if (k == i) { continue; }
      q *= (t - LINT_TJ(interp, k)) / (LINT_TJ(interp, j) - LINT_TJ(interp, k));
    }
    p += q / (LINT_TJ(interp, j) - LINT_TJ(interp, i));
  }

  return (p);
}

sunrealtype LBasisD2(ARKInterp interp, int j, sunrealtype t)
{
  int i, k, l;
  sunrealtype p, q, r;
  p = ZERO;
  for (l = 0; l < LINT_NHIST(interp); l++)
  {
    if (l == j) { continue; }
    q = ZERO;
    for (i = 0; i < LINT_NHIST(interp); i++)
    {
      if (i == j) { continue; }
      if (i == l) { continue; }
      r = ONE;
      for (k = 0; k < LINT_NHIST(interp); k++)
      {
        if (k == j) { continue; }
        if (k == i) { continue; }
        if (k == l) { continue; }
        r *= (t - LINT_TJ(interp, k)) / (LINT_TJ(interp, j) - LINT_TJ(interp, k));
      }
      q += r / (LINT_TJ(interp, j) - LINT_TJ(interp, i));
    }
    p += q / (LINT_TJ(interp, j) - LINT_TJ(interp, l));
  }

  return (p);
}

sunrealtype LBasisD3(ARKInterp interp, int j, sunrealtype t)
{
  int i, k, l, m;
  sunrealtype p, q, r, s;
  p = ZERO;
  for (m = 0; m < LINT_NHIST(interp); m++)
  {
    if (m == j) { continue; }
    q = ZERO;
    for (l = 0; l < LINT_NHIST(interp); l++)
    {
      if (l == j) { continue; }
      if (l == m) { continue; }
      r = ZERO;
      for (i = 0; i < LINT_NHIST(interp); i++)
      {
        if (i == j) { continue; }
        if (i == m) { continue; }
        if (i == l) { continue; }
        s = ONE;
        for (k = 0; k < LINT_NHIST(interp); k++)
        {
          if (k == j) { continue; }
          if (k == m) { continue; }
          if (k == l) { continue; }
          if (k == i) { continue; }
          s *= (t - LINT_TJ(interp, k)) / (LINT_TJ(interp, j) - LINT_TJ(interp, k));
        }
        r += s / (LINT_TJ(interp, j) - LINT_TJ(interp, i));
      }
      q += r / (LINT_TJ(interp, j) - LINT_TJ(interp, l));
    }
    p += q / (LINT_TJ(interp, j) - LINT_TJ(interp, m));
  }

  return (p);
}

/*===============================================================
  EOF
  ===============================================================*/<|MERGE_RESOLUTION|>--- conflicted
+++ resolved
@@ -907,11 +907,7 @@
   {
     if (LINT_YHIST(interp) != NULL)
     {
-<<<<<<< HEAD
-      for (i = 0; i < LINT_NMAX(interp); i++)
-=======
       for (i = 0; i < LINT_NMAXALLOC(I); i++)
->>>>>>> e34ff3d7
       {
         if (LINT_YJ(interp, i) != NULL)
         {
@@ -966,11 +962,7 @@
       fprintf(outfile, "arkode_interp (Lagrange): thist =");
       for (i = 0; i < LINT_NMAX(interp); i++)
       {
-<<<<<<< HEAD
-        fprintf(outfile, "  %" RSYM, LINT_TJ(interp, i));
-=======
         fprintf(outfile, "  " SUN_FORMAT_G, LINT_TJ(I, i));
->>>>>>> e34ff3d7
       }
       fprintf(outfile, "\n");
     }
@@ -1045,11 +1037,7 @@
     }
     if (LINT_YHIST(interp) != NULL)
     {
-<<<<<<< HEAD
-      for (i = 0; i < LINT_NMAX(interp); i++)
-=======
       for (i = 0; i < LINT_NMAXALLOC(I); i++)
->>>>>>> e34ff3d7
       {
         if (LINT_YJ(interp, i) != NULL)
         {
