/*---------------------------------------------------------------
 * Programmer(s): Daniel R. Reynolds @ SMU
 *---------------------------------------------------------------
 * SUNDIALS Copyright Start
 * Copyright (c) 2002-2024, Lawrence Livermore National Security
 * and Southern Methodist University.
 * All rights reserved.
 *
 * See the top-level LICENSE and NOTICE files for details.
 *
 * SPDX-License-Identifier: BSD-3-Clause
 * SUNDIALS Copyright End
 *---------------------------------------------------------------
 * Implementation header file for the main ARKODE integrator.
 *--------------------------------------------------------------*/

#ifndef _ARKODE_IMPL_H
#define _ARKODE_IMPL_H

#include <stdarg.h>

#include <arkode/arkode.h>
#include <arkode/arkode_butcher.h>
#include <arkode/arkode_butcher_dirk.h>
#include <arkode/arkode_butcher_erk.h>
#include <arkode/arkode_mristep.h>
#include <sundials/priv/sundials_context_impl.h>
#include <sundials/priv/sundials_errors_impl.h>
#include <sundials/sundials_adaptcontroller.h>
#include <sundials/sundials_context.h>
#include <sundials/sundials_linearsolver.h>

#include "arkode_adapt_impl.h"
#include "arkode_relaxation_impl.h"
#include "arkode_root_impl.h"
#include "arkode_types_impl.h"
#include "sundials_logger_impl.h"
#include "sundials_macros.h"
#include "sundials_stepper_impl.h"

#ifdef __cplusplus /* wrapper to enable C++ usage */
extern "C" {
#endif

#if defined(SUNDIALS_EXTENDED_PRECISION)
#define RSYM  ".32Lg"
#define RSYMW "41.32Lg"
#else
#define RSYM  ".16g"
#define RSYMW "23.16g"
#endif

/*===============================================================
  SHORTCUTS
  ===============================================================*/

#define ARK_PROFILER ark_mem->sunctx->profiler
#define ARK_LOGGER   ark_mem->sunctx->logger

/*===============================================================
  MACROS
  ===============================================================*/

/* TODO(DJG): replace with signbit when C99+ is required */
#define DIFFERENT_SIGN(a, b) (((a) < 0 && (b) > 0) || ((a) > 0 && (b) < 0))
#define SAME_SIGN(a, b)      (((a) > 0 && (b) > 0) || ((a) < 0 && (b) < 0))

/*===============================================================
  ARKODE Private Constants
  ===============================================================*/

/* Basic ARKODE defaults */
/*   method order */
#define Q_DEFAULT 4
/*   max steps between returns */
#define MXSTEP_DEFAULT 500
/*   max number of error failures */
#define MAXNEF 7
/*   max number of convergence failures */
#define MAXNCF 10
/*   max number of constraint failures */
#define MAXCONSTRFAILS 10
/*   max number of t+h==h warnings */
#define MXHNIL 10

/* Numeric constants */
#define ZERO  SUN_RCONST(0.0)
#define TINY  SUN_RCONST(1.0e-10)
#define TENTH SUN_RCONST(0.1)
#define HALF  SUN_RCONST(0.5)
#define ONE   SUN_RCONST(1.0)
#define TWO   SUN_RCONST(2.0)
#define THREE SUN_RCONST(3.0)
#define FOUR  SUN_RCONST(4.0)
#define FIVE  SUN_RCONST(5.0)

/* Control constants for tolerances */
#define ARK_SS 0
#define ARK_SV 1
#define ARK_WF 2

/*===============================================================
  ARKODE Routine-Specific Constants
  ===============================================================*/

/*---------------------------------------------------------------
  Initialization types
  ---------------------------------------------------------------*/
#define FIRST_INIT  0 /* first step (re-)initialization */
#define RESET_INIT  1 /* reset initialization           */
#define RESIZE_INIT 2 /* resize initialization          */

/*---------------------------------------------------------------
  Control constants for lower-level time-stepping functions
  ---------------------------------------------------------------*/
#define PREDICT_AGAIN  +3
#define CONV_FAIL      +4
#define TRY_AGAIN      +5
#define FIRST_CALL     +6
#define PREV_CONV_FAIL +7
#define PREV_ERR_FAIL  +8
#define RHSFUNC_RECVR  +9
#define CONSTR_RECVR   +10
#define ARK_RETRY_STEP +11

/*---------------------------------------------------------------
  Return values for lower-level rootfinding functions
  ---------------------------------------------------------------*/
#define RTFOUND +1
#define CLOSERT +3

/*---------------------------------------------------------------
  Algorithmic constants
  ---------------------------------------------------------------
  ARKodeGetDky and arkStep:  FUZZ_FACTOR

  arkHin:  H0_LBFACTOR, H0_UBFACTOR, H0_BIAS and H0_ITERS

  time comparison factors:
     ONEPSM      safety factor for floating point comparisons
     ONEMSM      safety factor for floating point comparisons
  ---------------------------------------------------------------*/
#define FUZZ_FACTOR SUN_RCONST(100.0)

#define H0_LBFACTOR SUN_RCONST(100.0)
#define H0_UBFACTOR SUN_RCONST(0.1)
#define H0_BIAS     HALF
#define H0_ITERS    4

#define ONEPSM SUN_RCONST(1.000001)
#define ONEMSM SUN_RCONST(0.999999)

/*---------------------------------------------------------------
  Input flag to linear solver setup routine:  CONVFAIL

     ARK_NO_FAILURES : Either this is the first lsetup call for
                       this step, or the local error test failed
                       on the previous attempt at this step (but
                       the Newton iteration converged).

     ARK_FAIL_BAD_J  : This value is passed to lsetup if

                       (a) The previous Newton corrector
                           iteration did not converge and the
                           linear solver's setup routine
                           indicated that its Jacobian-related
                           data is not current
                       or

                       (b) During the previous Newton corrector
                           iteration, the linear solver's solve
                           routine failed in a recoverable manner
                           and the linear solver's setup routine
                           indicated that its Jacobian-related
                           data is not current.

     ARK_FAIL_OTHER  : During the current internal step try, the
                       previous Newton iteration failed to
                       converge even though the linear solver was
                       using current Jacobian-related data.
  --------------------------------------------------------------*/
#define ARK_NO_FAILURES 0
#define ARK_FAIL_BAD_J  1
#define ARK_FAIL_OTHER  2

/*===============================================================
  ARKODE Interface function definitions
  ===============================================================*/

/* NOTE: documentation for the purpose of these internal interface
   functions is located at the end of this file */

/* linear solver interface functions */
typedef int (*ARKLinsolInitFn)(ARKodeMem ark_mem);
typedef int (*ARKLinsolSetupFn)(ARKodeMem ark_mem, int convfail,
                                sunrealtype tpred, N_Vector ypred, N_Vector fpred,
                                sunbooleantype* jcurPtr, N_Vector vtemp1,
                                N_Vector vtemp2, N_Vector vtemp3);
typedef int (*ARKLinsolSolveFn)(ARKodeMem ark_mem, N_Vector b, sunrealtype tcur,
                                N_Vector ycur, N_Vector fcur,
                                sunrealtype client_tol, int mnewt);
typedef int (*ARKLinsolFreeFn)(ARKodeMem ark_mem);

/* mass matrix solver interface functions */
typedef int (*ARKMassInitFn)(ARKodeMem ark_mem);
typedef int (*ARKMassSetupFn)(ARKodeMem ark_mem, sunrealtype t, N_Vector vtemp1,
                              N_Vector vtemp2, N_Vector vtemp3);
typedef int (*ARKMassMultFn)(void* arkode_mem, N_Vector v, N_Vector Mv);
typedef int (*ARKMassSolveFn)(ARKodeMem ark_mem, N_Vector b,
                              sunrealtype client_tol);
typedef int (*ARKMassFreeFn)(ARKodeMem ark_mem);

/* time stepper interface functions -- general */
typedef int (*ARKTimestepInitFn)(ARKodeMem ark_mem, sunrealtype tout,
                                 int init_type);
typedef int (*ARKTimestepFullRHSFn)(ARKodeMem ark_mem, sunrealtype t,
                                    N_Vector y, N_Vector f, int mode);
typedef int (*ARKTimestepStepFn)(ARKodeMem ark_mem, sunrealtype* dsm, int* nflag);
typedef int (*ARKTimetepSetUserDataFn)(ARKodeMem ark_mem, void* user_data);
typedef int (*ARKTimestepPrintAllStats)(ARKodeMem ark_mem, FILE* outfile,
                                        SUNOutputFormat fmt);
typedef int (*ARKTimestepWriteParameters)(ARKodeMem ark_mem, FILE* fp);
typedef int (*ARKTimestepResize)(ARKodeMem ark_mem, N_Vector ynew,
                                 sunrealtype hscale, sunrealtype t0,
                                 ARKVecResizeFn resize, void* resize_data);
typedef int (*ARKTimestepReset)(ARKodeMem ark_mem, sunrealtype tR, N_Vector yR);
typedef void (*ARKTimestepFree)(ARKodeMem ark_mem);
typedef void (*ARKTimestepPrintMem)(ARKodeMem ark_mem, FILE* outfile);
typedef int (*ARKTimestepSetDefaults)(ARKodeMem ark_mem);
typedef int (*ARKTimestepSetOrder)(ARKodeMem ark_mem, int maxord);
typedef int (*ARKTimestepGetNumRhsEvals)(ARKodeMem ark_mem, int partition_index,
                                         long int* num_rhs_evals);
typedef int (*ARKTimestepSetStepDirection)(ARKodeMem ark_mem,
                                           sunrealtype stepdir);

/* time stepper interface functions -- temporal adaptivity */
typedef int (*ARKTimestepGetEstLocalErrors)(ARKodeMem ark_mem, N_Vector ele);
typedef int (*ARKSetAdaptControllerFn)(ARKodeMem ark_mem, SUNAdaptController C);

/* time stepper interface functions -- relaxation */
typedef int (*ARKTimestepSetRelaxFn)(ARKodeMem ark_mem, ARKRelaxFn rfn,
                                     ARKRelaxJacFn rjac);

/* time stepper interface functions -- implicit solvers */
typedef int (*ARKTimestepAttachLinsolFn)(ARKodeMem ark_mem, ARKLinsolInitFn linit,
                                         ARKLinsolSetupFn lsetup,
                                         ARKLinsolSolveFn lsolve,
                                         ARKLinsolFreeFn lfree,
                                         SUNLinearSolver_Type lsolve_type,
                                         void* lmem);
typedef void (*ARKTimestepDisableLSetup)(ARKodeMem ark_mem);
typedef void* (*ARKTimestepGetLinMemFn)(ARKodeMem ark_mem);
typedef ARKRhsFn (*ARKTimestepGetImplicitRHSFn)(ARKodeMem ark_mem);
typedef int (*ARKTimestepGetGammasFn)(ARKodeMem ark_mem, sunrealtype* gamma,
                                      sunrealtype* gamrat, sunbooleantype** jcur,
                                      sunbooleantype* dgamma_fail);
typedef int (*ARKTimestepComputeState)(ARKodeMem ark_mem, N_Vector zcor,
                                       N_Vector z);
typedef int (*ARKTimestepSetNonlinearSolver)(ARKodeMem ark_mem,
                                             SUNNonlinearSolver NLS);
typedef int (*ARKTimestepSetLinear)(ARKodeMem ark_mem, int timedepend);
typedef int (*ARKTimestepSetNonlinear)(ARKodeMem ark_mem);
typedef int (*ARKTimestepSetAutonomous)(ARKodeMem ark_mem,
                                        sunbooleantype autonomous);
typedef int (*ARKTimestepSetNlsRhsFn)(ARKodeMem ark_mem, ARKRhsFn nls_fi);
typedef int (*ARKTimestepSetDeduceImplicitRhs)(ARKodeMem ark_mem,
                                               sunbooleantype deduce);
typedef int (*ARKTimestepSetNonlinCRDown)(ARKodeMem ark_mem, sunrealtype crdown);
typedef int (*ARKTimestepSetNonlinRDiv)(ARKodeMem ark_mem, sunrealtype rdiv);
typedef int (*ARKTimestepSetDeltaGammaMax)(ARKodeMem ark_mem, sunrealtype dgmax);
typedef int (*ARKTimestepSetLSetupFrequency)(ARKodeMem ark_mem, int msbp);
typedef int (*ARKTimestepSetPredictorMethod)(ARKodeMem ark_mem, int method);
typedef int (*ARKTimestepSetMaxNonlinIters)(ARKodeMem ark_mem, int maxcor);
typedef int (*ARKTimestepSetNonlinConvCoef)(ARKodeMem ark_mem,
                                            sunrealtype nlscoef);
typedef int (*ARKTimestepSetStagePredictFn)(ARKodeMem ark_mem,
                                            ARKStagePredictFn PredictStage);
typedef int (*ARKTimestepGetNumLinSolvSetups)(ARKodeMem ark_mem,
                                              long int* nlinsetups);
typedef int (*ARKTimestepGetCurrentGamma)(ARKodeMem ark_mem, sunrealtype* gamma);
typedef int (*ARKTimestepGetNonlinearSystemData)(
  ARKodeMem ark_mem, sunrealtype* tcur, N_Vector* zpred, N_Vector* z,
  N_Vector* Fi, sunrealtype* gamma, N_Vector* sdata, void** user_data);
typedef int (*ARKTimestepGetNumNonlinSolvIters)(ARKodeMem ark_mem,
                                                long int* nniters);
typedef int (*ARKTimestepGetNumNonlinSolvConvFails)(ARKodeMem ark_mem,
                                                    long int* nnfails);
typedef int (*ARKTimestepGetNonlinSolvStats)(ARKodeMem ark_mem, long int* nniters,
                                             long int* nnfails);

/* time stepper interface functions -- non-identity mass matrices */
typedef int (*ARKTimestepAttachMasssolFn)(
  ARKodeMem ark_mem, ARKMassInitFn minit, ARKMassSetupFn msetup,
  ARKMassMultFn mmult, ARKMassSolveFn msolve, ARKMassFreeFn mfree,
  sunbooleantype time_dep, SUNLinearSolver_Type msolve_type, void* mass_mem);
typedef void (*ARKTimestepDisableMSetup)(ARKodeMem ark_mem);
typedef void* (*ARKTimestepGetMassMemFn)(ARKodeMem ark_mem);

/* time stepper interface functions -- forcing */
typedef int (*ARKTimestepSetForcingFn)(ARKodeMem ark_mem, sunrealtype tshift,
                                       sunrealtype tscale, N_Vector* f,
                                       int nvecs);

/*===============================================================
  ARKODE interpolation module definition
  ===============================================================*/

/* Forward reference for pointer to ARKInterp_Ops object */
typedef struct _generic_ARKInterpOps* ARKInterpOps;

/* Forward reference for pointer to ARKInterp object */
typedef struct _generic_ARKInterp* ARKInterp;

/* Structure containing function pointers to interpolation operations  */
struct _generic_ARKInterpOps
{
  int (*resize)(ARKodeMem ark_mem, ARKInterp interp, ARKVecResizeFn resize,
                void* resize_data, sunindextype lrw_diff, sunindextype liw_diff,
                N_Vector tmpl);
  void (*free)(ARKodeMem ark_mem, ARKInterp interp);
  void (*print)(ARKInterp interp, FILE* outfile);
  int (*setdegree)(ARKodeMem ark_mem, ARKInterp interp, int degree);
  int (*init)(ARKodeMem ark_mem, ARKInterp interp, sunrealtype tnew);
  int (*update)(ARKodeMem ark_mem, ARKInterp interp, sunrealtype tnew);
  int (*evaluate)(ARKodeMem ark_mem, ARKInterp interp, sunrealtype tau, int d,
                  int order, N_Vector yout);
};

/* An interpolation module consists of an implementation-dependent 'content'
   structure, and a pointer to a structure of implementation-dependent operations. */
struct _generic_ARKInterp
{
  void* content;
  ARKInterpOps ops;
};

/* ARKInterp module functions */
int arkInterpResize(ARKodeMem ark_mem, ARKInterp interp, ARKVecResizeFn resize,
                    void* resize_data, sunindextype lrw_diff,
                    sunindextype liw_diff, N_Vector tmpl);
void arkInterpFree(ARKodeMem ark_mem, ARKInterp interp);
void arkInterpPrintMem(ARKInterp interp, FILE* outfile);
int arkInterpSetDegree(ARKodeMem ark_mem, ARKInterp interp, int degree);
int arkInterpInit(ARKodeMem ark_mem, ARKInterp interp, sunrealtype tnew);
int arkInterpUpdate(ARKodeMem ark_mem, ARKInterp interp, sunrealtype tnew);
int arkInterpEvaluate(ARKodeMem ark_mem, ARKInterp interp, sunrealtype tau,
                      int d, int order, N_Vector yout);

/*===============================================================
  ARKODE data structures
  ===============================================================*/

/*---------------------------------------------------------------
  Types : struct ARKodeMassMemRec, ARKodeMassMem
  ---------------------------------------------------------------
  The type ARKodeMassMem is type pointer to struct
  ARKodeMassMemRec.  This structure contains data pertaining to
  the use of a non-identity mass matrix.
  ---------------------------------------------------------------*/
typedef struct ARKodeMassMemRec
{
  /* mass matrix linear solver interface function pointers */
  ARKMassInitFn minit;
  ARKMassSetupFn msetup;
  ARKMassMultFn mmult;
  ARKMassSolveFn msolve;
  ARKMassFreeFn mfree;
  void* sol_mem;   /* mass matrix solver interface data */
  int msolve_type; /* mass matrix interface type:
                                  0=iterative; 1=direct; 2=custom */

}* ARKodeMassMem;

/*---------------------------------------------------------------
  Types : struct ARKodeMemRec, ARKodeMem
  ---------------------------------------------------------------
  The type ARKodeMem is type pointer to struct ARKodeMemRec.
  This structure contains fields to keep track of problem state.
  ---------------------------------------------------------------*/
struct ARKodeMemRec
{
  SUNContext sunctx;

  sunrealtype uround; /* machine unit roundoff */

  /* Problem specification data */
  void* user_data;               /* user ptr passed to supplied functions */
  int itol;                      /* itol = ARK_SS (scalar, default),
                                         ARK_SV (vector),
                                         ARK_WF (user weight function)  */
  int ritol;                     /* itol = ARK_SS (scalar, default),
                                         ARK_SV (vector),
                                         ARK_WF (user weight function)  */
  sunrealtype reltol;            /* relative tolerance                    */
  sunrealtype Sabstol;           /* scalar absolute solution tolerance    */
  N_Vector Vabstol;              /* vector absolute solution tolerance    */
  sunbooleantype atolmin0;       /* flag indicating that min(abstol) = 0  */
  sunrealtype SRabstol;          /* scalar absolute residual tolerance    */
  N_Vector VRabstol;             /* vector absolute residual tolerance    */
  sunbooleantype Ratolmin0;      /* flag indicating that min(Rabstol) = 0 */
  sunbooleantype user_efun;      /* SUNTRUE if user sets efun             */
  ARKEwtFn efun;                 /* function to set ewt                   */
  void* e_data;                  /* user pointer passed to efun           */
  sunbooleantype user_rfun;      /* SUNTRUE if user sets rfun             */
  ARKRwtFn rfun;                 /* function to set rwt                   */
  void* r_data;                  /* user pointer passed to rfun           */
  sunbooleantype constraintsSet; /* check inequality constraints          */

  /* Time stepper module -- general */
  void* step_mem;
  ARKTimestepInitFn step_init;
  ARKTimestepFullRHSFn step_fullrhs;
  ARKTimestepStepFn step;
  ARKTimetepSetUserDataFn step_setuserdata;
  ARKTimestepPrintAllStats step_printallstats;
  ARKTimestepWriteParameters step_writeparameters;
  ARKTimestepResize step_resize;
  ARKTimestepReset step_reset;
  ARKTimestepFree step_free;
  ARKTimestepPrintMem step_printmem;
  ARKTimestepSetDefaults step_setdefaults;
  ARKTimestepSetOrder step_setorder;
  ARKTimestepGetNumRhsEvals step_getnumrhsevals;
  ARKTimestepSetStepDirection step_setstepdirection;

  /* Time stepper module -- temporal adaptivity */
  sunbooleantype step_supports_adaptive;
  ARKSetAdaptControllerFn step_setadaptcontroller;
  ARKTimestepGetEstLocalErrors step_getestlocalerrors;

  /* Time stepper module -- relaxation */
  sunbooleantype step_supports_relaxation;
  ARKTimestepSetRelaxFn step_setrelaxfn;

  /* Time stepper module -- implicit solvers */
  sunbooleantype step_supports_implicit;
  ARKTimestepAttachLinsolFn step_attachlinsol;
  ARKTimestepDisableLSetup step_disablelsetup;
  ARKTimestepGetLinMemFn step_getlinmem;
  ARKTimestepGetImplicitRHSFn step_getimplicitrhs;
  ARKTimestepGetGammasFn step_getgammas;
  ARKTimestepComputeState step_computestate;
  ARKTimestepSetNonlinearSolver step_setnonlinearsolver;
  ARKTimestepSetLinear step_setlinear;
  ARKTimestepSetAutonomous step_setautonomous;
  ARKTimestepSetNonlinear step_setnonlinear;
  ARKTimestepSetNlsRhsFn step_setnlsrhsfn;
  ARKTimestepSetDeduceImplicitRhs step_setdeduceimplicitrhs;
  ARKTimestepSetNonlinCRDown step_setnonlincrdown;
  ARKTimestepSetNonlinRDiv step_setnonlinrdiv;
  ARKTimestepSetDeltaGammaMax step_setdeltagammamax;
  ARKTimestepSetLSetupFrequency step_setlsetupfrequency;
  ARKTimestepSetPredictorMethod step_setpredictormethod;
  ARKTimestepSetMaxNonlinIters step_setmaxnonliniters;
  ARKTimestepSetNonlinConvCoef step_setnonlinconvcoef;
  ARKTimestepSetStagePredictFn step_setstagepredictfn;
  ARKTimestepGetNumLinSolvSetups step_getnumlinsolvsetups;
  ARKTimestepGetCurrentGamma step_getcurrentgamma;
  ARKTimestepGetNonlinearSystemData step_getnonlinearsystemdata;
  ARKTimestepGetNumNonlinSolvIters step_getnumnonlinsolviters;
  ARKTimestepGetNumNonlinSolvConvFails step_getnumnonlinsolvconvfails;
  ARKTimestepGetNonlinSolvStats step_getnonlinsolvstats;

  /* Time stepper module -- non-identity mass matrices */
  sunbooleantype step_supports_massmatrix;
  ARKTimestepAttachMasssolFn step_attachmasssol;
  ARKTimestepDisableMSetup step_disablemsetup;
  ARKTimestepGetMassMemFn step_getmassmem;
  ARKMassMultFn step_mmult;

  /* Time stepper module -- forcing */
  ARKTimestepSetForcingFn step_setforcing;

  /* N_Vector storage */
  N_Vector ewt;                 /* error weight vector                        */
  N_Vector rwt;                 /* residual weight vector                     */
  sunbooleantype rwt_is_ewt;    /* SUNTRUE if rwt is a pointer to ewt         */
  N_Vector ycur;                /* pointer to user-provided solution memory;
                                   used as evolving solution by the time stepper
                                   modules */
  N_Vector yn;                  /* solution from the last successful step     */
  N_Vector fn;                  /* full IVP right-hand side from last step    */
  sunbooleantype fn_is_current; /* SUNTRUE if fn has been evaluated at yn     */
  N_Vector tempv1;              /* temporary storage vectors (for local use   */
  N_Vector tempv2;              /* and by time-stepping modules)              */
  N_Vector tempv3;
  N_Vector tempv4;
  N_Vector tempv5;

  N_Vector constraints; /* vector of inequality constraint options         */

  /* Temporal interpolation module */
  ARKInterp interp;
  int interp_type;
  int interp_degree;

  /* Tstop information */
  sunbooleantype tstopset;
  sunbooleantype tstopinterp;
  sunrealtype tstop;

  /* Time step data */
  sunrealtype hin;            /* initial step size                        */
  sunrealtype h;              /* current step size                        */
  sunrealtype hmin;           /* |h| >= hmin                              */
  sunrealtype hmax_inv;       /* |h| <= 1/hmax_inv                        */
  sunrealtype hprime;         /* next actual step size to be used         */
  sunrealtype next_h;         /* next dynamical step size (only used in
                                  getCurrentStep); note that this could
                                  overtake tstop */
  sunrealtype eta;            /* eta = hprime / h                         */
  sunrealtype tcur;           /* current internal value of t
                                  (changes with each stage)               */
  sunrealtype tretlast;       /* value of tret last returned by ARKODE    */
  sunbooleantype fixedstep;   /* flag to disable temporal adaptivity      */
  ARKodeHAdaptMem hadapt_mem; /* time step adaptivity structure           */

  /* Limits and various solver parameters */
  long int mxstep;    /* max number of internal steps for one user call */
  int mxhnil;         /* max number of warning messages issued to the
                              user that t+h == t for the next internal step  */
  int maxconstrfails; /* max number of constraint check failures        */
  int maxnef;         /* max error test fails in one step               */
  int maxncf;         /* max num alg. solver conv. fails in one step    */

  /* Counters */
  long int nst_attempts; /* number of attempted steps                  */
  long int nst;          /* number of internal steps taken             */
  int nhnil;             /* number of messages issued to the user that
                             t+h == t for the next iternal step         */
  long int ncfn;         /* num corrector convergence failures         */
  long int netf;         /* num error test failures                    */
  long int nconstrfails; /* number of constraint failures              */

  /* Space requirements for ARKODE */
  sunindextype lrw1; /* no. of sunrealtype words in 1 N_Vector          */
  sunindextype liw1; /* no. of integer words in 1 N_Vector           */
  long int lrw;      /* no. of sunrealtype words in ARKODE work vectors */
  long int liw;      /* no. of integer words in ARKODE work vectors  */

  /* Saved Values */
  sunrealtype h0u;   /* actual initial stepsize                     */
  sunrealtype tn;    /* time of last successful step                */
  sunrealtype terr;  /* error in tn for compensated sums            */
  sunrealtype hold;  /* last successful h value used                */
  sunrealtype tolsf; /* tolerance scale factor (suggestion to user) */
<<<<<<< HEAD
=======
  ARKAccumError AccumErrorType; /* accumulated error estimation type   */
  sunrealtype AccumErrorStart;  /* time of last accumulated error reset */
  sunrealtype AccumError;       /* accumulated error estimate               */
  sunbooleantype VabstolMallocDone;
  sunbooleantype VRabstolMallocDone;
>>>>>>> 91ef8068
  sunbooleantype MallocDone;
  sunbooleantype initsetup;    /* denotes a call to InitialSetup is needed   */
  int init_type;               /* initialization type (see constants above)  */
  sunbooleantype firststage;   /* denotes first stage in simulation          */
  sunbooleantype initialized;  /* denotes arkInitialSetup has been done      */
  sunbooleantype call_fullrhs; /* denotes the full RHS fn will be called     */

  /* Rootfinding Data */
  ARKodeRootMem root_mem; /* root-finding structure */

  /* Relaxation Data */
  sunbooleantype relax_enabled; /* is relaxation enabled?    */
  ARKodeRelaxMem relax_mem;     /* relaxation data structure */

  /* User-supplied step solution post-processing function */
  ARKPostProcessFn ProcessStep;
  void* ps_data; /* pointer to user_data */

  /* User-supplied stage solution post-processing function */
  ARKPostProcessFn ProcessStage;

  sunbooleantype use_compensated_sums;

  /* XBraid interface variables */
  sunbooleantype force_pass; /* when true the step attempt loop will ignore the
                              return value (kflag) from arkCheckTemporalError
                              and set kflag = ARK_SUCCESS to force the step
                              attempt to always pass (if a solver failure did
                              not occur before the error test). */
  int last_kflag; /* last value of the return flag (kflag) from a call
                              to arkCheckTemporalError. This is only set when
                              force_pass is true and is used by the XBraid
                              interface to determine if a time step passed or
                              failed the time step error test.  */
};

/*===============================================================
  ARKODE PROTOTYPE FUNCTIONS (MAY BE REPLACED BY USER)
  ===============================================================*/

/* Prototype of internal rwtSet function */
int arkRwtSet(N_Vector ycur, N_Vector weight, void* data);

/* Prototype of internal explicit stability estimation function */
int arkExpStab(N_Vector y, sunrealtype t, sunrealtype* hstab, void* user_data);

/*===============================================================
  HIGH LEVEL ERROR HANDLER, USED THROUGHOUT ARKODE
  ===============================================================*/

void arkProcessError(ARKodeMem ark_mem, int error_code, int line,
                     const char* func, const char* file, const char* msgfmt, ...);

/*===============================================================
  ARKODE PRIVATE FUNCTION PROTOTYPES
  ===============================================================*/

ARKodeMem arkCreate(SUNContext sunctx);
int arkInit(ARKodeMem ark_mem, sunrealtype t0, N_Vector y0, int init_type);
sunbooleantype arkAllocVectors(ARKodeMem ark_mem, N_Vector tmpl);
sunbooleantype arkResizeVectors(ARKodeMem ark_mem, ARKVecResizeFn resize,
                                void* resize_data, sunindextype lrw_diff,
                                sunindextype liw_diff, N_Vector tmpl);
sunbooleantype arkResizeVec(ARKodeMem ark_mem, ARKVecResizeFn resize,
                            void* resize_data, sunindextype lrw_diff,
                            sunindextype liw_diff, N_Vector tmpl, N_Vector* v);
sunbooleantype arkResizeVecArray(ARKVecResizeFn resize, void* resize_data,
                                 int count, N_Vector tmpl, N_Vector** v,
                                 sunindextype lrw_diff, long int* lrw,
                                 sunindextype liw_diff, long int* liw);
void arkFreeVec(ARKodeMem ark_mem, N_Vector* v);
void arkFreeVecArray(int count, N_Vector** v, sunindextype lrw1, long int* lrw,
                     sunindextype liw1, long int* liw);
SUNErrCode arkFreeVectors(ARKodeMem ark_mem);
sunbooleantype arkCheckTimestepper(ARKodeMem ark_mem);
sunbooleantype arkCheckNvector(N_Vector tmpl);

int arkInitialSetup(ARKodeMem ark_mem, sunrealtype tout);
int arkStopTests(ARKodeMem ark_mem, sunrealtype tout, N_Vector yout,
                 sunrealtype* tret, int itask, int* ier);
int arkHin(ARKodeMem ark_mem, sunrealtype tout);
sunrealtype arkUpperBoundH0(ARKodeMem ark_mem, sunrealtype tdist);
int arkYddNorm(ARKodeMem ark_mem, sunrealtype hg, sunrealtype* yddnrm);

int arkCompleteStep(ARKodeMem ark_mem, sunrealtype dsm);
int arkHandleFailure(ARKodeMem ark_mem, int flag);

int arkEwtSetSS(N_Vector ycur, N_Vector weight, void* arkode_mem);
int arkEwtSetSV(N_Vector ycur, N_Vector weight, void* arkode_mem);
int arkEwtSetSmallReal(N_Vector ycur, N_Vector weight, void* arkode_mem);
int arkRwtSetSS(ARKodeMem ark_mem, N_Vector My, N_Vector weight);
int arkRwtSetSV(ARKodeMem ark_mem, N_Vector My, N_Vector weight);

int arkPredict_MaximumOrder(ARKodeMem ark_mem, sunrealtype tau, N_Vector yguess);
int arkPredict_VariableOrder(ARKodeMem ark_mem, sunrealtype tau, N_Vector yguess);
int arkPredict_CutoffOrder(ARKodeMem ark_mem, sunrealtype tau, N_Vector yguess);
int arkPredict_Bootstrap(ARKodeMem ark_mem, sunrealtype hj, sunrealtype tau,
                         int nvec, sunrealtype* cvals, N_Vector* Xvecs,
                         N_Vector yguess);
int arkCheckConvergence(ARKodeMem ark_mem, int* nflagPtr, int* ncfPtr);
int arkCheckConstraints(ARKodeMem ark_mem, int* nflag, int* constrfails);
int arkCheckTemporalError(ARKodeMem ark_mem, int* nflagPtr, int* nefPtr,
                          sunrealtype dsm);
int arkAccessHAdaptMem(void* arkode_mem, const char* fname, ARKodeMem* ark_mem,
                       ARKodeHAdaptMem* hadapt_mem);

int arkReplaceAdaptController(ARKodeMem ark_mem, SUNAdaptController C,
                              sunbooleantype take_ownership);
int arkSetAdaptivityMethod(void* arkode_mem, int imethod, int idefault, int pq,
                           sunrealtype adapt_params[3]);
int arkSetAdaptivityFn(void* arkode_mem, ARKAdaptFn hfun, void* h_data);

ARKODE_DIRKTableID arkButcherTableDIRKNameToID(const char* imethod);
ARKODE_ERKTableID arkButcherTableERKNameToID(const char* emethod);

/* utility functions for wrapping ARKODE as an MRIStep inner stepper */
int ark_MRIStepInnerEvolve(MRIStepInnerStepper stepper, sunrealtype t0,
                           sunrealtype tout, N_Vector y);
int ark_MRIStepInnerFullRhs(MRIStepInnerStepper stepper, sunrealtype t,
                            N_Vector y, N_Vector f, int mode);
int ark_MRIStepInnerReset(MRIStepInnerStepper stepper, sunrealtype tR,
                          N_Vector yR);
int ark_MRIStepInnerGetAccumulatedError(MRIStepInnerStepper stepper,
                                        sunrealtype* accum_error);
int ark_MRIStepInnerResetAccumulatedError(MRIStepInnerStepper stepper);
int ark_MRIStepInnerSetRTol(MRIStepInnerStepper stepper, sunrealtype rtol);

/* XBraid interface functions */
int arkSetForcePass(void* arkode_mem, sunbooleantype force_pass);
int arkGetLastKFlag(void* arkode_mem, int* last_kflag);

/*===============================================================
  Reusable ARKODE Error Messages
  ===============================================================*/

#if defined(SUNDIALS_EXTENDED_PRECISION)

#define MSG_TIME       "t = %Lg"
#define MSG_TIME_H     "t = %Lg and h = %Lg"
#define MSG_TIME_INT   "t = %Lg is not between tcur - hold = %Lg and tcur = %Lg."
#define MSG_TIME_TOUT  "tout = %Lg"
#define MSG_TIME_TSTOP "tstop = %Lg"

#elif defined(SUNDIALS_DOUBLE_PRECISION)

#define MSG_TIME       "t = %lg"
#define MSG_TIME_H     "t = %lg and h = %lg"
#define MSG_TIME_INT   "t = %lg is not between tcur - hold = %lg and tcur = %lg."
#define MSG_TIME_TOUT  "tout = %lg"
#define MSG_TIME_TSTOP "tstop = %lg"

#else

#define MSG_TIME       "t = %g"
#define MSG_TIME_H     "t = %g and h = %g"
#define MSG_TIME_INT   "t = %g is not between tcur - hold = %g and tcur = %g."
#define MSG_TIME_TOUT  "tout = %g"
#define MSG_TIME_TSTOP "tstop = %g"

#endif

/* Initialization and I/O error messages */
#define MSG_ARK_NO_MEM         "arkode_mem = NULL illegal."
#define MSG_ARK_ARKMEM_FAIL    "Allocation of arkode_mem failed."
#define MSG_ARK_MEM_FAIL       "A memory request failed."
#define MSG_ARK_NO_MALLOC      "Attempt to call before ARKodeInit."
#define MSG_ARK_BAD_HMIN_HMAX  "Inconsistent step size limits: hmin > hmax."
#define MSG_ARK_BAD_RELTOL     "reltol < 0 illegal."
#define MSG_ARK_BAD_ABSTOL     "abstol has negative component(s) (illegal)."
#define MSG_ARK_NULL_ABSTOL    "abstol = NULL illegal."
#define MSG_ARK_BAD_RABSTOL    "rabstol has negative component(s) (illegal)."
#define MSG_ARK_NULL_RABSTOL   "rabstol = NULL illegal."
#define MSG_ARK_NULL_Y0        "y0 = NULL illegal."
#define MSG_ARK_Y0_FAIL_CONSTR "y0 fails to satisfy constraints."
#define MSG_ARK_NULL_F         "Must specify at least one of fe, fi (both NULL)."
#define MSG_ARK_NULL_G         "g = NULL illegal."
#define MSG_ARK_BAD_NVECTOR    "A required vector operation is not implemented."
#define MSG_ARK_BAD_CONSTR     "Illegal values in constraints vector."
#define MSG_ARK_NULL_DKY       "dky = NULL illegal."
#define MSG_ARK_BAD_T          "Illegal value for t. " MSG_TIME_INT
#define MSG_ARK_NO_ROOT        "Rootfinding was not initialized."

/* ARKODE Error Messages */
#define MSG_ARK_YOUT_NULL "yout = NULL illegal."
#define MSG_ARK_TRET_NULL "tret = NULL illegal."
#define MSG_ARK_BAD_EWT   "Initial ewt has component(s) equal to zero (illegal)."
#define MSG_ARK_EWT_NOW_BAD \
  "At " MSG_TIME ", a component of ewt has become <= 0."
#define MSG_ARK_BAD_RWT "Initial rwt has component(s) equal to zero (illegal)."
#define MSG_ARK_RWT_NOW_BAD \
  "At " MSG_TIME ", a component of rwt has become <= 0."
#define MSG_ARK_BAD_ITASK "Illegal value for itask."
#define MSG_ARK_BAD_H0    "h0 and tout - t0 inconsistent."
#define MSG_ARK_BAD_TOUT                    \
  "Trouble interpolating at " MSG_TIME_TOUT \
  ". tout too far back in direction of integration"
#define MSG_ARK_EWT_FAIL "The user-provide EwtSet function failed."
#define MSG_ARK_EWT_NOW_FAIL \
  "At " MSG_TIME ", the user-provide EwtSet function failed."
#define MSG_ARK_RWT_FAIL "The user-provide RwtSet function failed."
#define MSG_ARK_RWT_NOW_FAIL \
  "At " MSG_TIME ", the user-provide RwtSet function failed."
#define MSG_ARK_LINIT_FAIL "The linear solver's init routine failed."
#define MSG_ARK_HNIL_DONE                                                  \
  "The above warning has been issued mxhnil times and will not be issued " \
  "again for this problem."
#define MSG_ARK_TOO_CLOSE "tout too close to t0 to start integration."
#define MSG_ARK_MAX_STEPS \
  "At " MSG_TIME ", mxstep steps taken before reaching tout."
#define MSG_ARK_TOO_MUCH_ACC "At " MSG_TIME ", too much accuracy requested."
#define MSG_ARK_HNIL                                                       \
  "Internal " MSG_TIME_H " are such that t + h = t on the next step. The " \
  "solver will continue anyway."
#define MSG_ARK_ERR_FAILS \
  "At " MSG_TIME_H ", the error test failed repeatedly or with |h| = hmin."
#define MSG_ARK_CONV_FAILS \
  "At " MSG_TIME_H         \
  ", the solver convergence test failed repeatedly or with |h| = hmin."
#define MSG_ARK_SETUP_FAILED \
  "At " MSG_TIME ", the setup routine failed in an unrecoverable manner."
#define MSG_ARK_SOLVE_FAILED \
  "At " MSG_TIME ", the solve routine failed in an unrecoverable manner."
#define MSG_ARK_FAILED_CONSTR \
  "At " MSG_TIME ", unable to satisfy inequality constraints."
#define MSG_ARK_RHSFUNC_FAILED \
  "At " MSG_TIME               \
  ", the right-hand side routine failed in an unrecoverable manner."
#define MSG_ARK_RHSFUNC_UNREC                                                 \
  "At " MSG_TIME ", the right-hand side failed in a recoverable manner, but " \
  "no recovery is possible."
#define MSG_ARK_RHSFUNC_REPTD \
  "At " MSG_TIME " repeated recoverable right-hand side function errors."
#define MSG_ARK_RTFUNC_FAILED                                            \
  "At " MSG_TIME ", the rootfinding routine failed in an unrecoverable " \
  "manner."
#define MSG_ARK_CLOSE_ROOTS "Root found at and very near " MSG_TIME "."
#define MSG_ARK_BAD_TSTOP                                    \
  "The value " MSG_TIME_TSTOP " is behind current " MSG_TIME \
  " in the direction of integration."
#define MSG_ARK_INACTIVE_ROOTS                                         \
  "At the end of the first step, there are still some root functions " \
  "identically 0. This warning will not be issued again."
#define MSG_ARK_RESIZE_FAIL    "Error in user-supplied resize() function."
#define MSG_ARK_MASSINIT_FAIL  "The mass matrix solver's init routine failed."
#define MSG_ARK_MASSSETUP_FAIL "The mass matrix solver's setup routine failed."
#define MSG_ARK_MASSSOLVE_FAIL "The mass matrix solver failed."
#define MSG_ARK_NLS_FAIL \
  "At " MSG_TIME " the nonlinear solver failed in an unrecoverable manner."
#define MSG_ARK_USER_PREDICT_FAIL \
  "At " MSG_TIME                  \
  " the user-supplied predictor failed in an unrecoverable manner."
#define MSG_ARKADAPT_NO_MEM  "Adaptivity memory structure not allocated."
#define MSG_ARK_VECTOROP_ERR "At " MSG_TIME ", a vector operation failed."
#define MSG_ARK_INNERSTEP_FAILED \
  "At " MSG_TIME ", the inner stepper failed in an unrecoverable manner."
#define MSG_ARK_POSTPROCESS_STEP_FAIL \
  "At " MSG_TIME                      \
  ", the step postprocessing routine failed in an unrecoverable manner."
#define MSG_ARK_POSTPROCESS_STAGE_FAIL \
  "At " MSG_TIME                       \
  ", the stage postprocessing routine failed in an unrecoverable manner."
#define MSG_ARK_NULL_SUNCTX "sunctx = NULL illegal."
#define MSG_ARK_CONTEXT_MISMATCH \
  "Outer and inner steppers have different contexts."
#define MSG_ARK_MISSING_FULLRHS                                          \
  "Time-stepping module missing fullrhs routine (required by requested " \
  "solver configuration)."
#define MSG_ARK_INTERPOLATION_FAIL \
  "At " MSG_TIME ", interpolating the solution failed."

/*===============================================================

  Documentation for internal ARKODE interfaces

  ===============================================================

  Interfaces To Implicit Solvers

  ---------------------------------------------------------------

  ARKLinsolInitFn

  This function should complete initializations for a specific
  ARKODE linear solver interface, such as counters and statistics.
  This should return 0 if it has successfully initialized the
  ARKODE linear solver interface and a negative value otherwise.
  If an error does occur, an appropriate message should be sent
  to the error handler function.

  ---------------------------------------------------------------

  ARKLinsolSetupFn

  This function should prepare the linear solver interface for
  subsequent calls to the ARKLinsolSolveFn routine. It may
  recompute Jacobian-related data is it deems necessary. Its
  parameters are as follows:

  arkode_mem - void* problem memory pointer of type ARKodeMem. See
               the typedef earlier in this file.

  convfail - a flag to indicate any problem that occurred during
             the solution of the nonlinear equation on the
             current time step for which the linear solver is
             being used. This flag can be used to help decide
             whether the Jacobian data kept by a ARKODE linear
             solver needs to be updated or not.
             Its possible values have been documented above.

  tpred - the time for the current ARKODE internal step.

  ypred - the predicted y vector for the current ARKODE internal
          step.

  fpred - f(tpred, ypred).

  jcurPtr - a pointer to a boolean to be filled in by lsetup.
            The function should set *jcurPtr=SUNTRUE if its Jacobian
            data is current after the call and should set
            *jcurPtr=SUNFALSE if its Jacobian data is not current.
            Note: If lsetup calls for re-evaluation of
            Jacobian data (based on convfail and ARKODE state
            data), it should return *jcurPtr=SUNTRUE always;
            otherwise an infinite loop can result.

  vtemp1 - temporary N_Vector provided for use by lsetup.

  vtemp3 - temporary N_Vector provided for use by lsetup.

  vtemp3 - temporary N_Vector provided for use by lsetup.

  This routine should return 0 if successful, a positive value
  for a recoverable error, and a negative value for an
  unrecoverable error.

  ---------------------------------------------------------------

  ARKLinsolSolveFn

  This routine must solve the linear equation P x = b, where
  P is some approximation to (M - gamma J), M is the system mass
  matrix, J = (df/dy)(tcur,ycur), and the RHS vector b is input. The
  N-vector ycur contains the solver's current approximation to
  y(tcur) and the vector fcur contains the N_Vector f(tcur,ycur).
  The input client_tol contains the desired accuracy (in the wrms
  norm) of the routine calling the solver; the direct solvers
  ignore this value and iterative solvers tighten it by the
  factor eplifac.  The input mnewt is the current nonlinear
  iteration index (ignored by direct solvers, used by iterative
  solvers).

  Additional vectors that are set within the ARKODE memory
  structure, and that may be of use within an iterative linear
  solver, include:

  ewt - the error weight vector (scaling for solution vector)

  rwt - the residual weight vector (scaling for rhs vector)

  The solution is to be returned in the vector b.  This should
  return a positive value for a recoverable error and a
  negative value for an unrecoverable error. Success is
  indicated by a 0 return value.

  ---------------------------------------------------------------

  ARKLinsolFreeFn

  This should free up any memory allocated by the linear solver
  interface. This routine is called once a problem has been
  completed and the linear solver is no longer needed.  It should
  return 0 upon success, or a nonzero on failure.

  ===============================================================

  Interfaces For Non-Identity Mass Matrix Support

  ---------------------------------------------------------------

  ARKMassInitFn

  This function should complete initializations for a specific
  mass matrix linear solver interface, such as counters and
  statistics. A function of this type should return 0 if it
  has successfully initialized the mass matrix linear solver and
  a negative value otherwise.  If an error does occur, an
  appropriate message should be sent to the error handler function.

  ---------------------------------------------------------------

  ARKMassSetupFn

  This should prepare the mass matrix solver interface for
  subsequent calls to the ARKMassMultFn and ARKMassSolveFn
  routines. It may recompute mass matrix related data is it deems
  necessary. Its parameters are as follows:

  arkode_mem - void* problem memory pointer of type ARKodeMem. See
           the typedef earlier in this file.
  t - the 'time' at which to setup the mass matrix
  vtemp1, vtemp2, vtemp3 - temporary N_Vectors

  This routine should return 0 if successful, and a negative
  value for an unrecoverable error.

  ---------------------------------------------------------------

  ARKMassMultFn

  This must compute the matrix-vector product, z = M*v, where M is
  the system mass matrix the vector v is input, and the vector z
  is output. The mmult routine returns a positive value for a
  recoverable error and a negative value for an unrecoverable
  error. Success is indicated by a 0 return value.

  ---------------------------------------------------------------

  ARKMassSolveFn

  This must solve the linear equation M x = b, where M is the
  system mass matrix, and the RHS vector b is input. The
  sunrealtype client_tol contains the desired accuracy (in the wrms
  norm) of the routine calling the solver; the ARKDLS solver
  ignore this value and the ARKSPILS solver tightens it by the
  factor eplifac.  The solution is to be returned in the vector b.

  Additional vectors that are set within the ARKODE memory
  structure, and that may be of use within an iterative linear
  solver, include:

  ewt - the error weight vector (scaling for solution vector)

  rwt - the residual weight vector (scaling for rhs vector)

  This routine should return a positive value for a recoverable
  error and a negative value for an unrecoverable error. Success
  is indicated by a 0 return value.

  ---------------------------------------------------------------

  ARKMassFreeFn

  This should free up any memory allocated by the mass matrix
  solver interface. This routine is called once a problem has been
  completed and the solver is no longer needed.  It should return
  0 upon success, or a nonzero on failure.

  ===============================================================

  Internal Interface to Time Steppers -- General

  ---------------------------------------------------------------

  ARKTimestepInitFn

  This routine is called just prior to performing internal time
  steps (after all user "set" routines have been called) from
  within arkInitialSetup. It should complete initializations for
  a specific ARKODE time stepping module, such as verifying
  compatibility of user-specified linear and nonlinear solver
  objects. The input init_type flag indicates if the call is
  for (re-)initializing, resizing, or resetting the problem.

  This routine should return 0 if it has successfully initialized
  the ARKODE time stepper module and a negative value otherwise.
  If an error does occur, an appropriate message should be sent
  to the error handler function.

  ---------------------------------------------------------------

  ARKTimestepFullRHSFn

  This routine must compute the full ODE right-hand side function
  at the inputs (t,y), and store the result in the N_Vector f.
  Depending on the type of stepper, this may be just the single
  ODE RHS function supplied (e.g. ERK, DIRK), or it may be
  the sum of many ODE RHS functions (e.g. ARK, MRI).  The 'mode'
  indicates where this routine is called:

     ARK_FULLRHS_START -> called in the following circumstances:
                          (a) at the beginning of a simulation
                              i.e., at (tn, yn) = (t0, y0) or
                              (tR, yR), or
                          (b) when transitioning between time
                              steps t_{n-1} \to t_{n} to fill
                              f_{n-1} within the Hermite
                              interpolation module.

                          In each case, the stepper may check the
                          fn_is_current flag to know whether
                          ARKODE believes that the RHS may have
                          already been computed at this (t,y)
                          value, in which case the stepper can
                          copy the RHS data from its own internal
                          storage instead of recomputing. If
                          these values are not current, then the
                          RHS should be recomputed, and the
                          stepper should consider storing the
                          values internally, for potential reuse
                          later.

     ARK_FULLRHS_END   -> called in the following circumstances:
                          (a) when temporal root-finding is
                              enabled, this will be called
                              in-between steps t_{n-1} \to t_{n}
                              to fill f_{n},
                          (b) when high-order dense output is
                              requested from the Hermite
                              interpolation module in-between
                              steps t_{n-1} \to t_{n} to fill
                              f_{n}, or
                          (c) when an implicit predictor is
                              requested from the Hermite
                              interpolation module within the
                              time step t_{n} \to t_{n+1}, in
                              which case f_{n} needs to be
                              filled.

                          Again, the stepper may check the
                          fn_is_current flag to know whether
                          ARKODE believes that the RHS may have
                          already been computed at this (t,y)
                          value, in which case the stepper can
                          copy the RHS data from its own
                          internal storage instead of
                          recomputing. If these values are not
                          current, then the RHS should be
                          recomputed, and the stepper should
                          consider storing the values internally,
                          for potential reuse later.

     ARK_FULLRHS_OTHER -> called in the following circumstances:
                          (a) when estimating the initial time
                              step size,
                          (b) for high-order dense output with the
                              Hermite interpolation module,
                          (c) by an "outer" stepper when ARKODE is
                              used as an inner solver), or
                          (d) when a high-order implicit predictor
                              is requested from the Hermite
                              interpolation module within the time
                              step t_{n} \to t_{n+1}.

                          While instances (a)-(c) will occur
                          in-between calls to the stepper's
                          ARKTimestepStepFn, instance (d) would
                          occur from within the ARKTimestepStepFn
                          (only if it calls an arkPredict_* function
                          that internally calls arkInterpEvaluate).
                          Since the (t,y) input does not correspond
                          to an "official" time step, the RHS
                          functions should always be evaluated, and
                          the values should *not* be stored anywhere
                          that will interfere with other reused
                          stepper data.

  This routine is only *required* to be supplied to ARKODE if:
  * ARKODE's initial time step selection algorithm (arkHin) is used,
  * the user requests temporal root-finding,
  * the Hermite interpolation module is used, or
  * the time-stepping module requests the "bootstrap" implicit predictor.
  Note that any stepper can itself require that this routine
  exist for its own internal business (as in both ERKStep and ARKStep),
  and/or call this routine for its own internal purposes.

  This routine should return 0 if successful, and a negative value
  otherwise.  If an error does occur, an appropriate message
  should be sent to the error handler function.

  ---------------------------------------------------------------

  ARKTimestepStepFn

  This routine serves the primary purpose of any ARKODE
  time-stepping module: it performs a single time step of the
  method (with embedding, if possible).

  It is assumed that this routine uses/modifies general problem
  data directly out of the main ARKodeMem structure, but that all
  method-specific data be stored in the step-module-specific data
  structure.  Relevant items in the ARKodeMem structure for this
  purpose include:
  - tcur -- the current "t" value
  - ycur -- the current "y" value on input; should hold the
    time-evolved solution on output
  - h -- the suggested/maximum "h" value to use; if the step
    eventually completes with a smaller "h" value, then that
    should be stored here
  - tn -- "t" value at end of the last successful step
  - nst -- the counter for overall successful steps
  - user_data -- the (void *) pointer returned to user for
    RHS calls
  - report / diagfp -- if any diagnostic information is
    to be saved to disk, the report flag indicates whether
    this is enabled, and diagfp provides the file pointer
    where this information should be written

  The output variable dsmPtr should contain estimate of the
  weighted local error if an embedding is present; otherwise it
  should be 0.

  The input/output variable nflagPtr is used to gauge convergence
  of any algebraic solvers within the step.  At the start of a new
  time step, this will initially have the value FIRST_CALL.  On
  return from this function, nflagPtr should have a value:
            0 => algebraic solve completed successfully
           >0 => solve did not converge at this step size
                 (but may with a smaller stepsize)
           <0 => solve encountered an unrecoverable failure

  The return value from this routine is:
            0 => step completed successfully
           >0 => step encountered recoverable failure;
                 reduce step and retry (if possible)
           <0 => step encountered unrecoverable failure

  ---------------------------------------------------------------

  ARKTimetepSetUserDataFn

  This optional routine provides the input from ARKodeSetUserData
  to the stepper.

  ---------------------------------------------------------------

  ARKTimestepPrintAllStats

  This optional routine allows the stepper to optionally print
  out any internally-stored solver statistics when
  ARKodePrintAllStats is called.

  ---------------------------------------------------------------

  ARKTimestepWriteParameters

  This optional routine allows the stepper to optionally print
  out any solver parameters when ARKodeWriteParameters is called.

  ---------------------------------------------------------------

  ARKTimestepResize

  This optional routine allows the stepper to optionally resize
  any internal vector storage when ARKodeResize is called.

  ---------------------------------------------------------------

  ARKTimestepReset

  This optional routine allows the stepper to reset any internal
  data when ARKodeReset is called.

  ---------------------------------------------------------------

  ARKTimestepFree

  This optional routine allows the stepper the free any
  interally-stored memory when ARKodeFree is called.

  ---------------------------------------------------------------

  ARKTimestepPrintMem

  This optional routine allows the stepper to output any internal
  memory (typically for debugging purposes) when ARKodePrintMem is
  called.

  ---------------------------------------------------------------

  ARKTimestepSetDefaults

  This optional routine allows the stepper to reset any internal
  solver parameters to their default values, and is called by
  ARKodeSetDefaults.

  ---------------------------------------------------------------

  ARKTimestepSetOrder

  This optional routine allows the stepper to accept any user-
  requested method order parameter that was passed to
  ARKodeSetOrder.

  ===============================================================

  Internal Interface to Time Steppers -- Temporal Adaptivity

  These should only be provided if the stepper supports temporal
  adaptivity, and should be indicated by setting the flag
  "step_supports_adaptive" to SUNTRUE.

  ---------------------------------------------------------------

  ARKTimestepGetEstLocalErrors

  This routine requests the stepper to copy its internal
  estimate of the local truncation error to the output (called by
  ARKodeGetEstLocalErrors).

  ===============================================================

  Internal Interface to Time Steppers -- Relaxation

  These should only be provided if the stepper supports
  "relaxation Runge--Kutta methods" (or similar), and should be
  indicated by setting the flag "step_supports_relaxation" to SUNTRUE.

  ---------------------------------------------------------------

  ARKTimestepSetRelaxFn

  This routine is called by ARKodeSetRelaxFn, and expects the
  stepper to call ARKODE's "arkRelaxCreate" routine with the
  appropriate stepper-specific function pointers.

  ===============================================================

  Internal Interface to Time Steppers -- Implicit Solvers

  These should only be provided if the stepper uses implicit
  linear/nonlinear solvers, and should be indicated by setting
  the flag "step_supports_implicit" to SUNTRUE.

  ---------------------------------------------------------------

  ARKTimestepAttachLinsolFn

  This routine should attach the various set of system linear
  solver interface routines, linear solver interface data
  structure, and system linear solver type to the ARKODE time
  stepping module pointed to in ark_mem->step_mem.  This will
  be called by the ARKODE linear solver interface.

  This routine should return 0 if it has successfully attached
  these items and a negative value otherwise.  If an error does
  occur, an appropriate message should be sent to the ARKODE
  error handler function.

  ---------------------------------------------------------------

  ARKTimestepDisableLSetup

  This routine should NULLify any ARKLinsolSetupFn function
  pointer stored in the ARKODE time stepping module (initially set
  in a call to ARKTimestepAttachLinsolFn).

  This routine has no return value.

  ---------------------------------------------------------------

  ARKTimestepGetLinMemFn

  This routine should return the linear solver memory structure
  used by the ARKODE time stepping module pointed to in
  ark_mem->step_mem.  This will be called by the ARKODE linear
  solver interface.

  This routine should return NULL if no linear solver memory
  structure is attached.

  ---------------------------------------------------------------

  ARKTimestepGetImplicitRHSFn

  This routine should return the implicit RHS function pointer for
  the current nonlinear solve (if there are multiple); it is used
  inside the linear solver interfaces for approximation of
  Jacobian matrix elements and/or matrix-vector products.

  This routine should return NULL if no implicit RHS function is
  active.

  ---------------------------------------------------------------

  ARKTimestepGetGammasFn

  This routine should fill the current value of gamma, the ratio
  of the current gamma value to the gamma value when the
  Jacobian/preconditioner was last updated, a pointer to the
  time step module internal sunbooleantype variable indicating
  whether the preconditioner is current, and a logic value
  indicating whether the gamma value is sufficiently stale
  to cause recomputation of Jacobian/preconditioner data.  Here,
  gamma is the coefficient preceding the RHS Jacobian
  matrix, J, in the full nonlinear system Jacobian,
  A = M - gamma*J.

  The time step module must contain a sunbooleantype variable to
  provide for the boolentype pointer (jcur).  This is only used
  by iterative linear solvers, so could be NULL for time step
  modules that only work with direct linear solvers.  Optionally,
  the value of this parameter could be set to SUNFALSE prior to
  return from the ARKTimestepGetGammasFn to force recalculation
  of preconditioner information.

  The value of the logic flag is used as follows:  if a previous
  Newton iteration failed due to a bad Jacobian/preconditioner,
  and this flag is SUNFALSE, this will trigger recalculation of
  the Jacobian/preconditioner.

  This routine should return 0 if it has successfully attached
  these items, and a negative value otherwise.  If an error does
  occur, an appropriate message should be sent to the ARKODE
  error handler function.

  ---------------------------------------------------------------

  ARKTimestepComputeState

  This routine should combine any stepper-stored prediction with
  the input correction to fill the current state vector within
  an implicit solve (called by ARKodeComputeState).

  ---------------------------------------------------------------

  ARKTimestepSetNonlinearSolver

  This routine is called by ARKodeSetNonlinearSolver, and allows
  the stepper to store the corresponding user input.

  ---------------------------------------------------------------

  ARKTimestepSetLinear

  This routine is called by ARKodeSetLinear, and allows the
  stepper to store the corresponding user input.

  ---------------------------------------------------------------

  ARKTimestepSetAutonomous

  This routine is called by ARKodeSetAutonomous, and allows the
  stepper to store the corresponding user input.

  ---------------------------------------------------------------

  ARKTimestepSetNonlinear

  This routine is called by ARKodeSetNonlinear, and allows the
  stepper to store the corresponding user input.

  ---------------------------------------------------------------

  ARKTimestepSetNlsRhsFn

  This routine is called by ARKodeSetNlsRhsFn, and allows the
  stepper to store the corresponding user input.

  ---------------------------------------------------------------

  ARKTimestepSetDeduceImplicitRhs

  This routine is called by ARKodeSetDeduceImplicitRhs, and
  allows the stepper to store the corresponding user input.

  ---------------------------------------------------------------

  ARKTimestepSetNonlinCRDown

  This routine is called by ARKodeSetNonlinCRDown, and allows
  the stepper to store the corresponding user input.

  ---------------------------------------------------------------

  ARKTimestepSetNonlinRDiv

  This routine is called by ARKodeSetNonlinRDiv, and allows
  the stepper to store the corresponding user input.

  ---------------------------------------------------------------

  ARKTimestepSetDeltaGammaMax

  This routine is called by ARKodeSetDeltaGammaMax, and allows
  the stepper to store the corresponding user input.

  ---------------------------------------------------------------

  ARKTimestepSetLSetupFrequency

  This routine is called by ARKodeSetLSetupFrequency, and allows
  the stepper to store the corresponding user input.

  ---------------------------------------------------------------

  ARKTimestepSetPredictorMethod

  This routine is called by ARKodeSetPredictorMethod, and allows
  the stepper to store the corresponding user input.

  ---------------------------------------------------------------

  ARKTimestepSetMaxNonlinIters

  This routine is called by ARKodeSetMaxNonlinIters, and allows
  the stepper to store the corresponding user input.

  ---------------------------------------------------------------

  ARKTimestepSetNonlinConvCoef

  This routine is called by ARKodeSetNonlinConvCoef, and allows
  the stepper to store the corresponding user input.

  ---------------------------------------------------------------

  ARKTimestepSetStagePredictFn

  This routine is called by ARKodeSetStagePredictFn, and allows
  the stepper to store the corresponding user input.

  ---------------------------------------------------------------

  ARKTimestepGetNumLinSolvSetups

  This routine is called by ARKodeGetNumLinSolvSetups, and
  requests that the stepper return the corresponding output
  value.

  ---------------------------------------------------------------

  ARKTimestepGetCurrentGamma

  This routine is called by ARKodeGetCurrentGamma, and
  requests that the stepper return the corresponding output
  value.

  ---------------------------------------------------------------

  ARKTimestepGetNonlinearSystemData

  This routine is called by ARKodeGetNonlinearSystemData, and
  requests that the stepper return the corresponding output
  values.

  ---------------------------------------------------------------

  ARKTimestepGetNumNonlinSolvIters

  This routine is called by ARKodeGetNumNonlinSolvIters, and
  requests that the stepper return the corresponding output
  value.

  ---------------------------------------------------------------

  ARKTimestepGetNumNonlinSolvConvFails

  This routine is called by ARKodeGetNumNonlinSolvConvFails, and
  requests that the stepper return the corresponding output
  value.

  ---------------------------------------------------------------

  ARKTimestepGetNonlinSolvStats

  This routine is called by ARKodeGetNonlinSolvStats, and
  requests that the stepper return the corresponding output
  values.

  ===============================================================

  Internal Interface to Time Steppers -- Non-identity Mass
  Matrices

  These should only be provided if the stepper supports problems
  with non-identity mass matrices, and should be indicated by
  setting the flag "step_supports_massmatrix" to SUNTRUE.

  ---------------------------------------------------------------

  ARKTimestepAttachMasssolFn

  This routine should attach the various set of mass matrix
  linear solver interface routines, data structure, mass matrix
  type, and solver type to the ARKODE time stepping module
  pointed to in ark_mem->step_mem.  This will be called by the
  ARKODE linear solver interface.

  This routine should return 0 if it has successfully attached
  these items, and a negative value otherwise.  If an error does
  occur, an appropriate message should be sent to the ARKODE
  error handler function.

  ---------------------------------------------------------------

  ARKTimestepDisableMSetup

  This routine should NULLify any ARKMassSetupFn function pointer
  stored in the ARKODE time stepping module (initially set in a
  call to ARKTimestepAttachMasssolFn).

  This routine has no return value.

  ---------------------------------------------------------------

  ARKTimestepGetMassMemFn

  This routine should return the mass matrix linear solver memory
  structure used by the ARKODE time stepping module pointed to in
  ark_mem->step_mem.  This will be called the ARKODE mass matrix
  solver interface.

  This routine should return NULL if no mass matrix solver memory
  structure is attached.

  ===============================================================*/

#ifdef __cplusplus
}
#endif

#endif<|MERGE_RESOLUTION|>--- conflicted
+++ resolved
@@ -544,14 +544,9 @@
   sunrealtype terr;  /* error in tn for compensated sums            */
   sunrealtype hold;  /* last successful h value used                */
   sunrealtype tolsf; /* tolerance scale factor (suggestion to user) */
-<<<<<<< HEAD
-=======
   ARKAccumError AccumErrorType; /* accumulated error estimation type   */
   sunrealtype AccumErrorStart;  /* time of last accumulated error reset */
   sunrealtype AccumError;       /* accumulated error estimate               */
-  sunbooleantype VabstolMallocDone;
-  sunbooleantype VRabstolMallocDone;
->>>>>>> 91ef8068
   sunbooleantype MallocDone;
   sunbooleantype initsetup;    /* denotes a call to InitialSetup is needed   */
   int init_type;               /* initialization type (see constants above)  */
