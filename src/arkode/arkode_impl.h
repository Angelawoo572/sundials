/*---------------------------------------------------------------
 * Programmer(s): Daniel R. Reynolds @ SMU
 *---------------------------------------------------------------
 * SUNDIALS Copyright Start
 * Copyright (c) 2002-2023, Lawrence Livermore National Security
 * and Southern Methodist University.
 * All rights reserved.
 *
 * See the top-level LICENSE and NOTICE files for details.
 *
 * SPDX-License-Identifier: BSD-3-Clause
 * SUNDIALS Copyright End
 *---------------------------------------------------------------
 * Implementation header file for the main ARKODE integrator.
 *--------------------------------------------------------------*/

#ifndef _ARKODE_IMPL_H
#define _ARKODE_IMPL_H

#include <stdarg.h>

#include <arkode/arkode.h>
#include <arkode/arkode_butcher.h>
#include <arkode/arkode_butcher_dirk.h>
#include <arkode/arkode_butcher_erk.h>
#include <sundials/sundials_context.h>
#include <sundials/sundials_linearsolver.h>
#include <sundials/sundials_adaptcontroller.h>

#include "arkode_types_impl.h"
#include "arkode_adapt_impl.h"
#include "arkode_relaxation_impl.h"
#include "arkode_root_impl.h"
#include "sundials_context_impl.h"
#include "sundials_logger_impl.h"

#ifdef __cplusplus  /* wrapper to enable C++ usage */
extern "C" {
#endif

#if defined(SUNDIALS_EXTENDED_PRECISION)
#define RSYM  ".32Lg"
#define RSYMW "41.32Lg"
#else
#define RSYM  ".16g"
#define RSYMW "23.16g"
#endif

/*===============================================================
  SHORTCUTS
  ===============================================================*/

#define ARK_PROFILER ark_mem->sunctx->profiler
#define ARK_LOGGER ark_mem->sunctx->logger

/*===============================================================
  MACROS
  ===============================================================*/

/* TODO(DJG): replace with signbit when C99+ is required */
#define DIFFERENT_SIGN(a,b) ( ( (a) < 0 && (b) > 0 ) || ( (a) > 0 && (b) < 0 ) )
#define SAME_SIGN(a,b) ( ( (a) > 0 && (b) > 0 ) || ( (a) < 0 && (b) < 0 ) )

/*===============================================================
  ARKODE Private Constants
  ===============================================================*/

/* Basic ARKODE defaults */
#define Q_DEFAULT        4      /* method order                       */
#define MXSTEP_DEFAULT   500    /* max steps between returns          */
#define MAXNEF           7      /* max number of error failures       */
#define MAXNCF           10     /* max number of convergence failures */
#define MAXCONSTRFAILS   10     /* max number of constraint failures  */
#define MXHNIL           10     /* max number of t+h==h warnings      */

/* Numeric constants */
#define ZERO   SUN_RCONST(0.0)      /* real 0.0     */
#define TINY   SUN_RCONST(1.0e-10)  /* small number */
#define TENTH  SUN_RCONST(0.1)      /* real 0.1     */
#define HALF   SUN_RCONST(0.5)      /* real 0.5     */
#define ONE    SUN_RCONST(1.0)      /* real 1.0     */
#define TWO    SUN_RCONST(2.0)      /* real 2.0     */
#define THREE  SUN_RCONST(3.0)      /* real 3.0     */
#define FOUR   SUN_RCONST(4.0)      /* real 4.0     */
#define FIVE   SUN_RCONST(5.0)      /* real 5.0     */

/* Control constants for tolerances */
#define ARK_SS  0
#define ARK_SV  1
#define ARK_WF  2


/*===============================================================
  ARKODE Routine-Specific Constants
  ===============================================================*/

/*---------------------------------------------------------------
  Initialization types
  ---------------------------------------------------------------*/
#define FIRST_INIT   0  /* first step (re-)initialization */
#define RESET_INIT   1  /* reset initialization           */
#define RESIZE_INIT  2  /* resize initialization          */

/*---------------------------------------------------------------
  Control constants for lower-level time-stepping functions
  ---------------------------------------------------------------*/
#define PREDICT_AGAIN    +3
#define CONV_FAIL        +4
#define TRY_AGAIN        +5
#define FIRST_CALL       +6
#define PREV_CONV_FAIL   +7
#define PREV_ERR_FAIL    +8
#define RHSFUNC_RECVR    +9
#define CONSTR_RECVR     +10

/*---------------------------------------------------------------
  Return values for lower-level rootfinding functions
  ---------------------------------------------------------------*/
#define RTFOUND          +1
#define CLOSERT          +3


/*---------------------------------------------------------------
  Algorithmic constants
  ---------------------------------------------------------------
  ARKodeGetDky and arkStep:  FUZZ_FACTOR

  arkHin:  H0_LBFACTOR, H0_UBFACTOR, H0_BIAS and H0_ITERS

  time comparison factors:
     ONEPSM      safety factor for floating point comparisons
     ONEMSM      safety factor for floating point comparisons
  ---------------------------------------------------------------*/
#define FUZZ_FACTOR SUN_RCONST(100.0)

#define H0_LBFACTOR SUN_RCONST(100.0)
#define H0_UBFACTOR SUN_RCONST(0.1)
#define H0_BIAS     HALF
#define H0_ITERS    4

#define ONEPSM      SUN_RCONST(1.000001)
#define ONEMSM      SUN_RCONST(0.999999)


/*===============================================================
  ARKODE Interface function definitions
  ===============================================================*/

/* NOTE: documentation for the purpose of these functions is
   located at the end of this file */

/* linear solver interface functions */
typedef int (*ARKLinsolInitFn)(void* arkode_mem);
typedef int (*ARKLinsolSetupFn)(void* arkode_mem, int convfail,
                                sunrealtype tpred, N_Vector ypred,
                                N_Vector fpred,
                                sunbooleantype *jcurPtr,
                                N_Vector vtemp1,
                                N_Vector vtemp2, N_Vector vtemp3);
typedef int (*ARKLinsolSolveFn)(void* arkode_mem, N_Vector b,
                                sunrealtype tcur, N_Vector ycur,
                                N_Vector fcur, sunrealtype client_tol,
                                int mnewt);
typedef int (*ARKLinsolFreeFn)(void* arkode_mem);

/* mass-matrix solver interface functions */
typedef int (*ARKMassInitFn)(void *arkode_mem);
typedef int (*ARKMassSetupFn)(void *arkode_mem, sunrealtype t,
                              N_Vector vtemp1, N_Vector vtemp2,
                              N_Vector vtemp3);
typedef int (*ARKMassMultFn)(void *arkode_mem, N_Vector v,
                             N_Vector Mv);
typedef int (*ARKMassSolveFn)(void *arkode_mem, N_Vector b,
                              sunrealtype client_tol);
typedef int (*ARKMassFreeFn)(void *arkode_mem);

/* time stepper interface functions */
typedef int (*ARKTimestepInitFn)(void* arkode_mem, int init_type);
typedef int (*ARKTimestepAttachLinsolFn)(void* arkode_mem,
                                         ARKLinsolInitFn linit,
                                         ARKLinsolSetupFn lsetup,
                                         ARKLinsolSolveFn lsolve,
                                         ARKLinsolFreeFn lfree,
                                         SUNLinearSolver_Type lsolve_type,
                                         void *lmem);
typedef int (*ARKTimestepAttachMasssolFn)(void* arkode_mem,
                                          ARKMassInitFn minit,
                                          ARKMassSetupFn msetup,
                                          ARKMassMultFn mmult,
                                          ARKMassSolveFn msolve,
                                          ARKMassFreeFn mfree,
<<<<<<< HEAD
                                          booleantype time_dep,
                                          sunbooleantype singular,
=======
                                          sunbooleantype time_dep,
>>>>>>> e75d0c03
                                          SUNLinearSolver_Type msolve_type,
                                          void *mass_mem);
typedef void (*ARKTimestepDisableLSetup)(void* arkode_mem);
typedef void (*ARKTimestepDisableMSetup)(void* arkode_mem);
typedef void* (*ARKTimestepGetLinMemFn)(void* arkode_mem);
typedef void* (*ARKTimestepGetMassMemFn)(void* arkode_mem);
typedef ARKRhsFn (*ARKTimestepGetImplicitRHSFn)(void* arkode_mem);
typedef int (*ARKTimestepGetGammasFn)(void* arkode_mem,
                                      sunrealtype *gamma,
                                      sunrealtype *gamrat,
                                      sunbooleantype **jcur,
                                      sunbooleantype *dgamma_fail);
typedef int (*ARKTimestepFullRHSFn)(void* arkode_mem, sunrealtype t,
                                    N_Vector y, N_Vector f, int mode);
typedef int (*ARKTimestepStepFn)(void* arkode_mem, sunrealtype *dsm,
                                 int *nflag);


/*===============================================================
  ARKODE interpolation module definition
  ===============================================================*/

/* Forward reference for pointer to ARKInterp_Ops object */
typedef struct _generic_ARKInterpOps *ARKInterpOps;

/* Forward reference for pointer to ARKInterp object */
typedef struct _generic_ARKInterp *ARKInterp;

/* Structure containing function pointers to interpolation operations  */
struct _generic_ARKInterpOps {
  int (*resize)(void* arkode_mem, ARKInterp interp,
                ARKVecResizeFn resize, void *resize_data,
                sunindextype lrw_diff, sunindextype liw_diff,
                N_Vector tmpl);
  void (*free)(void* arkode_mem, ARKInterp interp);
  void (*print)(ARKInterp interp, FILE *outfile);
  int (*setdegree)(void *arkode_mem, ARKInterp interp, int degree);
  int (*init)(void* arkode_mem, ARKInterp interp, sunrealtype tnew);
  int (*update)(void* arkode_mem, ARKInterp interp, sunrealtype tnew);
  int (*evaluate)(void* arkode_mem, ARKInterp interp,
                  sunrealtype tau, int d, int order, N_Vector yout);
};

/* An interpolation module consists of an implementation-dependent 'content'
   structure, and a pointer to a structure of implementation-dependent operations. */
struct _generic_ARKInterp {
  void *content;
  ARKInterpOps ops;
};

/* ARKInterp module functions */
int arkInterpResize(void* arkode_mem, ARKInterp interp,
                    ARKVecResizeFn resize, void *resize_data,
                    sunindextype lrw_diff, sunindextype liw_diff,
                    N_Vector tmpl);
void arkInterpFree(void* arkode_mem, ARKInterp interp);
void arkInterpPrintMem(ARKInterp interp, FILE *outfile);
int arkInterpSetDegree(void *arkode_mem, ARKInterp interp, int degree);
int arkInterpInit(void* arkode_mem, ARKInterp interp, sunrealtype tnew);
int arkInterpUpdate(void* arkode_mem, ARKInterp interp, sunrealtype tnew);
int arkInterpEvaluate(void* arkode_mem, ARKInterp interp,
                      sunrealtype tau, int d, int order, N_Vector yout);


/*===============================================================
  ARKODE data structures
  ===============================================================*/

/*---------------------------------------------------------------
  Types : struct ARKodeMassMemRec, ARKodeMassMem
  ---------------------------------------------------------------
  The type ARKodeMassMem is type pointer to struct
  ARKodeMassMemRec.  This structure contains data pertaining to
  the use of a non-identity mass matrix.
  ---------------------------------------------------------------*/
typedef struct ARKodeMassMemRec {

  /* mass matrix linear solver interface function pointers */
  ARKMassInitFn   minit;
  ARKMassSetupFn  msetup;
  ARKMassMultFn   mmult;
  ARKMassSolveFn  msolve;
  ARKMassFreeFn   mfree;
  void*           sol_mem;     /* mass matrix solver interface data */
  int             msolve_type; /* mass matrix interface type:
                                  0=iterative; 1=direct; 2=custom */

} *ARKodeMassMem;


/*---------------------------------------------------------------
  Types : struct ARKodeMemRec, ARKodeMem
  ---------------------------------------------------------------
  The type ARKodeMem is type pointer to struct ARKodeMemRec.
  This structure contains fields to keep track of problem state.
  ---------------------------------------------------------------*/
struct ARKodeMemRec
{
  SUNContext sunctx;

  sunrealtype uround;             /* machine unit roundoff */

  /* Problem specification data */
  void        *user_data;      /* user ptr passed to supplied functions */
  int          itol;           /* itol = ARK_SS (scalar, default),
                                         ARK_SV (vector),
                                         ARK_WF (user weight function)  */
  int          ritol;          /* itol = ARK_SS (scalar, default),
                                         ARK_SV (vector),
                                         ARK_WF (user weight function)  */
  sunrealtype     reltol;         /* relative tolerance                    */
  sunrealtype     Sabstol;        /* scalar absolute solution tolerance    */
  N_Vector     Vabstol;        /* vector absolute solution tolerance    */
  sunbooleantype  atolmin0;       /* flag indicating that min(abstol) = 0  */
  sunrealtype     SRabstol;       /* scalar absolute residual tolerance    */
  N_Vector     VRabstol;       /* vector absolute residual tolerance    */
  sunbooleantype  Ratolmin0;      /* flag indicating that min(Rabstol) = 0 */
  sunbooleantype  user_efun;      /* SUNTRUE if user sets efun             */
  ARKEwtFn     efun;           /* function to set ewt                   */
  void        *e_data;         /* user pointer passed to efun           */
  sunbooleantype  user_rfun;      /* SUNTRUE if user sets rfun             */
  ARKRwtFn     rfun;           /* function to set rwt                   */
  void        *r_data;         /* user pointer passed to rfun           */
  sunbooleantype  constraintsSet; /* check inequality constraints          */

  /* Time stepper module */
  ARKTimestepAttachLinsolFn   step_attachlinsol;
  ARKTimestepAttachMasssolFn  step_attachmasssol;
  ARKTimestepDisableLSetup    step_disablelsetup;
  ARKTimestepDisableMSetup    step_disablemsetup;
  ARKTimestepGetLinMemFn      step_getlinmem;
  ARKTimestepGetMassMemFn     step_getmassmem;
  ARKTimestepGetImplicitRHSFn step_getimplicitrhs;
  ARKMassMultFn               step_mmult;
  ARKTimestepGetGammasFn      step_getgammas;
  ARKTimestepInitFn           step_init;
  ARKTimestepFullRHSFn        step_fullrhs;
  ARKTimestepStepFn           step;
  void                       *step_mem;

  /* N_Vector storage */
  N_Vector ewt;                 /* error weight vector                        */
  N_Vector rwt;                 /* residual weight vector                     */
  sunbooleantype rwt_is_ewt;       /* SUNTRUE if rwt is a pointer to ewt         */
  N_Vector ycur;                /* pointer to user-provided solution memory;
                                   used as evolving solution by the time stepper
                                   modules */
  N_Vector yn;                  /* solution from the last successful step     */
  N_Vector fn;                  /* full IVP right-hand side from last step    */
  sunbooleantype fn_is_current; /* SUNTRUE if fn has been evaluated at yn     */
  N_Vector tempv1;              /* temporary storage vectors (for local use   */
  N_Vector tempv2;              /* and by time-stepping modules)              */
  N_Vector tempv3;
  N_Vector tempv4;

  N_Vector constraints;   /* vector of inequality constraint options         */

  /* Temporal interpolation module */
  ARKInterp interp;
  int interp_type;

  /* Tstop information */
  sunbooleantype tstopset;
  sunbooleantype tstopinterp;
  sunrealtype    tstop;

  /* Time step data */
  sunrealtype hin;                /* initial step size                        */
  sunrealtype h;                  /* current step size                        */
  sunrealtype hmin;               /* |h| >= hmin                              */
  sunrealtype hmax_inv;           /* |h| <= 1/hmax_inv                        */
  sunrealtype hprime;             /* next actual step size to be used         */
  sunrealtype next_h;             /* next dynamical step size (only used in
                                  getCurrentStep); note that this could
                                  overtake tstop */
  sunrealtype eta;                /* eta = hprime / h                         */
  sunrealtype tcur;               /* current internal value of t
                                  (changes with each stage)                */
  sunrealtype tretlast;           /* value of tret last returned by ARKODE    */
  sunbooleantype fixedstep;       /* flag to disable temporal adaptivity      */
  ARKodeHAdaptMem hadapt_mem;  /* time step adaptivity structure           */


  /* Limits and various solver parameters */
  long int mxstep;         /* max number of internal steps for one user call */
  int      mxhnil;         /* max number of warning messages issued to the
                              user that t+h == t for the next internal step  */
  int      maxconstrfails; /* max number of constraint check failures        */
  int      maxnef;         /* max error test fails in one step               */
  int      maxncf;         /* max num alg. solver conv. fails in one step    */

  /* Counters */
  long int nst_attempts;  /* number of attempted steps                  */
  long int nst;           /* number of internal steps taken             */
  int      nhnil;         /* number of messages issued to the user that
                             t+h == t for the next iternal step         */
  long int ncfn;          /* num corrector convergence failures         */
  long int netf;          /* num error test failures                    */
  long int nconstrfails;  /* number of constraint failures              */

  /* Space requirements for ARKODE */
  sunindextype lrw1;        /* no. of sunrealtype words in 1 N_Vector          */
  sunindextype liw1;        /* no. of integer words in 1 N_Vector           */
  long int lrw;             /* no. of sunrealtype words in ARKODE work vectors */
  long int liw;             /* no. of integer words in ARKODE work vectors  */

  /* Saved Values */
  sunrealtype    h0u;          /* actual initial stepsize                     */
  sunrealtype    tn;           /* time of last successful step                */
  sunrealtype    terr;         /* error in tn for compensated sums            */
  sunrealtype    hold;         /* last successful h value used                */
  sunrealtype    tolsf;        /* tolerance scale factor (suggestion to user) */
  sunbooleantype VabstolMallocDone;
  sunbooleantype VRabstolMallocDone;
  sunbooleantype MallocDone;
  sunbooleantype initsetup;    /* denotes a call to InitialSetup is needed   */
  int         init_type;    /* initialization type (see constants above)  */
  sunbooleantype firststage;   /* denotes first stage in simulation          */
  sunbooleantype initialized;  /* denotes arkInitialSetup has been done      */
  sunbooleantype call_fullrhs; /* denotes the full RHS fn will be called     */

  /* Error handler function and error ouput file */
  ARKErrHandlerFn ehfun;    /* error messages are handled by ehfun        */
  void           *eh_data;  /* data pointer passed to ehfun               */
  FILE           *errfp;    /* ARKODE error messages are sent to errfp    */

  /* Rootfinding Data */
  ARKodeRootMem root_mem;          /* root-finding structure */

  /* Relaxation Data */
  sunbooleantype relax_enabled;    /* is relaxation enabled?    */
  ARKodeRelaxMem relax_mem;        /* relaxation data structure */

  /* User-supplied step solution post-processing function */
  ARKPostProcessFn ProcessStep;
  void*                ps_data; /* pointer to user_data */

  /* User-supplied stage solution post-processing function */
  ARKPostProcessFn ProcessStage;

  sunbooleantype use_compensated_sums;

  /* XBraid interface variables */
  sunbooleantype force_pass;  /* when true the step attempt loop will ignore the
                              return value (kflag) from arkCheckTemporalError
                              and set kflag = ARK_SUCCESS to force the step
                              attempt to always pass (if a solver failure did
                              not occur before the error test). */
  int         last_kflag;  /* last value of the return flag (kflag) from a call
                              to arkCheckTemporalError. This is only set when
                              force_pass is true and is used by the XBraid
                              interface to determine if a time step passed or
                              failed the time step error test.  */
};



/*===============================================================
  Interface To Linear Solvers
  ===============================================================*/

/*---------------------------------------------------------------
  Communication between ARKODE and a ARKODE Linear Solver
  -----------------------------------------------------------------
  convfail (input to lsetup)

  ARK_NO_FAILURES : Either this is the first lsetup call for
                    this step, or the local error test failed on
                    the previous attempt at this step (but the
                    Newton iteration converged).

  ARK_FAIL_BAD_J  : This value is passed to lsetup if

                   (a) The previous Newton corrector iteration
                       did not converge and the linear solver's
                       setup routine indicated that its Jacobian-
                       related data is not current
                or
                   (b) During the previous Newton corrector
                       iteration, the linear solver's solve
                       routine failed in a recoverable manner
                       and the linear solver's setup routine
                       indicated that its Jacobian-related data
                       is not current.

  ARK_FAIL_OTHER  : During the current internal step try, the
                    previous Newton iteration failed to converge
                    even though the linear solver was using
                    current Jacobian-related data.
  --------------------------------------------------------------*/

/* Constants for convfail (input to lsetup) */
#define ARK_NO_FAILURES 0
#define ARK_FAIL_BAD_J  1
#define ARK_FAIL_OTHER  2

/*---------------------------------------------------------------
  ARKLinsolInitFn
  ---------------------------------------------------------------
  This function should complete initializations for a specific
  ARKODE linear solver interface, such as counters and statistics.
  This should return 0 if it has successfully initialized the
  ARKODE linear solver interface and a negative value otherwise.
  If an error does occur, an appropriate message should be sent
  to the error handler function.
  ---------------------------------------------------------------*/

/*---------------------------------------------------------------
  ARKLinsolSetupFn
  ---------------------------------------------------------------
  This function should prepare the linear solver interface for
  subsequent calls to the ARKLinsolSolveFn routine. It may
  recompute Jacobian-related data is it deems necessary. Its
  parameters are as follows:

  arkode_mem - void* problem memory pointer of type ARKodeMem. See
           the typedef earlier in this file.

  convfail - a flag to indicate any problem that occurred during
             the solution of the nonlinear equation on the
             current time step for which the linear solver is
             being used. This flag can be used to help decide
             whether the Jacobian data kept by a ARKODE linear
             solver needs to be updated or not.
             Its possible values have been documented above.

  tpred - the time for the current ARKODE internal step.

  ypred - the predicted y vector for the current ARKODE internal
          step.

  fpred - f(tpred, ypred).

  jcurPtr - a pointer to a boolean to be filled in by lsetup.
            The function should set *jcurPtr=SUNTRUE if its Jacobian
            data is current after the call and should set
            *jcurPtr=SUNFALSE if its Jacobian data is not current.
            Note: If lsetup calls for re-evaluation of
            Jacobian data (based on convfail and ARKODE state
            data), it should return *jcurPtr=SUNTRUE always;
            otherwise an infinite loop can result.

  vtemp1 - temporary N_Vector provided for use by lsetup.

  vtemp3 - temporary N_Vector provided for use by lsetup.

  vtemp3 - temporary N_Vector provided for use by lsetup.

  This routine should return 0 if successful, a positive value
  for a recoverable error, and a negative value for an
  unrecoverable error.
  ---------------------------------------------------------------*/

/*---------------------------------------------------------------
  ARKLinsolSolveFn
  ---------------------------------------------------------------
  This routine must solve the linear equation P x = b, where
  P is some approximation to (M - gamma J), M is the system mass
  matrix, J = (df/dy)(tcur,ycur), and the RHS vector b is input. The
  N-vector ycur contains the solver's current approximation to
  y(tcur) and the vector fcur contains the N_Vector f(tcur,ycur).
  The input client_tol contains the desired accuracy (in the wrms
  norm) of the routine calling the solver; the ARKDLS solver
  ignores this value and the ARKSPILS solver tightens it by the
  factor eplifac.  The input mnewt is the current nonlinear
  iteration index (ignored by ARKDLS, used by ARKSPILS).

  Additional vectors that are set within the ARKODE memory
  structure, and that may be of use within an iterative linear
  solver, include:

  ewt - the error weight vector (scaling for solution vector)

  rwt - the residual weight vector (scaling for rhs vector)

  The solution is to be returned in the vector b.  This should
  return a positive value for a recoverable error and a
  negative value for an unrecoverable error. Success is
  indicated by a 0 return value.
  ---------------------------------------------------------------*/

/*---------------------------------------------------------------
  ARKLinsolFreeFn
  ---------------------------------------------------------------
  This should free up any memory allocated by the linear solver
  interface. This routine is called once a problem has been
  completed and the linear solver is no longer needed.  It should
  return 0 upon success, or a nonzero on failure.
  ---------------------------------------------------------------*/



/*---------------------------------------------------------------
  ARKMassInitFn
  ---------------------------------------------------------------
  This function should complete initializations for a specific
  mass matrix linear solver interface, such as counters and
  statistics. A function of this type should return 0 if it
  has successfully initialized the mass matrix linear solver and
  a negative value otherwise.  If an error does occur, an
  appropriate message should be sent to the error handler function.
  ---------------------------------------------------------------*/

/*---------------------------------------------------------------
  ARKMassSetupFn
  ---------------------------------------------------------------
  This should prepare the mass matrix solver interface for
  subsequent calls to the ARKMassMultFn and ARKMassSolveFn
  routines. It may recompute mass matrix related data is it deems
  necessary. Its parameters are as follows:

  arkode_mem - void* problem memory pointer of type ARKodeMem. See
           the typedef earlier in this file.
  t - the 'time' at which to setup the mass matrix
  vtemp1, vtemp2, vtemp3 - temporary N_Vectors

  This routine should return 0 if successful, and a negative
  value for an unrecoverable error.
  ---------------------------------------------------------------*/

/*---------------------------------------------------------------
  ARKMassMultFn
  ---------------------------------------------------------------
  This must compute the matrix-vector product, z = M*v, where M is
  the system mass matrix the vector v is input, and the vector z
  is output. The mmult routine returns a positive value for a
  recoverable error and a negative value for an unrecoverable
  error. Success is indicated by a 0 return value.
  ---------------------------------------------------------------*/

/*---------------------------------------------------------------
  ARKMassSolveFn
  ---------------------------------------------------------------
  This must solve the linear equation M x = b, where M is the
  system mass matrix, and the RHS vector b is input. The
  sunrealtype client_tol contains the desired accuracy (in the wrms
  norm) of the routine calling the solver; the ARKDLS solver
  ignore this value and the ARKSPILS solver tightens it by the
  factor eplifac.  The solution is to be returned in the vector b.

  Additional vectors that are set within the ARKODE memory
  structure, and that may be of use within an iterative linear
  solver, include:

  ewt - the error weight vector (scaling for solution vector)

  rwt - the residual weight vector (scaling for rhs vector)

  This routine should return a positive value for a recoverable
  error and a negative value for an unrecoverable error. Success
  is indicated by a 0 return value.
  ---------------------------------------------------------------*/

/*---------------------------------------------------------------
  ARKMassFreeFn
  ---------------------------------------------------------------
  This should free up any memory allocated by the mass matrix
  solver interface. This routine is called once a problem has been
  completed and the solver is no longer needed.  It should return
  0 upon success, or a nonzero on failure.
  ---------------------------------------------------------------*/




/*===============================================================
  Interface to Time Steppers
  ===============================================================*/

/*---------------------------------------------------------------
  ARKTimestepAttachLinsolFn
  ---------------------------------------------------------------
  This routine should attach the various set of system linear
  solver interface routines, linear solver interface data
  structure, and system linear solver type to the ARKODE time
  stepping module pointed to in ark_mem->step_mem.  This will
  be called by the ARKODE linear solver interface.

  This routine should return 0 if it has successfully attached
  these items and a negative value otherwise.  If an error does
  occur, an appropriate message should be sent to the ARKODE
  error handler function.
  ---------------------------------------------------------------*/

/*---------------------------------------------------------------
  ARKTimestepAttachMasssolFn
  ---------------------------------------------------------------
  This routine should attach the various set of mass matrix
  linear solver interface routines, data structure, mass matrix
  type, and solver type to the ARKODE time stepping module
  pointed to in ark_mem->step_mem.  This will be called by the
  ARKODE linear solver interface.

  This routine should return 0 if it has successfully attached
  these items, and a negative value otherwise.  If an error does
  occur, an appropriate message should be sent to the ARKODE
  error handler function.
  ---------------------------------------------------------------*/

/*---------------------------------------------------------------
  ARKTimestepDisableLSetup
  ---------------------------------------------------------------
  This routine should NULLify any ARKLinsolSetupFn function
  pointer stored in the ARKODE time stepping module (initially set
  in a call to ARKTimestepAttachLinsolFn).

  This routine has no return value.
  ---------------------------------------------------------------*/

/*---------------------------------------------------------------
  ARKTimestepDisableMSetup
  ---------------------------------------------------------------
  This routine should NULLify any ARKMassSetupFn function pointer
  stored in the ARKODE time stepping module (initially set in a
  call to ARKTimestepAttachMasssolFn).

  This routine has no return value.
  ---------------------------------------------------------------*/

/*---------------------------------------------------------------
  ARKTimestepGetLinMemFn
  ---------------------------------------------------------------
  This routine should return the linear solver memory structure
  used by the ARKODE time stepping module pointed to in
  ark_mem->step_mem.  This will be called by the ARKODE linear
  solver interface.

  This routine should return NULL if no linear solver memory
  structure is attached.
  ---------------------------------------------------------------*/

/*---------------------------------------------------------------
  ARKTimestepGetMassMemFn
  ---------------------------------------------------------------
  This routine should return the mass matrix linear solver memory
  structure used by the ARKODE time stepping module pointed to in
  ark_mem->step_mem.  This will be called the ARKODE mass matrix
  solver interface.

  This routine should return NULL if no mass matrix solver memory
  structure is attached.
  ---------------------------------------------------------------*/

/*---------------------------------------------------------------
  ARKTimestepGetImplicitRHSFn
  ---------------------------------------------------------------
  This routine should return the implicit RHS function pointer for
  the current nonlinear solve (if there are multiple); it is used
  inside the linear solver interfaces for approximation of
  Jacobian matrix elements and/or matrix-vector products.

  This routine should return NULL if no implicit RHS function is
  active.
  ---------------------------------------------------------------*/

/*---------------------------------------------------------------
  ARKTimestepGetGammasFn
  ---------------------------------------------------------------
  This routine should fill the current value of gamma, the ratio
  of the current gamma value to the gamma value when the
  Jacobian/preconditioner was last updated, a pointer to the
  time step module internal sunbooleantype variable indicating
  whether the preconditioner is current, and a logic value
  indicating whether the gamma value is sufficiently stale
  to cause recomputation of Jacobian/preconditioner data.  Here,
  gamma is the coefficient preceding the RHS Jacobian
  matrix, J, in the full nonlinear system Jacobian,
  A = M - gamma*J.

  The time step module must contain a sunbooleantype variable to
  provide for the boolentype pointer (jcur).  This is only used
  by iterative linear solvers, so could be NULL for time step
  modules that only work with direct linear solvers.  Optionally,
  the value of this parameter could be set to SUNFALSE prior to
  return from the ARKTimestepGetGammasFn to force recalculation
  of preconditioner information.

  The value of the logic flag is used as follows:  if a previous
  Newton iteration failed due to a bad Jacobian/preconditioner,
  and this flag is SUNFALSE, this will trigger recalculation of
  the Jacobian/preconditioner.

  This routine should return 0 if it has successfully attached
  these items, and a negative value otherwise.  If an error does
  occur, an appropriate message should be sent to the ARKODE
  error handler function.
  ---------------------------------------------------------------*/

/*---------------------------------------------------------------
  ARKTimestepInitFn
  ---------------------------------------------------------------
  This routine is called just prior to performing internal time
  steps (after all user "set" routines have been called) from
  within arkInitialSetup. It should complete initializations for
  a specific ARKODE time stepping module, such as verifying
  compatibility of user-specified linear and nonlinear solver
  objects. The input init_type flag indicates if the call is
  for (re-)initializing, resizing, or resetting the problem.

  This routine should return 0 if it has successfully initialized
  the ARKODE time stepper module and a negative value otherwise.
  If an error does occur, an appropriate message should be sent
  to the error handler function.
  ---------------------------------------------------------------*/

/*---------------------------------------------------------------
  ARKTimestepFullRHSFn
  ---------------------------------------------------------------
  This routine must compute the full ODE right-hand side function
  at the inputs (t,y), and store the result in the N_Vector f.
  Depending on the type of stepper, this may be just the single
  ODE RHS function supplied (e.g. ERK, DIRK, IRK), or it may be
  the sum of many ODE RHS functions (e.g. ARK, MRI).  The 'mode'
  indicates where this routine is called:

     ARK_FULLRHS_START -> called at the beginning of a simulation
                          i.e., at (tn, yn) = (t0, y0) or (tR, yR)

     ARK_FULLRHS_END   -> called at the end of a successful step i.e,
                          at (tcur, ycur) or the start of the subsequent
                          step i.e., at (tn, yn) = (tcur, ycur) from
                          the end of the last step

     ARK_FULLRHS_OTHER -> called elsewhere (e.g. for dense output)

  It is recommended that the stepper use the mode information to
  maximize reuse between calls to this function and RHS
  evaluations inside the stepper itself.

  This routine is only required to be supplied to ARKODE if:
  * ARKODE's initial time step selection algorithm is used,
  * the user requests temporal root-finding,
  * the Hermite interpolation module is used, or
  * the user requests the "bootstrap" implicit predictor.
  Note that any stepper can itself require that this routine
  exist for its own internal business (e.g., ERKStep).

  This routine should return 0 if successful, and a negative value
  otherwise.  If an error does occur, an appropriate message
  should be sent to the error handler function.
  ---------------------------------------------------------------*/

/*---------------------------------------------------------------
  ARKTimestepStepFn
  ---------------------------------------------------------------
  This routine serves the primary purpose of any ARKODE
  time-stepping module: it performs a single time step of the
  method (with embedding, if possible).

  It is assumed that this routine uses/modifies general problem
  data directly out of the main ARKodeMem structure, but that all
  method-specific data be stored in the step-module-specific data
  structure.  Relevant items in the ARKodeMem structure for this
  purpose include:
  - tcur -- the current "t" value
  - ycur -- the current "y" value on input; should hold the
    time-evolved solution on output
  - h -- the suggested/maximum "h" value to use; if the step
    eventually completes with a smaller "h" value, then that
    should be stored here
  - tn -- "t" value at end of the last successful step
  - nst -- the counter for overall successful steps
  - user_data -- the (void *) pointer returned to user for
    RHS calls
  - report / diagfp -- if any diagnostic information is
    to be saved to disk, the report flag indicates whether
    this is enabled, and diagfp provides the file pointer
    where this information should be written

  The output variable dsmPtr should contain estimate of the
  weighted local error if an embedding is present; otherwise it
  should be 0.

  The input/output variable nflagPtr is used to gauge convergence
  of any algebraic solvers within the step.  At the start of a new
  time step, this will initially have the value FIRST_CALL.  On
  return from this function, nflagPtr should have a value:
            0 => algebraic solve completed successfully
           >0 => solve did not converge at this step size
                 (but may with a smaller stepsize)
           <0 => solve encountered an unrecoverable failure

  The return value from this routine is:
            0 => step completed successfully
           >0 => step encountered recoverable failure;
                 reduce step and retry (if possible)
           <0 => step encountered unrecoverable failure
  ---------------------------------------------------------------*/


/*===============================================================
  ARKODE PROTOTYPE FUNCTIONS (MAY BE REPLACED BY USER)
  ===============================================================*/

/* Prototype of internal rwtSet function */
int arkRwtSet(N_Vector ycur, N_Vector weight, void *data);

/* Prototype of internal errHandler function */
void arkErrHandler(int error_code, const char *module,
                   const char *function, char *msg, void *data);

/* Prototype of internal explicit stability estimation function */
int arkExpStab(N_Vector y, sunrealtype t, sunrealtype *hstab, void *user_data);

/*===============================================================
  HIGH LEVEL ERROR HANDLER, USED THROUGHOUT ARKODE
  ===============================================================*/

void arkProcessError(ARKodeMem ark_mem, int error_code,
                     const char *module, const char *fname,
                     const char *msgfmt, ...);

/*===============================================================
  ARKODE PRIVATE FUNCTION PROTOTYPES
  ===============================================================*/
#ifdef __GNUC__
#define SUNDIALS_UNUSED __attribute__ ((unused))
#else
#define SUNDIALS_UNUSED
#endif

int arkInit(ARKodeMem ark_mem, sunrealtype t0, N_Vector y0, int init_type);
sunbooleantype arkAllocVec(ARKodeMem ark_mem, N_Vector tmpl, N_Vector *v);
sunbooleantype arkAllocVecArray(int count, N_Vector tmpl, N_Vector **v,
                             sunindextype lrw1, long int *lrw,
                             sunindextype liw1, long int *liw);
void arkFreeVec(ARKodeMem ark_mem, N_Vector *v);
void arkFreeVecArray(int count, N_Vector **v,
                     sunindextype lrw1, long int *lrw,
                     sunindextype liw1, long int *liw);
sunbooleantype arkResizeVec(ARKodeMem ark_mem,
                         ARKVecResizeFn resize,
                         void *resize_data,
                         sunindextype lrw_diff,
                         sunindextype liw_diff,
                         N_Vector tmpl,
                         N_Vector *v);
sunbooleantype arkResizeVecArray(ARKVecResizeFn resize, void *resize_data,
                              int count, N_Vector tmpl, N_Vector **v,
                              sunindextype lrw_diff, long int *lrw,
                              sunindextype liw_diff, long int *liw);
void arkPrintMem(ARKodeMem ark_mem, FILE *outfile);
sunbooleantype arkCheckTimestepper(ARKodeMem ark_mem);
sunbooleantype arkCheckNvector(N_Vector tmpl);
sunbooleantype arkAllocVectors(ARKodeMem ark_mem,
                            N_Vector tmpl);
sunbooleantype arkResizeVectors(ARKodeMem ark_mem,
                             ARKVecResizeFn resize,
                             void *resize_data,
                             sunindextype lrw_diff,
                             sunindextype liw_diff,
                             N_Vector tmpl);
void arkFreeVectors(ARKodeMem ark_mem);

int arkInitialSetup(ARKodeMem ark_mem, sunrealtype tout);
int arkStopTests(ARKodeMem ark_mem, sunrealtype tout, N_Vector yout,
                 sunrealtype *tret, int itask, int *ier);
int arkHin(ARKodeMem ark_mem, sunrealtype tout);
sunrealtype arkUpperBoundH0(ARKodeMem ark_mem,
                         sunrealtype tdist);
int arkYddNorm(ARKodeMem ark_mem, sunrealtype hg,
               sunrealtype *yddnrm);

int arkCompleteStep(ARKodeMem ark_mem, sunrealtype dsm);
int arkHandleFailure(ARKodeMem ark_mem,int flag);

int arkEwtSetSS(N_Vector ycur, N_Vector weight, void* arkode_mem);
int arkEwtSetSV(N_Vector ycur, N_Vector weight, void* arkode_mem);
int arkEwtSetSmallReal(N_Vector ycur, N_Vector weight, void* arkode_mem);
int arkRwtSetSS(ARKodeMem ark_mem, N_Vector My,
                N_Vector weight);
int arkRwtSetSV(ARKodeMem ark_mem, N_Vector My,
                N_Vector weight);

ARKodeMem arkCreate(SUNContext sunctx);
int arkResize(ARKodeMem ark_mem, N_Vector ynew, sunrealtype hscale,
              sunrealtype t0, ARKVecResizeFn resize, void *resize_data);
int arkSStolerances(ARKodeMem ark_mem, sunrealtype reltol, sunrealtype abstol);
int arkSVtolerances(ARKodeMem ark_mem, sunrealtype reltol, N_Vector abstol);
int arkWFtolerances(ARKodeMem ark_mem, ARKEwtFn efun);
int arkResStolerance(ARKodeMem ark_mem, sunrealtype rabstol);
int arkResVtolerance(ARKodeMem ark_mem, N_Vector rabstol);
int arkResFtolerance(ARKodeMem ark_mem, ARKRwtFn rfun);
int arkRootInit(ARKodeMem ark_mem, int nrtfn, ARKRootFn g);
int arkEvolve(ARKodeMem ark_mem, sunrealtype tout, N_Vector yout,
              sunrealtype *tret, int itask);
int arkGetDky(ARKodeMem ark_mem, sunrealtype t, int k, N_Vector dky);
void arkFree(void **arkode_mem);

int arkWriteParameters(ARKodeMem ark_mem, FILE *fp);
int arkPredict_MaximumOrder(ARKodeMem ark_mem, sunrealtype tau,
                            N_Vector yguess);
int arkPredict_VariableOrder(ARKodeMem ark_mem, sunrealtype tau,
                             N_Vector yguess);
int arkPredict_CutoffOrder(ARKodeMem ark_mem, sunrealtype tau,
                           N_Vector yguess);
int arkPredict_Bootstrap(ARKodeMem ark_mem, sunrealtype hj,
                         sunrealtype tau, int nvec, sunrealtype *cvals,
                         N_Vector *Xvecs, N_Vector yguess);
int arkCheckConvergence(ARKodeMem ark_mem, int *nflagPtr, int *ncfPtr);
int arkCheckConstraints(ARKodeMem ark_mem, int *nflag, int *constrfails);
int arkCheckTemporalError(ARKodeMem ark_mem, int *nflagPtr, int *nefPtr,
                          sunrealtype dsm);
int arkAccessHAdaptMem(void* arkode_mem, const char *fname,
                       ARKodeMem *ark_mem, ARKodeHAdaptMem *hadapt_mem);

int arkSetAdaptController(void *arkode_mem, SUNAdaptController C);
int arkSetDefaults(void *arkode_mem);
int arkSetDenseOrder(void *arkode_mem, int dord);
int arkSetInterpolantType(void *arkode_mem, int itype);
int arkSetInterpolantDegree(void *arkode_mem, int degree);
int arkSetErrHandlerFn(void *arkode_mem,
                       ARKErrHandlerFn ehfun,
                       void *eh_data);
int arkSetErrFile(void *arkode_mem, FILE *errfp);
int arkSetUserData(void *arkode_mem, void *user_data);
int arkSetMaxNumSteps(void *arkode_mem, long int mxsteps);
int arkSetMaxHnilWarns(void *arkode_mem, int mxhnil);
int arkSetInitStep(void *arkode_mem, sunrealtype hin);
int arkSetMinStep(void *arkode_mem, sunrealtype hmin);
int arkSetMaxStep(void *arkode_mem, sunrealtype hmax);
int arkSetStopTime(void *arkode_mem, sunrealtype tstop);
int arkSetInterpolateStopTime(void *arkode_mem, sunbooleantype interp);
int arkClearStopTime(void *arkode_mem);
int arkSetFixedStep(void *arkode_mem, sunrealtype hfixed);
int arkSetRootDirection(void *arkode_mem, int *rootdir);
int arkSetNoInactiveRootWarn(void *arkode_mem);
int arkSetPostprocessStepFn(void *arkode_mem,
                            ARKPostProcessFn ProcessStep);
int arkSetPostprocessStageFn(void *arkode_mem,
                             ARKPostProcessFn ProcessStage);
int arkSetConstraints(void *arkode_mem, N_Vector constraints);
int arkSetMaxNumConstrFails(void *arkode_mem, int maxfails);
int arkSetAdaptivityAdjustment(void *arkode_mem, int adjust);
int arkSetCFLFraction(void *arkode_mem, sunrealtype cfl_frac);
int arkSetSafetyFactor(void *arkode_mem, sunrealtype safety);
int arkSetErrorBias(void *arkode_mem, sunrealtype bias);
int arkSetMaxGrowth(void *arkode_mem, sunrealtype mx_growth);
int arkSetMinReduction(void *arkode_mem, sunrealtype eta_min);
int arkSetFixedStepBounds(void *arkode_mem, sunrealtype lb, sunrealtype ub);
int arkSetAdaptivityMethod(void *arkode_mem, int imethod, int idefault,
                           int pq, sunrealtype adapt_params[3]);
int arkSetAdaptivityFn(void *arkode_mem, ARKAdaptFn hfun, void *h_data);
int arkSetMaxFirstGrowth(void *arkode_mem, sunrealtype etamx1);
int arkSetMaxEFailGrowth(void *arkode_mem, sunrealtype etamxf);
int arkSetSmallNumEFails(void *arkode_mem, int small_nef);
int arkSetMaxCFailGrowth(void *arkode_mem, sunrealtype etacf);
int arkSetStabilityFn(void *arkode_mem, ARKExpStabFn EStab, void *estab_data);
int arkSetMaxErrTestFails(void *arkode_mem, int maxnef);
int arkSetMaxConvFails(void *arkode_mem, int maxncf);
int arkSetUseCompensatedSums(void *arkode_mem, sunbooleantype onoff);
int arkGetWorkSpace(void *arkode_mem, long int *lenrw, long int *leniw);
int arkGetNumStepAttempts(void *arkode_mem, long int *nstep_attempts);
int arkGetNumSteps(void *arkode_mem, long int *nsteps);
int arkGetActualInitStep(void *arkode_mem, sunrealtype *hinused);
int arkGetLastStep(void *arkode_mem, sunrealtype *hlast);
int arkGetCurrentStep(void *arkode_mem, sunrealtype *hcur);
int arkGetCurrentState(void *arkode_mem, N_Vector *ycur);
int arkGetCurrentTime(void *arkode_mem, sunrealtype *tcur);
int arkGetTolScaleFactor(void *arkode_mem, sunrealtype *tolsfac);
int arkGetErrWeights(void *arkode_mem, N_Vector eweight);
int arkGetResWeights(void *arkode_mem, N_Vector rweight);
int arkGetNumGEvals(void *arkode_mem, long int *ngevals);
int arkGetRootInfo(void *arkode_mem, int *rootsfound);
int arkGetNumConstrFails(void *arkode_mem, long int *nconstrfails);
int arkGetNumExpSteps(void *arkode_mem, long int *nsteps);
int arkGetNumAccSteps(void *arkode_mem, long int *nsteps);
int arkGetNumErrTestFails(void *arkode_mem, long int *netfails);
int arkGetNumStepSolveFails(void *arkode_mem, long int *nncfails);
int arkGetStepStats(void *arkode_mem, long int *nsteps,
                    sunrealtype *hinused, sunrealtype *hlast,
                    sunrealtype *hcur, sunrealtype *tcur);
int arkGetUserData(void *arkode_mem, void** user_data);
int arkPrintAllStats(void *arkode_mem, FILE *outfile,
                     SUNOutputFormat fmt);
char *arkGetReturnFlagName(long int flag);

ARKODE_DIRKTableID arkButcherTableDIRKNameToID(const char *imethod);
ARKODE_ERKTableID arkButcherTableERKNameToID(const char *emethod);

/* XBraid interface functions */
int arkSetForcePass(void *arkode_mem, sunbooleantype force_pass);
int arkGetLastKFlag(void *arkode_mem, int *last_kflag);


/*===============================================================
  Reusable ARKODE Error Messages
  ===============================================================*/

#if defined(SUNDIALS_EXTENDED_PRECISION)

#define MSG_TIME        "t = %Lg"
#define MSG_TIME_H      "t = %Lg and h = %Lg"
#define MSG_TIME_INT    "t = %Lg is not between tcur - hold = %Lg and tcur = %Lg."
#define MSG_TIME_TOUT   "tout = %Lg"
#define MSG_TIME_TSTOP  "tstop = %Lg"

#elif defined(SUNDIALS_DOUBLE_PRECISION)

#define MSG_TIME        "t = %lg"
#define MSG_TIME_H      "t = %lg and h = %lg"
#define MSG_TIME_INT    "t = %lg is not between tcur - hold = %lg and tcur = %lg."
#define MSG_TIME_TOUT   "tout = %lg"
#define MSG_TIME_TSTOP  "tstop = %lg"

#else

#define MSG_TIME        "t = %g"
#define MSG_TIME_H      "t = %g and h = %g"
#define MSG_TIME_INT    "t = %g is not between tcur - hold = %g and tcur = %g."
#define MSG_TIME_TOUT   "tout = %g"
#define MSG_TIME_TSTOP  "tstop = %g"

#endif

/* Initialization and I/O error messages */
#define MSG_ARK_NO_MEM         "arkode_mem = NULL illegal."
#define MSG_ARK_ARKMEM_FAIL    "Allocation of arkode_mem failed."
#define MSG_ARK_MEM_FAIL       "A memory request failed."
#define MSG_ARK_NO_MALLOC      "Attempt to call before ARKodeInit."
#define MSG_ARK_BAD_HMIN_HMAX  "Inconsistent step size limits: hmin > hmax."
#define MSG_ARK_BAD_RELTOL     "reltol < 0 illegal."
#define MSG_ARK_BAD_ABSTOL     "abstol has negative component(s) (illegal)."
#define MSG_ARK_NULL_ABSTOL    "abstol = NULL illegal."
#define MSG_ARK_BAD_RABSTOL    "rabstol has negative component(s) (illegal)."
#define MSG_ARK_NULL_RABSTOL   "rabstol = NULL illegal."
#define MSG_ARK_NULL_Y0        "y0 = NULL illegal."
#define MSG_ARK_Y0_FAIL_CONSTR "y0 fails to satisfy constraints."
#define MSG_ARK_NULL_F         "Must specify at least one of fe, fi (both NULL)."
#define MSG_ARK_NULL_G         "g = NULL illegal."
#define MSG_ARK_BAD_NVECTOR    "A required vector operation is not implemented."
#define MSG_ARK_BAD_CONSTR     "Illegal values in constraints vector."
#define MSG_ARK_NULL_DKY       "dky = NULL illegal."
#define MSG_ARK_BAD_T          "Illegal value for t. " MSG_TIME_INT
#define MSG_ARK_NO_ROOT        "Rootfinding was not initialized."

/* ARKODE Error Messages */
#define MSG_ARK_YOUT_NULL      "yout = NULL illegal."
#define MSG_ARK_TRET_NULL      "tret = NULL illegal."
#define MSG_ARK_BAD_EWT        "Initial ewt has component(s) equal to zero (illegal)."
#define MSG_ARK_EWT_NOW_BAD    "At " MSG_TIME ", a component of ewt has become <= 0."
#define MSG_ARK_BAD_RWT        "Initial rwt has component(s) equal to zero (illegal)."
#define MSG_ARK_RWT_NOW_BAD    "At " MSG_TIME ", a component of rwt has become <= 0."
#define MSG_ARK_BAD_ITASK      "Illegal value for itask."
#define MSG_ARK_BAD_H0         "h0 and tout - t0 inconsistent."
#define MSG_ARK_BAD_TOUT       "Trouble interpolating at " MSG_TIME_TOUT ". tout too far back in direction of integration"
#define MSG_ARK_EWT_FAIL       "The user-provide EwtSet function failed."
#define MSG_ARK_EWT_NOW_FAIL   "At " MSG_TIME ", the user-provide EwtSet function failed."
#define MSG_ARK_RWT_FAIL       "The user-provide RwtSet function failed."
#define MSG_ARK_RWT_NOW_FAIL   "At " MSG_TIME ", the user-provide RwtSet function failed."
#define MSG_ARK_LINIT_FAIL     "The linear solver's init routine failed."
#define MSG_ARK_HNIL_DONE      "The above warning has been issued mxhnil times and will not be issued again for this problem."
#define MSG_ARK_TOO_CLOSE      "tout too close to t0 to start integration."
#define MSG_ARK_MAX_STEPS      "At " MSG_TIME ", mxstep steps taken before reaching tout."
#define MSG_ARK_TOO_MUCH_ACC   "At " MSG_TIME ", too much accuracy requested."
#define MSG_ARK_HNIL           "Internal " MSG_TIME_H " are such that t + h = t on the next step. The solver will continue anyway."
#define MSG_ARK_ERR_FAILS      "At " MSG_TIME_H ", the error test failed repeatedly or with |h| = hmin."
#define MSG_ARK_CONV_FAILS     "At " MSG_TIME_H ", the solver convergence test failed repeatedly or with |h| = hmin."
#define MSG_ARK_SETUP_FAILED   "At " MSG_TIME ", the setup routine failed in an unrecoverable manner."
#define MSG_ARK_SOLVE_FAILED   "At " MSG_TIME ", the solve routine failed in an unrecoverable manner."
#define MSG_ARK_FAILED_CONSTR  "At " MSG_TIME ", unable to satisfy inequality constraints."
#define MSG_ARK_RHSFUNC_FAILED "At " MSG_TIME ", the right-hand side routine failed in an unrecoverable manner."
#define MSG_ARK_RHSFUNC_UNREC  "At " MSG_TIME ", the right-hand side failed in a recoverable manner, but no recovery is possible."
#define MSG_ARK_RHSFUNC_REPTD  "At " MSG_TIME " repeated recoverable right-hand side function errors."
#define MSG_ARK_RTFUNC_FAILED  "At " MSG_TIME ", the rootfinding routine failed in an unrecoverable manner."
#define MSG_ARK_CLOSE_ROOTS    "Root found at and very near " MSG_TIME "."
#define MSG_ARK_BAD_TSTOP      "The value " MSG_TIME_TSTOP " is behind current " MSG_TIME " in the direction of integration."
#define MSG_ARK_INACTIVE_ROOTS "At the end of the first step, there are still some root functions identically 0. This warning will not be issued again."
#define MSG_ARK_RESIZE_FAIL    "Error in user-supplied resize() function."
#define MSG_ARK_MASSINIT_FAIL  "The mass matrix solver's init routine failed."
#define MSG_ARK_MASSSETUP_FAIL "The mass matrix solver's setup routine failed."
#define MSG_ARK_MASSSOLVE_FAIL "The mass matrix solver failed."
#define MSG_ARK_NLS_FAIL       "At " MSG_TIME " the nonlinear solver failed in an unrecoverable manner."
#define MSG_ARK_USER_PREDICT_FAIL "At " MSG_TIME " the user-supplied predictor failed in an unrecoverable manner."
#define MSG_ARKADAPT_NO_MEM    "Adaptivity memory structure not allocated."
#define MSG_ARK_VECTOROP_ERR      "At " MSG_TIME ", a vector operation failed."
#define MSG_ARK_INNERSTEP_FAILED  "At " MSG_TIME ", the inner stepper failed in an unrecoverable manner."
#define MSG_ARK_POSTPROCESS_STEP_FAIL "At " MSG_TIME ", the step postprocessing routine failed in an unrecoverable manner."
#define MSG_ARK_POSTPROCESS_STAGE_FAIL "At " MSG_TIME ", the stage postprocessing routine failed in an unrecoverable manner."
#define MSG_ARK_NULL_SUNCTX "sunctx = NULL illegal."
#define MSG_ARK_CONTEXT_MISMATCH "Outer and inner steppers have different contexts."
#define MSG_ARK_MISSING_FULLRHS "Time-stepping module missing fullrhs routine (required by requested solver configuration)."
#define MSG_ARK_INTERPOLATION_FAIL "At " MSG_TIME ", interpolating the solution failed."

#ifdef __cplusplus
}
#endif

#endif<|MERGE_RESOLUTION|>--- conflicted
+++ resolved
@@ -189,12 +189,8 @@
                                           ARKMassMultFn mmult,
                                           ARKMassSolveFn msolve,
                                           ARKMassFreeFn mfree,
-<<<<<<< HEAD
-                                          booleantype time_dep,
+                                          sunbooleantype time_dep,
                                           sunbooleantype singular,
-=======
-                                          sunbooleantype time_dep,
->>>>>>> e75d0c03
                                           SUNLinearSolver_Type msolve_type,
                                           void *mass_mem);
 typedef void (*ARKTimestepDisableLSetup)(void* arkode_mem);
