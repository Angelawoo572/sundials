/*---------------------------------------------------------------
 * Programmer(s): Daniel R. Reynolds @ SMU
 *---------------------------------------------------------------
 * SUNDIALS Copyright Start
 * Copyright (c) 2002-2024, Lawrence Livermore National Security
 * and Southern Methodist University.
 * All rights reserved.
 *
 * See the top-level LICENSE and NOTICE files for details.
 *
 * SPDX-License-Identifier: BSD-3-Clause
 * SUNDIALS Copyright End
 *---------------------------------------------------------------
 * This is the implementation file for ARKODE's ARK time stepper
 * module.
 *--------------------------------------------------------------*/

#include "arkode/arkode_arkstep.h"
#include <nvector/nvector_manyvector.h>
#include <stdio.h>
#include <stdlib.h>
#include <string.h>
#include <sundials/sundials_math.h>
#include <sunnonlinsol/sunnonlinsol_newton.h>

#include "arkode/arkode.h"
#include "arkode/arkode_butcher.h"
#include "arkode_arkstep_impl.h"
#include "arkode_impl.h"
#include "arkode_interp_impl.h"
#include "arkode_types_impl.h"
#include "sunadjoint/sunadjoint_checkpointscheme.h"
#include "sunadjoint/sunadjoint_solver.h"

#include "sundials/sundials_errors.h"
#include "sundials/sundials_nvector.h"
#include "sundials/sundials_stepper.h"
#include "sundials/sundials_types.h"
#include "sundials_macros.h"

#define FIXED_LIN_TOL

/* TryStep step result flags */
#define TRYSTEP_FAILED  -1
#define TRYSTEP_SUCCESS +0
#define TRYSTEP_ADAPT   +1

/*===============================================================
  Exported functions
  ===============================================================*/

void* ARKStepCreate(ARKRhsFn fe, ARKRhsFn fi, sunrealtype t0, N_Vector y0,
                    SUNContext sunctx)
{
  ARKodeMem ark_mem;
  ARKodeARKStepMem step_mem;
  SUNNonlinearSolver NLS;
  sunbooleantype nvectorOK;
  int retval;

  /* Check that at least one of fe, fi is supplied and is to be used */
  if (fe == NULL && fi == NULL)
  {
    arkProcessError(NULL, ARK_ILL_INPUT, __LINE__, __func__, __FILE__,
                    MSG_ARK_NULL_F);
    return (NULL);
  }

  /* Check for legal input parameters */
  if (y0 == NULL)
  {
    arkProcessError(NULL, ARK_ILL_INPUT, __LINE__, __func__, __FILE__,
                    MSG_ARK_NULL_Y0);
    return (NULL);
  }

  if (!sunctx)
  {
    arkProcessError(NULL, ARK_ILL_INPUT, __LINE__, __func__, __FILE__,
                    MSG_ARK_NULL_SUNCTX);
    return (NULL);
  }

  /* Test if all required vector operations are implemented */
  nvectorOK = arkStep_CheckNVector(y0);
  if (!nvectorOK)
  {
    arkProcessError(NULL, ARK_ILL_INPUT, __LINE__, __func__, __FILE__,
                    MSG_ARK_BAD_NVECTOR);
    return (NULL);
  }

  /* Create ark_mem structure and set default values */
  ark_mem = arkCreate(sunctx);
  if (ark_mem == NULL)
  {
    arkProcessError(NULL, ARK_MEM_NULL, __LINE__, __func__, __FILE__,
                    MSG_ARK_NO_MEM);
    return (NULL);
  }

  /* Allocate ARKodeARKStepMem structure, and initialize to zero */
  step_mem = NULL;
  step_mem = (ARKodeARKStepMem)malloc(sizeof(struct ARKodeARKStepMemRec));
  if (step_mem == NULL)
  {
    arkProcessError(ark_mem, ARK_MEM_FAIL, __LINE__, __func__, __FILE__,
                    MSG_ARK_ARKMEM_FAIL);
    ARKodeFree((void**)&ark_mem);
    return (NULL);
  }
  memset(step_mem, 0, sizeof(struct ARKodeARKStepMemRec));

  /* Attach step_mem structure and function pointers to ark_mem */
  ark_mem->step_attachlinsol              = arkStep_AttachLinsol;
  ark_mem->step_attachmasssol             = arkStep_AttachMasssol;
  ark_mem->step_disablelsetup             = arkStep_DisableLSetup;
  ark_mem->step_disablemsetup             = arkStep_DisableMSetup;
  ark_mem->step_getlinmem                 = arkStep_GetLmem;
  ark_mem->step_getmassmem                = arkStep_GetMassMem;
  ark_mem->step_getimplicitrhs            = arkStep_GetImplicitRHS;
  ark_mem->step_mmult                     = NULL;
  ark_mem->step_getgammas                 = arkStep_GetGammas;
  ark_mem->step_init                      = arkStep_Init;
  ark_mem->step_fullrhs                   = arkStep_FullRHS;
  ark_mem->step                           = arkStep_TakeStep_Z;
  ark_mem->step_setuserdata               = arkStep_SetUserData;
  ark_mem->step_printallstats             = arkStep_PrintAllStats;
  ark_mem->step_writeparameters           = arkStep_WriteParameters;
  ark_mem->step_resize                    = arkStep_Resize;
  ark_mem->step_free                      = arkStep_Free;
  ark_mem->step_printmem                  = arkStep_PrintMem;
  ark_mem->step_setdefaults               = arkStep_SetDefaults;
  ark_mem->step_computestate              = arkStep_ComputeState;
  ark_mem->step_setrelaxfn                = arkStep_SetRelaxFn;
  ark_mem->step_setorder                  = arkStep_SetOrder;
  ark_mem->step_setnonlinearsolver        = arkStep_SetNonlinearSolver;
  ark_mem->step_setlinear                 = arkStep_SetLinear;
  ark_mem->step_setnonlinear              = arkStep_SetNonlinear;
  ark_mem->step_setautonomous             = arkStep_SetAutonomous;
  ark_mem->step_setnlsrhsfn               = arkStep_SetNlsRhsFn;
  ark_mem->step_setdeduceimplicitrhs      = arkStep_SetDeduceImplicitRhs;
  ark_mem->step_setnonlincrdown           = arkStep_SetNonlinCRDown;
  ark_mem->step_setnonlinrdiv             = arkStep_SetNonlinRDiv;
  ark_mem->step_setdeltagammamax          = arkStep_SetDeltaGammaMax;
  ark_mem->step_setlsetupfrequency        = arkStep_SetLSetupFrequency;
  ark_mem->step_setpredictormethod        = arkStep_SetPredictorMethod;
  ark_mem->step_setmaxnonliniters         = arkStep_SetMaxNonlinIters;
  ark_mem->step_setnonlinconvcoef         = arkStep_SetNonlinConvCoef;
  ark_mem->step_setstagepredictfn         = arkStep_SetStagePredictFn;
  ark_mem->step_getnumlinsolvsetups       = arkStep_GetNumLinSolvSetups;
  ark_mem->step_getcurrentgamma           = arkStep_GetCurrentGamma;
  ark_mem->step_getestlocalerrors         = arkStep_GetEstLocalErrors;
  ark_mem->step_getnonlinearsystemdata    = arkStep_GetNonlinearSystemData;
  ark_mem->step_getnumnonlinsolviters     = arkStep_GetNumNonlinSolvIters;
  ark_mem->step_getnumnonlinsolvconvfails = arkStep_GetNumNonlinSolvConvFails;
  ark_mem->step_getnonlinsolvstats        = arkStep_GetNonlinSolvStats;
  ark_mem->step_supports_adaptive         = SUNTRUE;
  ark_mem->step_supports_implicit         = SUNTRUE;
  ark_mem->step_supports_massmatrix       = SUNTRUE;
  ark_mem->step_supports_relaxation       = SUNTRUE;
  ark_mem->step_mem                       = (void*)step_mem;

  /* Set default values for optional inputs */
  retval = arkStep_SetDefaults((void*)ark_mem);
  if (retval != ARK_SUCCESS)
  {
    arkProcessError(ark_mem, retval, __LINE__, __func__, __FILE__,
                    "Error setting default solver options");
    ARKodeFree((void**)&ark_mem);
    return (NULL);
  }

  /* Set implicit/explicit problem based on function pointers */
  step_mem->explicit = (fe == NULL) ? SUNFALSE : SUNTRUE;
  step_mem->implicit = (fi == NULL) ? SUNFALSE : SUNTRUE;

  /* Allocate the general ARK stepper vectors using y0 as a template */
  /* NOTE: Fe, Fi, cvals and Xvecs will be allocated later on
     (based on the number of ARK stages) */

  /* Clone the input vector to create sdata, zpred and zcor */
  if (!arkAllocVec(ark_mem, y0, &(step_mem->sdata)))
  {
    ARKodeFree((void**)&ark_mem);
    return (NULL);
  }
  if (!arkAllocVec(ark_mem, y0, &(step_mem->zpred)))
  {
    ARKodeFree((void**)&ark_mem);
    return (NULL);
  }
  if (!arkAllocVec(ark_mem, y0, &(step_mem->zcor)))
  {
    ARKodeFree((void**)&ark_mem);
    return (NULL);
  }

  /* Copy the input parameters into ARKODE state */
  step_mem->fe = fe;
  step_mem->fi = fi;

  /* Update the ARKODE workspace requirements */
  ark_mem->liw += 41; /* fcn/data ptr, int, long int, sunindextype, sunbooleantype */
  ark_mem->lrw += 10;

  /* If an implicit component is to be solved, create default Newton NLS object */
  step_mem->ownNLS = SUNFALSE;
  if (step_mem->implicit)
  {
    NLS = SUNNonlinSol_Newton(y0, ark_mem->sunctx);
    if (NLS == NULL)
    {
      arkProcessError(ark_mem, ARK_MEM_FAIL, __LINE__, __func__, __FILE__,
                      "Error creating default Newton solver");
      ARKodeFree((void**)&ark_mem);
      return (NULL);
    }
    retval = ARKodeSetNonlinearSolver(ark_mem, NLS);
    if (retval != ARK_SUCCESS)
    {
      arkProcessError(ark_mem, ARK_MEM_FAIL, __LINE__, __func__, __FILE__,
                      "Error attaching default Newton solver");
      ARKodeFree((void**)&ark_mem);
      return (NULL);
    }
    step_mem->ownNLS = SUNTRUE;
  }

  /* Set the linear solver addresses to NULL (we check != NULL later) */
  step_mem->linit       = NULL;
  step_mem->lsetup      = NULL;
  step_mem->lsolve      = NULL;
  step_mem->lfree       = NULL;
  step_mem->lmem        = NULL;
  step_mem->lsolve_type = -1;

  /* Set the mass matrix solver addresses to NULL */
  step_mem->minit       = NULL;
  step_mem->msetup      = NULL;
  step_mem->mmult       = NULL;
  step_mem->msolve      = NULL;
  step_mem->mfree       = NULL;
  step_mem->mass_mem    = NULL;
  step_mem->mass_type   = MASS_IDENTITY;
  step_mem->msolve_type = -1;

  /* Initialize initial error norm  */
  step_mem->eRNrm = ONE;

  /* Initialize all the counters */
  step_mem->nfe       = 0;
  step_mem->nfi       = 0;
  step_mem->nsetups   = 0;
  step_mem->nstlp     = 0;
  step_mem->nls_iters = 0;
  step_mem->nls_fails = 0;

  /* Initialize fused op work space */
  step_mem->cvals        = NULL;
  step_mem->Xvecs        = NULL;
  step_mem->nfusedopvecs = 0;

  /* Initialize external polynomial forcing data */
  step_mem->expforcing = SUNFALSE;
  step_mem->impforcing = SUNFALSE;
  step_mem->forcing    = NULL;
  step_mem->nforcing   = 0;

  /* Initialize saved fi alias */
  step_mem->fn_implicit = NULL;

  /* Initialize main ARKODE infrastructure */
  retval = arkInit(ark_mem, t0, y0, FIRST_INIT);
  if (retval != ARK_SUCCESS)
  {
    arkProcessError(ark_mem, retval, __LINE__, __func__, __FILE__,
                    "Unable to initialize main ARKODE infrastructure");
    ARKodeFree((void**)&ark_mem);
    return (NULL);
  }

  return ((void*)ark_mem);
}

/*---------------------------------------------------------------
  ARKStepReInit:

  This routine re-initializes the ARKStep module to solve a new
  problem of the same size as was previously solved. This routine
  should also be called when the problem dynamics or desired solvers
  have changed dramatically, so that the problem integration should
  resume as if started from scratch.

  Note all internal counters are set to 0 on re-initialization.
  ---------------------------------------------------------------*/
int ARKStepReInit(void* arkode_mem, ARKRhsFn fe, ARKRhsFn fi, sunrealtype t0,
                  N_Vector y0)
{
  ARKodeMem ark_mem;
  ARKodeARKStepMem step_mem;
  int retval;

  /* access ARKodeMem and ARKodeARKStepMem structures */
  retval = arkStep_AccessARKODEStepMem(arkode_mem, __func__, &ark_mem, &step_mem);
  if (retval != ARK_SUCCESS) { return (retval); }

  /* Check if ark_mem was allocated */
  if (ark_mem->MallocDone == SUNFALSE)
  {
    arkProcessError(ark_mem, ARK_NO_MALLOC, __LINE__, __func__, __FILE__,
                    MSG_ARK_NO_MALLOC);
    return (ARK_NO_MALLOC);
  }

  /* Check that at least one of fe, fi is supplied and is to be used */
  if (fe == NULL && fi == NULL)
  {
    arkProcessError(ark_mem, ARK_ILL_INPUT, __LINE__, __func__, __FILE__,
                    MSG_ARK_NULL_F);
    return (ARK_ILL_INPUT);
  }

  /* Check that y0 is supplied */
  if (y0 == NULL)
  {
    arkProcessError(ark_mem, ARK_ILL_INPUT, __LINE__, __func__, __FILE__,
                    MSG_ARK_NULL_Y0);
    return (ARK_ILL_INPUT);
  }

  /* Set implicit/explicit problem based on function pointers */
  step_mem->explicit = (fe == NULL) ? SUNFALSE : SUNTRUE;
  step_mem->implicit = (fi == NULL) ? SUNFALSE : SUNTRUE;

  /* Copy the input parameters into ARKODE state */
  step_mem->fe = fe;
  step_mem->fi = fi;

  /* Initialize initial error norm  */
  step_mem->eRNrm = ONE;

  /* Initialize main ARKODE infrastructure */
  retval = arkInit(ark_mem, t0, y0, FIRST_INIT);
  if (retval != ARK_SUCCESS)
  {
    arkProcessError(ark_mem, retval, __LINE__, __func__, __FILE__,
                    "Unable to reinitialize main ARKODE infrastructure");
    return (retval);
  }

  /* Initialize all the counters */
  step_mem->nfe     = 0;
  step_mem->nfi     = 0;
  step_mem->nsetups = 0;
  step_mem->nstlp   = 0;

  return (ARK_SUCCESS);
}

/*===============================================================
  Interface routines supplied to ARKODE
  ===============================================================*/

/*---------------------------------------------------------------
  arkStep_Resize:

  This routine resizes the memory within the ARKStep module.
  ---------------------------------------------------------------*/
int arkStep_Resize(ARKodeMem ark_mem, N_Vector y0,
                   SUNDIALS_MAYBE_UNUSED sunrealtype hscale,
                   SUNDIALS_MAYBE_UNUSED sunrealtype t0, ARKVecResizeFn resize,
                   void* resize_data)
{
  ARKodeARKStepMem step_mem;
  SUNNonlinearSolver NLS;
  sunindextype lrw1, liw1, lrw_diff, liw_diff;
  int i, retval;

  /* access ARKodeARKStepMem structure */
  retval = arkStep_AccessStepMem(ark_mem, __func__, &step_mem);
  if (retval != ARK_SUCCESS) { return (retval); }

  /* Determine change in vector sizes */
  lrw1 = liw1 = 0;
  if (y0->ops->nvspace != NULL) { N_VSpace(y0, &lrw1, &liw1); }
  lrw_diff      = lrw1 - ark_mem->lrw1;
  liw_diff      = liw1 - ark_mem->liw1;
  ark_mem->lrw1 = lrw1;
  ark_mem->liw1 = liw1;

  /* Resize the sdata, zpred and zcor vectors */
  if (!arkResizeVec(ark_mem, resize, resize_data, lrw_diff, liw_diff, y0,
                    &step_mem->sdata))
  {
    arkProcessError(ark_mem, ARK_MEM_FAIL, __LINE__, __func__, __FILE__,
                    "Unable to resize vector");
    return (ARK_MEM_FAIL);
  }

  if (!arkResizeVec(ark_mem, resize, resize_data, lrw_diff, liw_diff, y0,
                    &step_mem->zpred))
  {
    arkProcessError(ark_mem, ARK_MEM_FAIL, __LINE__, __func__, __FILE__,
                    "Unable to resize vector");
    return (ARK_MEM_FAIL);
  }

  if (!arkResizeVec(ark_mem, resize, resize_data, lrw_diff, liw_diff, y0,
                    &step_mem->zcor))
  {
    arkProcessError(ark_mem, ARK_MEM_FAIL, __LINE__, __func__, __FILE__,
                    "Unable to resize vector");
    return (ARK_MEM_FAIL);
  }

  /* Resize the ARKStep vectors */
  /*     Fe */
  if (step_mem->Fe != NULL)
  {
    for (i = 0; i < step_mem->stages; i++)
    {
      if (!arkResizeVec(ark_mem, resize, resize_data, lrw_diff, liw_diff, y0,
                        &step_mem->Fe[i]))
      {
        arkProcessError(ark_mem, ARK_MEM_FAIL, __LINE__, __func__, __FILE__,
                        "Unable to resize vector");
        return (ARK_MEM_FAIL);
      }
    }
  }
  /*     Fi */
  if (step_mem->Fi != NULL)
  {
    for (i = 0; i < step_mem->stages; i++)
    {
      if (!arkResizeVec(ark_mem, resize, resize_data, lrw_diff, liw_diff, y0,
                        &step_mem->Fi[i]))
      {
        arkProcessError(ark_mem, ARK_MEM_FAIL, __LINE__, __func__, __FILE__,
                        "Unable to resize vector");
        return (ARK_MEM_FAIL);
      }
    }
  }

  /* If a NLS object was previously used, destroy and recreate default Newton
     NLS object (can be replaced by user-defined object if desired) */
  if ((step_mem->NLS != NULL) && (step_mem->ownNLS))
  {
    /* destroy existing NLS object */
    retval = SUNNonlinSolFree(step_mem->NLS);
    if (retval != ARK_SUCCESS) { return (retval); }
    step_mem->NLS    = NULL;
    step_mem->ownNLS = SUNFALSE;

    /* create new Newton NLS object */
    NLS = SUNNonlinSol_Newton(y0, ark_mem->sunctx);
    if (NLS == NULL)
    {
      arkProcessError(ark_mem, ARK_MEM_FAIL, __LINE__, __func__, __FILE__,
                      "Error creating default Newton solver");
      return (ARK_MEM_FAIL);
    }

    /* attach new Newton NLS object */
    retval = ARKodeSetNonlinearSolver(ark_mem, NLS);
    if (retval != ARK_SUCCESS)
    {
      arkProcessError(ark_mem, ARK_MEM_FAIL, __LINE__, __func__, __FILE__,
                      "Error attaching default Newton solver");
      return (ARK_MEM_FAIL);
    }
    step_mem->ownNLS = SUNTRUE;
  }

  /* reset nonlinear solver counters */
  if (step_mem->NLS != NULL) { step_mem->nsetups = 0; }

  return (ARK_SUCCESS);
}

/*---------------------------------------------------------------
  arkStep_ComputeState:

  Computes y based on the current prediction and given correction.
  ---------------------------------------------------------------*/
int arkStep_ComputeState(ARKodeMem ark_mem, N_Vector zcor, N_Vector z)
{
  int retval;
  ARKodeARKStepMem step_mem;

  /* access ARKodeARKStepMem structure */
  retval = arkStep_AccessStepMem(ark_mem, __func__, &step_mem);
  if (retval != ARK_SUCCESS) { return (retval); }

  N_VLinearSum(ONE, step_mem->zpred, ONE, zcor, z);

  return (ARK_SUCCESS);
}

/*---------------------------------------------------------------
  arkStep_Free frees all ARKStep memory.
  ---------------------------------------------------------------*/
void arkStep_Free(ARKodeMem ark_mem)
{
  int j;
  sunindextype Bliw, Blrw;
  ARKodeARKStepMem step_mem;

  /* nothing to do if ark_mem is already NULL */
  if (ark_mem == NULL) { return; }

  /* conditional frees on non-NULL ARKStep module */
  if (ark_mem->step_mem != NULL)
  {
    step_mem = (ARKodeARKStepMem)ark_mem->step_mem;

    /* free the Butcher tables */
    if (step_mem->Be != NULL)
    {
      ARKodeButcherTable_Space(step_mem->Be, &Bliw, &Blrw);
      ARKodeButcherTable_Free(step_mem->Be);
      step_mem->Be = NULL;
      ark_mem->liw -= Bliw;
      ark_mem->lrw -= Blrw;
    }
    if (step_mem->Bi != NULL)
    {
      ARKodeButcherTable_Space(step_mem->Bi, &Bliw, &Blrw);
      ARKodeButcherTable_Free(step_mem->Bi);
      step_mem->Bi = NULL;
      ark_mem->liw -= Bliw;
      ark_mem->lrw -= Blrw;
    }

    /* free the nonlinear solver memory (if applicable) */
    if ((step_mem->NLS != NULL) && (step_mem->ownNLS))
    {
      SUNNonlinSolFree(step_mem->NLS);
      step_mem->ownNLS = SUNFALSE;
    }
    step_mem->NLS = NULL;

    /* free the linear solver memory */
    if (step_mem->lfree != NULL)
    {
      step_mem->lfree((void*)ark_mem);
      step_mem->lmem = NULL;
    }

    /* free the mass matrix solver memory */
    if (step_mem->mfree != NULL)
    {
      step_mem->mfree((void*)ark_mem);
      step_mem->mass_mem = NULL;
    }

    /* free the sdata, zpred and zcor vectors */
    if (step_mem->sdata != NULL)
    {
      arkFreeVec(ark_mem, &step_mem->sdata);
      step_mem->sdata = NULL;
    }
    if (step_mem->zpred != NULL)
    {
      arkFreeVec(ark_mem, &step_mem->zpred);
      step_mem->zpred = NULL;
    }
    if (step_mem->zcor != NULL)
    {
      arkFreeVec(ark_mem, &step_mem->zcor);
      step_mem->zcor = NULL;
    }

    /* free the RHS vectors */
    if (step_mem->Fe != NULL)
    {
      for (j = 0; j < step_mem->stages; j++)
      {
        arkFreeVec(ark_mem, &step_mem->Fe[j]);
      }
      free(step_mem->Fe);
      step_mem->Fe = NULL;
      ark_mem->liw -= step_mem->stages;
    }
    if (step_mem->Fi != NULL)
    {
      for (j = 0; j < step_mem->stages; j++)
      {
        arkFreeVec(ark_mem, &step_mem->Fi[j]);
      }
      free(step_mem->Fi);
      step_mem->Fi = NULL;
      ark_mem->liw -= step_mem->stages;
    }

    /* free stage vectors */
    if (step_mem->z != NULL)
    {
      for (j = 0; j < step_mem->stages; j++)
      {
        arkFreeVec(ark_mem, &step_mem->z[j]);
      }
      free(step_mem->z);
      step_mem->z = NULL;
      ark_mem->liw -= step_mem->stages;
    }

    /* free the reusable arrays for fused vector interface */
    if (step_mem->cvals != NULL)
    {
      free(step_mem->cvals);
      step_mem->cvals = NULL;
      ark_mem->lrw -= step_mem->nfusedopvecs;
    }
    if (step_mem->Xvecs != NULL)
    {
      free(step_mem->Xvecs);
      step_mem->Xvecs = NULL;
      ark_mem->liw -= step_mem->nfusedopvecs;
    }
    step_mem->nfusedopvecs = 0;

    /* free work arrays for MRI forcing */
    if (step_mem->stage_times)
    {
      free(step_mem->stage_times);
      step_mem->stage_times = NULL;
      ark_mem->lrw -= step_mem->stages;
    }

    if (step_mem->stage_coefs)
    {
      free(step_mem->stage_coefs);
      step_mem->stage_coefs = NULL;
      ark_mem->lrw -= step_mem->stages;
    }

    /* free the time stepper module itself */
    free(ark_mem->step_mem);
    ark_mem->step_mem = NULL;
  }
}

/*---------------------------------------------------------------
  arkStep_PrintMem:

  This routine outputs the memory from the ARKStep structure to
  a specified file pointer (useful when debugging).
  ---------------------------------------------------------------*/
void arkStep_PrintMem(ARKodeMem ark_mem, FILE* outfile)
{
  ARKodeARKStepMem step_mem;
  int retval;

#ifdef SUNDIALS_DEBUG_PRINTVEC
  int i;
#endif

  /* access ARKodeARKStepMem structure */
  retval = arkStep_AccessStepMem(ark_mem, __func__, &step_mem);
  if (retval != ARK_SUCCESS) { return; }

  /* output integer quantities */
  fprintf(outfile, "ARKStep: q = %i\n", step_mem->q);
  fprintf(outfile, "ARKStep: p = %i\n", step_mem->p);
  fprintf(outfile, "ARKStep: istage = %i\n", step_mem->istage);
  fprintf(outfile, "ARKStep: stages = %i\n", step_mem->stages);
  fprintf(outfile, "ARKStep: maxcor = %i\n", step_mem->maxcor);
  fprintf(outfile, "ARKStep: msbp = %i\n", step_mem->msbp);
  fprintf(outfile, "ARKStep: predictor = %i\n", step_mem->predictor);
  fprintf(outfile, "ARKStep: lsolve_type = %i\n", step_mem->lsolve_type);
  fprintf(outfile, "ARKStep: msolve_type = %i\n", step_mem->msolve_type);
  fprintf(outfile, "ARKStep: convfail = %i\n", step_mem->convfail);

  /* output long integer quantities */
  fprintf(outfile, "ARKStep: nfe = %li\n", step_mem->nfe);
  fprintf(outfile, "ARKStep: nfi = %li\n", step_mem->nfi);
  fprintf(outfile, "ARKStep: nsetups = %li\n", step_mem->nsetups);
  fprintf(outfile, "ARKStep: nstlp = %li\n", step_mem->nstlp);

  /* output boolean quantities */
  fprintf(outfile, "ARKStep: user_linear = %i\n", step_mem->linear);
  fprintf(outfile, "ARKStep: user_linear_timedep = %i\n",
          step_mem->linear_timedep);
  fprintf(outfile, "ARKStep: user_explicit = %i\n", step_mem->explicit);
  fprintf(outfile, "ARKStep: user_implicit = %i\n", step_mem->implicit);
  fprintf(outfile, "ARKStep: jcur = %i\n", step_mem->jcur);

  /* output sunrealtype quantities */
  if (step_mem->Be != NULL)
  {
    fprintf(outfile, "ARKStep: explicit Butcher table:\n");
    ARKodeButcherTable_Write(step_mem->Be, outfile);
  }
  if (step_mem->Bi != NULL)
  {
    fprintf(outfile, "ARKStep: implicit Butcher table:\n");
    ARKodeButcherTable_Write(step_mem->Bi, outfile);
  }
  fprintf(outfile, "ARKStep: gamma = %" RSYM "\n", step_mem->gamma);
  fprintf(outfile, "ARKStep: gammap = %" RSYM "\n", step_mem->gammap);
  fprintf(outfile, "ARKStep: gamrat = %" RSYM "\n", step_mem->gamrat);
  fprintf(outfile, "ARKStep: crate = %" RSYM "\n", step_mem->crate);
  fprintf(outfile, "ARKStep: eRNrm = %" RSYM "\n", step_mem->eRNrm);
  fprintf(outfile, "ARKStep: nlscoef = %" RSYM "\n", step_mem->nlscoef);
  fprintf(outfile, "ARKStep: crdown = %" RSYM "\n", step_mem->crdown);
  fprintf(outfile, "ARKStep: rdiv = %" RSYM "\n", step_mem->rdiv);
  fprintf(outfile, "ARKStep: dgmax = %" RSYM "\n", step_mem->dgmax);

#ifdef SUNDIALS_DEBUG_PRINTVEC
  /* output vector quantities */
  fprintf(outfile, "ARKStep: sdata:\n");
  N_VPrintFile(step_mem->sdata, outfile);
  fprintf(outfile, "ARKStep: zpred:\n");
  N_VPrintFile(step_mem->zpred, outfile);
  fprintf(outfile, "ARKStep: zcor:\n");
  N_VPrintFile(step_mem->zcor, outfile);
  if (step_mem->Fe != NULL)
    for (i = 0; i < step_mem->stages; i++)
    {
      fprintf(outfile, "ARKStep: Fe[%i]:\n", i);
      N_VPrintFile(step_mem->Fe[i], outfile);
    }
  if (step_mem->Fi != NULL)
    for (i = 0; i < step_mem->stages; i++)
    {
      fprintf(outfile, "ARKStep: Fi[%i]:\n", i);
      N_VPrintFile(step_mem->Fi[i], outfile);
    }
#endif
}

/*---------------------------------------------------------------
  arkStep_AttachLinsol:

  This routine attaches the various set of system linear solver
  interface routines, data structure, and solver type to the
  ARKStep module.
  ---------------------------------------------------------------*/
int arkStep_AttachLinsol(ARKodeMem ark_mem, ARKLinsolInitFn linit,
                         ARKLinsolSetupFn lsetup, ARKLinsolSolveFn lsolve,
                         ARKLinsolFreeFn lfree,
                         SUNLinearSolver_Type lsolve_type, void* lmem)
{
  ARKodeARKStepMem step_mem;
  int retval;

  /* access ARKodeARKStepMem structure */
  retval = arkStep_AccessStepMem(ark_mem, __func__, &step_mem);
  if (retval != ARK_SUCCESS) { return (retval); }

  /* free any existing system solver */
  if (step_mem->lfree != NULL) { step_mem->lfree(ark_mem); }

  /* Attach the provided routines, data structure and solve type */
  step_mem->linit       = linit;
  step_mem->lsetup      = lsetup;
  step_mem->lsolve      = lsolve;
  step_mem->lfree       = lfree;
  step_mem->lmem        = lmem;
  step_mem->lsolve_type = lsolve_type;

  /* Reset all linear solver counters */
  step_mem->nsetups = 0;
  step_mem->nstlp   = 0;

  return (ARK_SUCCESS);
}

/*---------------------------------------------------------------
  arkStep_AttachMasssol:

  This routine attaches the set of mass matrix linear solver
  interface routines, data structure, and solver type to the
  ARKStep module.
  ---------------------------------------------------------------*/
int arkStep_AttachMasssol(ARKodeMem ark_mem, ARKMassInitFn minit,
                          ARKMassSetupFn msetup, ARKMassMultFn mmult,
                          ARKMassSolveFn msolve, ARKMassFreeFn mfree,
                          sunbooleantype time_dep,
                          SUNLinearSolver_Type msolve_type, void* mass_mem)
{
  ARKodeARKStepMem step_mem;
  int retval;

  /* access ARKodeARKStepMem structure */
  retval = arkStep_AccessStepMem(ark_mem, __func__, &step_mem);
  if (retval != ARK_SUCCESS) { return (retval); }

  /* free any existing mass matrix solver */
  if (step_mem->mfree != NULL) { step_mem->mfree(ark_mem); }

  /* Attach the provided routines, data structure and solve type */
  step_mem->minit       = minit;
  step_mem->msetup      = msetup;
  step_mem->mmult       = mmult;
  step_mem->msolve      = msolve;
  step_mem->mfree       = mfree;
  step_mem->mass_mem    = mass_mem;
  step_mem->mass_type   = (time_dep) ? MASS_TIMEDEP : MASS_FIXED;
  step_mem->msolve_type = msolve_type;

  /* Attach mmult function pointer to ark_mem as well */
  ark_mem->step_mmult = mmult;

  return (ARK_SUCCESS);
}

/*---------------------------------------------------------------
  arkStep_DisableLSetup:

  This routine NULLifies the lsetup function pointer in the
  ARKStep module.
  ---------------------------------------------------------------*/
void arkStep_DisableLSetup(ARKodeMem ark_mem)
{
  ARKodeARKStepMem step_mem;

  /* access ARKodeARKStepMem structure */
  if (ark_mem->step_mem == NULL) { return; }
  step_mem = (ARKodeARKStepMem)ark_mem->step_mem;

  /* nullify the lsetup function pointer */
  step_mem->lsetup = NULL;
}

/*---------------------------------------------------------------
  arkStep_DisableMSetup:

  This routine NULLifies the msetup function pointer in the
  ARKStep module.
  ---------------------------------------------------------------*/
void arkStep_DisableMSetup(ARKodeMem ark_mem)
{
  ARKodeARKStepMem step_mem;

  /* access ARKodeARKStepMem structure */
  if (ark_mem->step_mem == NULL) { return; }
  step_mem = (ARKodeARKStepMem)ark_mem->step_mem;

  /* nullify the msetup function pointer */
  step_mem->msetup = NULL;
}

/*---------------------------------------------------------------
  arkStep_GetLmem:

  This routine returns the system linear solver interface memory
  structure, lmem.
  ---------------------------------------------------------------*/
void* arkStep_GetLmem(ARKodeMem ark_mem)
{
  ARKodeARKStepMem step_mem;
  int retval;

  /* access ARKodeARKStepMem structure, and return lmem */
  retval = arkStep_AccessStepMem(ark_mem, __func__, &step_mem);
  if (retval != ARK_SUCCESS) { return (NULL); }
  return (step_mem->lmem);
}

/*---------------------------------------------------------------
  arkStep_GetMassMem:

  This routine returns the mass matrix solver interface memory
  structure, mass_mem.
  ---------------------------------------------------------------*/
void* arkStep_GetMassMem(ARKodeMem ark_mem)
{
  ARKodeARKStepMem step_mem;
  int retval;

  /* access ARKodeARKStepMem structure, and return mass_mem */
  retval = arkStep_AccessStepMem(ark_mem, __func__, &step_mem);
  if (retval != ARK_SUCCESS) { return (NULL); }
  return (step_mem->mass_mem);
}

/*---------------------------------------------------------------
  arkStep_GetImplicitRHS:

  This routine returns the implicit RHS function pointer, fi.
  ---------------------------------------------------------------*/
ARKRhsFn arkStep_GetImplicitRHS(ARKodeMem ark_mem)
{
  ARKodeARKStepMem step_mem;
  int retval;

  /* access ARKodeARKStepMem structure, and return fi */
  retval = arkStep_AccessStepMem(ark_mem, __func__, &step_mem);
  if (retval != ARK_SUCCESS) { return (NULL); }
  return (step_mem->fi);
}

/*---------------------------------------------------------------
  arkStep_GetGammas:

  This routine fills the current value of gamma, and states
  whether the gamma ratio fails the dgmax criteria.
  ---------------------------------------------------------------*/
int arkStep_GetGammas(ARKodeMem ark_mem, sunrealtype* gamma, sunrealtype* gamrat,
                      sunbooleantype** jcur, sunbooleantype* dgamma_fail)
{
  ARKodeARKStepMem step_mem;
  int retval;

  /* access ARKodeARKStepMem structure */
  retval = arkStep_AccessStepMem(ark_mem, __func__, &step_mem);
  if (retval != ARK_SUCCESS) { return (retval); }

  /* set outputs */
  step_mem     = (ARKodeARKStepMem)ark_mem->step_mem;
  *gamma       = step_mem->gamma;
  *gamrat      = step_mem->gamrat;
  *jcur        = &step_mem->jcur;
  *dgamma_fail = (SUNRabs(*gamrat - ONE) >= step_mem->dgmax);

  return (ARK_SUCCESS);
}

/*---------------------------------------------------------------
  arkStep_Init:

  This routine is called just prior to performing internal time
  steps (after all user "set" routines have been called) from
  within arkInitialSetup.

  For all initialization types, this routine sets the relevant
  TakeStep routine based on the current problem configuration.

  With initialization type FIRST_INIT this routine:
  - sets/checks the ARK Butcher tables to be used
  - allocates any memory that depends on the number of ARK stages,
    method order, or solver options
  - checks for consistency between the system and mass matrix
    linear solvers (if applicable)
  - initializes and sets up the system and mass matrix linear
    solvers (if applicable)
  - initializes and sets up the nonlinear solver (if applicable)
  - allocates the interpolation data structure (if needed based
    on ARKStep solver options)
  - updates the call_fullrhs flag if necessary

  With initialization type FIRST_INIT or RESIZE_INIT, this routine:
  - sets the relevant TakeStep routine based on the current
    problem configuration
  - checks for consistency between the system and mass matrix
    linear solvers (if applicable)
  - initializes and sets up the system and mass matrix linear
    solvers (if applicable)
  - initializes and sets up the nonlinear solver (if applicable)

  With initialization type RESET_INIT, this routine does nothing.
  ---------------------------------------------------------------*/
int arkStep_Init(ARKodeMem ark_mem, int init_type)
{
  ARKodeARKStepMem step_mem;
  int j, retval;
  sunbooleantype reset_efun;

  /* access ARKodeARKStepMem structure */
  retval = arkStep_AccessStepMem(ark_mem, __func__, &step_mem);
  if (retval != ARK_SUCCESS) { return (retval); }

  /* immediately return if reset */
  if (init_type == RESET_INIT) { return (ARK_SUCCESS); }

  /* initializations/checks for (re-)initialization call */
  if (init_type == FIRST_INIT)
  {
    /* enforce use of arkEwtSmallReal if using a fixed step size for
       an explicit method, an internal error weight function, and not
       using an iterative mass matrix solver with rwt=ewt */
    reset_efun = SUNTRUE;
    if (step_mem->implicit) { reset_efun = SUNFALSE; }
    if (!ark_mem->fixedstep) { reset_efun = SUNFALSE; }
    if (ark_mem->user_efun) { reset_efun = SUNFALSE; }
    if (ark_mem->rwt_is_ewt &&
        (step_mem->msolve_type == SUNLINEARSOLVER_ITERATIVE))
    {
      reset_efun = SUNFALSE;
    }
    if (ark_mem->rwt_is_ewt &&
        (step_mem->msolve_type == SUNLINEARSOLVER_MATRIX_ITERATIVE))
    {
      reset_efun = SUNFALSE;
    }
    if (reset_efun)
    {
      ark_mem->user_efun = SUNFALSE;
      ark_mem->efun      = arkEwtSetSmallReal;
      ark_mem->e_data    = ark_mem;
    }

    /* Create Butcher tables (if not already set) */
    retval = arkStep_SetButcherTables(ark_mem);
    if (retval != ARK_SUCCESS)
    {
      arkProcessError(ark_mem, ARK_ILL_INPUT, __LINE__, __func__, __FILE__,
                      "Could not create Butcher table(s)");
      return (ARK_ILL_INPUT);
    }

    /* Check that Butcher tables are OK */
    retval = arkStep_CheckButcherTables(ark_mem);
    if (retval != ARK_SUCCESS)
    {
      arkProcessError(ark_mem, ARK_ILL_INPUT, __LINE__, __func__, __FILE__,
                      "Error in Butcher table(s)");
      return (ARK_ILL_INPUT);
    }

    /* Retrieve/store method and embedding orders now that tables are finalized */
    if (step_mem->Bi != NULL)
    {
      step_mem->q = ark_mem->hadapt_mem->q = step_mem->Bi->q;
      step_mem->p = ark_mem->hadapt_mem->p = step_mem->Bi->p;
    }
    else
    {
      step_mem->q = ark_mem->hadapt_mem->q = step_mem->Be->q;
      step_mem->p = ark_mem->hadapt_mem->p = step_mem->Be->p;
    }

    /* Ensure that if adaptivity is enabled, then method includes embedding coefficients */
    if (!ark_mem->fixedstep && (step_mem->p == 0))
    {
      arkProcessError(ark_mem, ARK_ILL_INPUT, __LINE__, __func__,
                      __FILE__, "Adaptive timestepping cannot be performed without embedding coefficients");
      return (ARK_ILL_INPUT);
    }

    /* Relaxation is incompatible with implicit RHS deduction */
    if (ark_mem->relax_enabled && step_mem->implicit && step_mem->deduce_rhs)
    {
      arkProcessError(ark_mem, ARK_ILL_INPUT, __LINE__, __func__,
                      __FILE__, "Relaxation cannot be performed when deducing implicit RHS values");
      return ARK_ILL_INPUT;
    }

    /* Allocate ARK RHS vector memory, update storage requirements */
    /*   Allocate Fe[0] ... Fe[stages-1] if needed */
    if (step_mem->explicit)
    {
      if (step_mem->Fe == NULL)
      {
        step_mem->Fe = (N_Vector*)calloc(step_mem->stages, sizeof(N_Vector));
      }
      for (j = 0; j < step_mem->stages; j++)
      {
        if (!arkAllocVec(ark_mem, ark_mem->ewt, &(step_mem->Fe[j])))
        {
          return (ARK_MEM_FAIL);
        }
      }
      ark_mem->liw += step_mem->stages; /* pointers */
    }

    /*   Allocate Fi[0] ... Fi[stages-1] if needed */
    if (step_mem->implicit)
    {
      if (step_mem->Fi == NULL)
      {
        step_mem->Fi = (N_Vector*)calloc(step_mem->stages, sizeof(N_Vector));
      }
      for (j = 0; j < step_mem->stages; j++)
      {
        if (!arkAllocVec(ark_mem, ark_mem->ewt, &(step_mem->Fi[j])))
        {
          return (ARK_MEM_FAIL);
        }
      }
      ark_mem->liw += step_mem->stages; /* pointers */
    }

    /* Allocate stage storage for relaxation with implicit/IMEX methods or if a
       fixed mass matrix is present (since we store f(t,y) not M^{-1} f(t,y)) */
    if (ark_mem->relax_enabled &&
        (step_mem->implicit || step_mem->mass_type == MASS_FIXED))
    {
      if (step_mem->z == NULL)
      {
        step_mem->z = (N_Vector*)calloc(step_mem->stages, sizeof(N_Vector));
      }
      for (j = 0; j < step_mem->stages; j++)
      {
        if (!arkAllocVec(ark_mem, ark_mem->ewt, &(step_mem->z[j])))
        {
          return (ARK_MEM_FAIL);
        }
      }
      ark_mem->liw += step_mem->stages; /* pointers */
    }

    /* Allocate reusable arrays for fused vector operations */
    step_mem->nfusedopvecs = 2 * step_mem->stages + 2 + step_mem->nforcing;
    if (step_mem->cvals == NULL)
    {
      step_mem->cvals = (sunrealtype*)calloc(step_mem->nfusedopvecs,
                                             sizeof(sunrealtype));
      if (step_mem->cvals == NULL) { return (ARK_MEM_FAIL); }
      ark_mem->lrw += step_mem->nfusedopvecs;
    }
    if (step_mem->Xvecs == NULL)
    {
      step_mem->Xvecs = (N_Vector*)calloc(step_mem->nfusedopvecs,
                                          sizeof(N_Vector));
      if (step_mem->Xvecs == NULL) { return (ARK_MEM_FAIL); }
      ark_mem->liw += step_mem->nfusedopvecs; /* pointers */
    }

    /* Allocate workspace for MRI forcing -- need to allocate here as the
       number of stages may not bet set before this point and we assume
       SetInnerForcing has been called before the first step i.e., methods
       start with a fast integration */
    if (step_mem->expforcing || step_mem->impforcing)
    {
      if (!(step_mem->stage_times))
      {
        step_mem->stage_times = (sunrealtype*)calloc(step_mem->stages,
                                                     sizeof(sunrealtype));
        ark_mem->lrw += step_mem->stages;
      }

      if (!(step_mem->stage_coefs))
      {
        step_mem->stage_coefs = (sunrealtype*)calloc(step_mem->stages,
                                                     sizeof(sunrealtype));
        ark_mem->lrw += step_mem->stages;
      }
    }

    /* Override the interpolant degree (if needed), used in arkInitialSetup */
    if (step_mem->q > 1 && ark_mem->interp_degree > (step_mem->q - 1))
    {
      /* Limit max degree to at most one less than the method global order */
      ark_mem->interp_degree = step_mem->q - 1;
    }
    else if (step_mem->q == 1 && ark_mem->interp_degree > 1)
    {
      /* Allow for linear interpolant with first order methods to ensure
         solution values are returned at the time interval end points */
      ark_mem->interp_degree = 1;
    }

    /* Higher-order predictors require interpolation */
    if (ark_mem->interp_type == ARK_INTERP_NONE && step_mem->predictor != 0)
    {
      arkProcessError(ark_mem, ARK_ILL_INPUT, __LINE__, __func__, __FILE__,
                      "Non-trival predictors require an interpolation module");
      return ARK_ILL_INPUT;
    }
  }

  /* Save initial condition as first checkpoint if this is not an adjoint integration */
  if (!ark_mem->do_adjoint && ark_mem->checkpoint_scheme)
  {
    SUNAdjointCheckpointScheme_InsertVector(ark_mem->checkpoint_scheme, 0, 0,
                                            ark_mem->tcur, ark_mem->ycur);
  }

  /* set appropriate TakeStep routine based on problem configuration */
  if (ark_mem->do_adjoint) { ark_mem->step = arkStep_TakeStep_ERK_Adjoint; }
  else { ark_mem->step = arkStep_TakeStep_Z; }

  /* Check for consistency between mass system and system linear system modules
     (e.g., if lsolve is direct, msolve needs to match) */
  if ((step_mem->mass_type != MASS_IDENTITY) && step_mem->lmem)
  {
    if (step_mem->lsolve_type != step_mem->msolve_type)
    {
      arkProcessError(ark_mem, ARK_ILL_INPUT, __LINE__, __func__, __FILE__,
                      "Incompatible linear and mass matrix solvers");
      return (ARK_ILL_INPUT);
    }
  }

  /* Perform mass matrix solver initialization and setup (if applicable) */
  if (step_mem->mass_type != MASS_IDENTITY)
  {
    /* Call minit (if it exists) */
    if (step_mem->minit != NULL)
    {
      retval = step_mem->minit((void*)ark_mem);
      if (retval != 0)
      {
        arkProcessError(ark_mem, ARK_MASSINIT_FAIL, __LINE__, __func__,
                        __FILE__, MSG_ARK_MASSINIT_FAIL);
        return (ARK_MASSINIT_FAIL);
      }
    }

    /* Call msetup (if it exists) */
    if (step_mem->msetup != NULL)
    {
      retval = step_mem->msetup((void*)ark_mem, ark_mem->tcur, ark_mem->tempv1,
                                ark_mem->tempv2, ark_mem->tempv3);
      if (retval != 0)
      {
        arkProcessError(ark_mem, ARK_MASSSETUP_FAIL, __LINE__, __func__,
                        __FILE__, MSG_ARK_MASSSETUP_FAIL);
        return (ARK_MASSSETUP_FAIL);
      }
    }
  }

  /* Call linit (if it exists) */
  if (step_mem->linit)
  {
    retval = step_mem->linit(ark_mem);
    if (retval != 0)
    {
      arkProcessError(ark_mem, ARK_LINIT_FAIL, __LINE__, __func__, __FILE__,
                      MSG_ARK_LINIT_FAIL);
      return (ARK_LINIT_FAIL);
    }
  }

  /* Initialize the nonlinear solver object (if it exists) */
  if (step_mem->NLS)
  {
    retval = arkStep_NlsInit(ark_mem);
    if (retval != ARK_SUCCESS)
    {
      arkProcessError(ark_mem, ARK_NLS_INIT_FAIL, __LINE__, __func__, __FILE__,
                      "Unable to initialize SUNNonlinearSolver object");
      return (ARK_NLS_INIT_FAIL);
    }
  }

  /* Signal to shared arkode module that full RHS evaluations are required */
  ark_mem->call_fullrhs = SUNTRUE;

  return (ARK_SUCCESS);
}

/*------------------------------------------------------------------------------
  arkStep_FullRHS:

  Rewriting the problem
    My' = fe(t,y) + fi(t,y)
  in the form
    y' = M^{-1}*[ fe(t,y) + fi(t,y) ],
  this routine computes the full right-hand side vector,
    f = M^{-1}*[ fe(t,y) + fi(t,y) ]

  This will be called in one of three 'modes':

     ARK_FULLRHS_START -> called at the beginning of a simulation i.e., at
                          (tn, yn) = (t0, y0) or (tR, yR)

     ARK_FULLRHS_END   -> called at the end of a successful step i.e, at
                          (tcur, ycur) or the start of the subsequent step i.e.,
                          at (tn, yn) = (tcur, ycur) from the end of the last
                          step

     ARK_FULLRHS_OTHER -> called elsewhere (e.g. for dense output)

  If this function is called in ARK_FULLRHS_START or ARK_FULLRHS_END mode and
  evaluating the RHS functions is necessary, we store the vectors fe(t,y) and
  fi(t,y) in Fe[0] and Fi[0] for possible reuse in the first stage of the
  subsequent time step.

  In ARK_FULLRHS_END mode we check if the method is stiffly accurate and, if
  appropriate, copy the vectors Fe[stages - 1] and Fi[stages - 1] to Fe[0] and
  Fi[0] for possible reuse in the first stage of the subsequent time step.

  ARK_FULLRHS_OTHER mode is only called for dense output in-between steps, or
  when estimating the initial time step size, so we strive to store the
  intermediate parts so that they do not interfere with the other two modes.
  ----------------------------------------------------------------------------*/
int arkStep_FullRHS(ARKodeMem ark_mem, sunrealtype t, N_Vector y, N_Vector f,
                    int mode)
{
  ARKodeARKStepMem step_mem;
  int nvec, retval;
  sunbooleantype recomputeRHS;
  sunrealtype* cvals;
  N_Vector* Xvecs;
  sunrealtype stage_coefs = ONE;

  /* access ARKodeARKStepMem structure */
  retval = arkStep_AccessStepMem(ark_mem, __func__, &step_mem);
  if (retval != ARK_SUCCESS) { return (retval); }

  /* local shortcuts for use with fused vector operations */
  cvals = step_mem->cvals;
  Xvecs = step_mem->Xvecs;

  /* setup mass-matrix if required (use output f as a temporary) */
  if ((step_mem->mass_type == MASS_TIMEDEP) && (step_mem->msetup != NULL))
  {
    retval = step_mem->msetup((void*)ark_mem, t, f, ark_mem->tempv2,
                              ark_mem->tempv3);
    if (retval != ARK_SUCCESS) { return (ARK_MASSSETUP_FAIL); }
  }

  /* perform RHS functions contingent on 'mode' argument */
  switch (mode)
  {
  case ARK_FULLRHS_START:

    /* compute the full RHS */
    if (!(ark_mem->fn_is_current))
    {
      /* compute the explicit component */
      if (step_mem->explicit)
      {
        retval = step_mem->fe(t, y, step_mem->Fe[0], ark_mem->user_data);
        step_mem->nfe++;
        if (retval != 0)
        {
          arkProcessError(ark_mem, ARK_RHSFUNC_FAIL, __LINE__, __func__,
                          __FILE__, MSG_ARK_RHSFUNC_FAILED, t);
          return (ARK_RHSFUNC_FAIL);
        }

        /* compute and store M(t)^{-1} fe */
        if (step_mem->mass_type == MASS_TIMEDEP)
        {
          retval = step_mem->msolve((void*)ark_mem, step_mem->Fe[0],
                                    step_mem->nlscoef / ark_mem->h);
          if (retval)
          {
            arkProcessError(ark_mem, ARK_MASSSOLVE_FAIL, __LINE__, __func__,
                            __FILE__, "Mass matrix solver failure");
            return ARK_MASSSOLVE_FAIL;
          }
        }
      }

      /* compute the implicit component */
      if (step_mem->implicit)
      {
        retval = step_mem->fi(t, y, step_mem->Fi[0], ark_mem->user_data);
        step_mem->nfi++;
        if (retval != 0)
        {
          arkProcessError(ark_mem, ARK_RHSFUNC_FAIL, __LINE__, __func__,
                          __FILE__, MSG_ARK_RHSFUNC_FAILED, t);
          return (ARK_RHSFUNC_FAIL);
        }

        /* compute and store M(t)^{-1} fi */
        if (step_mem->mass_type == MASS_TIMEDEP)
        {
          retval = step_mem->msolve((void*)ark_mem, step_mem->Fi[0],
                                    step_mem->nlscoef / ark_mem->h);
          if (retval)
          {
            arkProcessError(ark_mem, ARK_MASSSOLVE_FAIL, __LINE__, __func__,
                            __FILE__, "Mass matrix solver failure");
            return ARK_MASSSOLVE_FAIL;
          }
        }
      }
    }

    /* combine RHS vector(s) into output */
    if (step_mem->explicit && step_mem->implicit)
    {
      /* ImEx */
      N_VLinearSum(ONE, step_mem->Fi[0], ONE, step_mem->Fe[0], f);
    }
    else if (step_mem->implicit)
    {
      /* implicit */
      N_VScale(ONE, step_mem->Fi[0], f);
    }
    else
    {
      /* explicit */
      N_VScale(ONE, step_mem->Fe[0], f);
    }

    /* compute M^{-1} f for output but do not store */
    if (step_mem->mass_type == MASS_FIXED)
    {
      retval = step_mem->msolve((void*)ark_mem, f,
                                step_mem->nlscoef / ark_mem->h);
      if (retval)
      {
        arkProcessError(ark_mem, ARK_MASSSOLVE_FAIL, __LINE__, __func__,
                        __FILE__, "Mass matrix solver failure");
        return ARK_MASSSOLVE_FAIL;
      }
    }

    /* apply external polynomial (MRI) forcing (M = I required) */
    if (step_mem->expforcing || step_mem->impforcing)
    {
      cvals[0] = ONE;
      Xvecs[0] = f;
      nvec     = 1;
      arkStep_ApplyForcing(step_mem, &t, &stage_coefs, 1, &nvec);
      N_VLinearCombination(nvec, cvals, Xvecs, f);
    }

    break;

  case ARK_FULLRHS_END:

    /* compute the full RHS */
    if (!(ark_mem->fn_is_current))
    {
      /* determine if RHS functions need to be recomputed */
      recomputeRHS = SUNFALSE;

      if (step_mem->explicit)
      {
        if (!ARKodeButcherTable_IsStifflyAccurate(step_mem->Be))
        {
          recomputeRHS = SUNTRUE;
        }
      }

      if (step_mem->implicit)
      {
        if (!ARKodeButcherTable_IsStifflyAccurate(step_mem->Bi))
        {
          recomputeRHS = SUNTRUE;
        }
      }

      /* Stiffly Accurate methods are not SA when relaxation is enabled */
      if (ark_mem->relax_enabled) { recomputeRHS = SUNTRUE; }

      /* recompute RHS functions */
      if (recomputeRHS)
      {
        /* compute the explicit component */
        if (step_mem->explicit)
        {
          retval = step_mem->fe(t, y, step_mem->Fe[0], ark_mem->user_data);
          step_mem->nfe++;
          if (retval != 0)
          {
            arkProcessError(ark_mem, ARK_RHSFUNC_FAIL, __LINE__, __func__,
                            __FILE__, MSG_ARK_RHSFUNC_FAILED, t);
            return (ARK_RHSFUNC_FAIL);
          }

          /* compute and store M(t)^{-1} fi */
          if (step_mem->mass_type == MASS_TIMEDEP)
          {
            retval = step_mem->msolve((void*)ark_mem, step_mem->Fe[0],
                                      step_mem->nlscoef / ark_mem->h);
            if (retval)
            {
              arkProcessError(ark_mem, ARK_MASSSOLVE_FAIL, __LINE__, __func__,
                              __FILE__, "Mass matrix solver failure");
              return ARK_MASSSOLVE_FAIL;
            }
          }
        }

        /* compute the implicit component */
        if (step_mem->implicit)
        {
          retval = step_mem->fi(t, y, step_mem->Fi[0], ark_mem->user_data);
          step_mem->nfi++;
          if (retval != 0)
          {
            arkProcessError(ark_mem, ARK_RHSFUNC_FAIL, __LINE__, __func__,
                            __FILE__, MSG_ARK_RHSFUNC_FAILED, t);
            return (ARK_RHSFUNC_FAIL);
          }

          /* compute and store M(t)^{-1} fi */
          if (step_mem->mass_type == MASS_TIMEDEP)
          {
            retval = step_mem->msolve((void*)ark_mem, step_mem->Fi[0],
                                      step_mem->nlscoef / ark_mem->h);
            if (retval)
            {
              arkProcessError(ark_mem, ARK_MASSSOLVE_FAIL, __LINE__, __func__,
                              __FILE__, "Mass matrix solver failure");
              return ARK_MASSSOLVE_FAIL;
            }
          }
        }
      }
      else
      {
        if (step_mem->explicit)
        {
          N_VScale(ONE, step_mem->Fe[step_mem->stages - 1], step_mem->Fe[0]);
        }
        if (step_mem->implicit)
        {
          N_VScale(ONE, step_mem->Fi[step_mem->stages - 1], step_mem->Fi[0]);
        }
      }
    }

    /* combine RHS vector(s) into output */
    if (step_mem->explicit && step_mem->implicit)
    {
      /* ImEx */
      N_VLinearSum(ONE, step_mem->Fi[0], ONE, step_mem->Fe[0], f);
    }
    else if (step_mem->implicit)
    {
      /* implicit */
      N_VScale(ONE, step_mem->Fi[0], f);
    }
    else
    {
      /* explicit */
      N_VScale(ONE, step_mem->Fe[0], f);
    }

    /* compute M^{-1} f for output but do not store */
    if (step_mem->mass_type == MASS_FIXED)
    {
      retval = step_mem->msolve((void*)ark_mem, f,
                                step_mem->nlscoef / ark_mem->h);
      if (retval)
      {
        arkProcessError(ark_mem, ARK_MASSSOLVE_FAIL, __LINE__, __func__,
                        __FILE__, "Mass matrix solver failure");
        return ARK_MASSSOLVE_FAIL;
      }
    }

    /* apply external polynomial (MRI) forcing (M = I required) */
    if (step_mem->expforcing || step_mem->impforcing)
    {
      cvals[0] = ONE;
      Xvecs[0] = f;
      nvec     = 1;
      arkStep_ApplyForcing(step_mem, &t, &stage_coefs, 1, &nvec);
      N_VLinearCombination(nvec, cvals, Xvecs, f);
    }

    break;

  case ARK_FULLRHS_OTHER:

    /* compute the explicit component and store in ark_tempv2 */
    if (step_mem->explicit)
    {
      retval = step_mem->fe(t, y, ark_mem->tempv2, ark_mem->user_data);
      step_mem->nfe++;
      if (retval != 0)
      {
        arkProcessError(ark_mem, ARK_RHSFUNC_FAIL, __LINE__, __func__, __FILE__,
                        MSG_ARK_RHSFUNC_FAILED, t);
        return (ARK_RHSFUNC_FAIL);
      }
    }

    /* compute the implicit component and store in sdata */
    if (step_mem->implicit)
    {
      retval = step_mem->fi(t, y, step_mem->sdata, ark_mem->user_data);
      step_mem->nfi++;
      if (retval != 0)
      {
        arkProcessError(ark_mem, ARK_RHSFUNC_FAIL, __LINE__, __func__, __FILE__,
                        MSG_ARK_RHSFUNC_FAILED, t);
        return (ARK_RHSFUNC_FAIL);
      }
    }

    /* combine RHS vector(s) into output */
    if (step_mem->explicit && step_mem->implicit)
    { /* ImEx */
      N_VLinearSum(ONE, step_mem->sdata, ONE, ark_mem->tempv2, f);
    }
    else if (step_mem->implicit)
    { /* implicit */
      N_VScale(ONE, step_mem->sdata, f);
    }
    else
    { /* explicit */
      N_VScale(ONE, ark_mem->tempv2, f);
    }

    /* compute M^{-1} f for output but do not store */
    if (step_mem->mass_type != MASS_IDENTITY)
    {
      retval = step_mem->msolve((void*)ark_mem, f,
                                step_mem->nlscoef / ark_mem->h);
      if (retval)
      {
        arkProcessError(ark_mem, ARK_MASSSOLVE_FAIL, __LINE__, __func__,
                        __FILE__, "Mass matrix solver failure");
        return ARK_MASSSOLVE_FAIL;
      }
    }

    /* apply external polynomial (MRI) forcing (M = I required) */
    if (step_mem->expforcing || step_mem->impforcing)
    {
      cvals[0] = ONE;
      Xvecs[0] = f;
      nvec     = 1;
      arkStep_ApplyForcing(step_mem, &t, &stage_coefs, 1, &nvec);
      N_VLinearCombination(nvec, cvals, Xvecs, f);
    }

    break;

  default:
    /* return with RHS failure if unknown mode is passed */
    arkProcessError(ark_mem, ARK_RHSFUNC_FAIL, __LINE__, __func__, __FILE__,
                    "Unknown full RHS mode");
    return (ARK_RHSFUNC_FAIL);
  }

  return (ARK_SUCCESS);
}

/*---------------------------------------------------------------
  arkStep_TakeStep_Z:

  This routine serves the primary purpose of the ARKStep module:
  it performs a single ARK step (with embedding, if possible).
  This version solves for each ARK stage vector, z_i.

  The output variable dsmPtr should contain estimate of the
  weighted local error if an embedding is present; otherwise it
  should be 0.

  The input/output variable nflagPtr is used to gauge convergence
  of any algebraic solvers within the step.  At the start of a new
  time step, this will initially have the value FIRST_CALL.  On
  return from this function, nflagPtr should have a value:
            0 => algebraic solve completed successfully
           >0 => solve did not converge at this step size
                 (but may with a smaller stepsize)
           <0 => solve encountered an unrecoverable failure

  The return value from this routine is:
            0 => step completed successfully
           >0 => step encountered recoverable failure;
                 reduce step and retry (if possible)
           <0 => step encountered unrecoverable failure
  ---------------------------------------------------------------*/
int arkStep_TakeStep_Z(ARKodeMem ark_mem, sunrealtype* dsmPtr, int* nflagPtr)
{
  int retval, is, is_start, mode;
  sunbooleantype implicit_stage;
  sunbooleantype deduce_stage;
  sunbooleantype save_stages;
  sunbooleantype stiffly_accurate;
  sunbooleantype save_fn_for_interp;
  sunbooleantype imex_method;
  sunbooleantype save_fn_for_residual;
  sunbooleantype eval_rhs;
  ARKodeARKStepMem step_mem;
  N_Vector zcor0;

  /* access ARKodeARKStepMem structure */
  retval = arkStep_AccessStepMem(ark_mem, __func__, &step_mem);
  if (retval != ARK_SUCCESS) { return (retval); }

  /* if problem will involve no algebraic solvers, initialize nflagPtr to success */
  if ((!step_mem->implicit) && (step_mem->mass_type == MASS_IDENTITY))
  {
    *nflagPtr = ARK_SUCCESS;
  }

  /* call nonlinear solver setup if it exists */
  if (step_mem->NLS)
  {
    if ((step_mem->NLS)->ops->setup)
    {
      zcor0 = ark_mem->tempv3;
      N_VConst(ZERO,
               zcor0); /* set guess to all 0 (since using predictor-corrector form) */
      retval = SUNNonlinSolSetup(step_mem->NLS, zcor0, ark_mem);
      if (retval < 0) { return (ARK_NLS_SETUP_FAIL); }
      if (retval > 0) { return (ARK_NLS_SETUP_RECVR); }
    }
  }

  /* check if we need to store stage values */
  save_stages = SUNFALSE;
  if (ark_mem->relax_enabled &&
      (step_mem->implicit || step_mem->mass_type == MASS_FIXED))
  {
    save_stages = SUNTRUE;
  }

  /* check for an ImEx method */
  imex_method = step_mem->implicit && step_mem->explicit;

  /* check for implicit method with an explicit first stage */
  implicit_stage = SUNFALSE;
  is_start       = 1;
  if (step_mem->implicit)
  {
    if (SUNRabs(step_mem->Bi->A[0][0]) > TINY)
    {
      implicit_stage = SUNTRUE;
      is_start       = 0;
    }
  }

  /* explicit first stage -- store stage if necessary for relaxation or checkpointing */
  if (is_start == 1)
  {
    if (save_stages) { N_VScale(ONE, ark_mem->yn, step_mem->z[0]); }

    if (ark_mem->checkpoint_scheme)
    {
      sunbooleantype do_save;
      SUNAdjointCheckpointScheme_ShouldWeSave(ark_mem->checkpoint_scheme,
                                              ark_mem->checkpoint_step_idx,
                                              is_start, ark_mem->tcur, &do_save);
      if (do_save)
      {
        SUNAdjointCheckpointScheme_InsertVector(ark_mem->checkpoint_scheme,
                                                ark_mem->checkpoint_step_idx,
                                                is_start, ark_mem->tcur,
                                                ark_mem->ycur);
      }
    }
  }

  /* check if the method is Stiffly Accurate (SA) */
  stiffly_accurate = SUNTRUE;
  if (step_mem->explicit)
  {
    if (!ARKodeButcherTable_IsStifflyAccurate(step_mem->Be))
    {
      stiffly_accurate = SUNFALSE;
    }
  }

  if (step_mem->implicit)
  {
    if (!ARKodeButcherTable_IsStifflyAccurate(step_mem->Bi))
    {
      stiffly_accurate = SUNFALSE;
    }
  }

  /* For a stiffly accurate implicit or ImEx method with an implicit first
     stage, save f(tn, yn) if using Hermite interpolation as Fi[0] will be
     overwritten during the implicit solve */
  save_fn_for_interp = implicit_stage && stiffly_accurate &&
                       ark_mem->interp_type == ARK_INTERP_HERMITE;

  /* For an implicit or ImEx method using the trivial predictor with an
     autonomous problem with an identity or fixed mass matrix, save fi(tn, yn)
     for reuse in the first residual evaluation of each stage solve */
  save_fn_for_residual = step_mem->implicit && step_mem->predictor == 0 &&
                         step_mem->autonomous &&
                         step_mem->mass_type != MASS_TIMEDEP;

  /* Call the RHS if needed. */
  eval_rhs = !implicit_stage || save_fn_for_interp || save_fn_for_residual;

  if (!(ark_mem->fn_is_current) && eval_rhs)
  {
    /* If saving the RHS evaluation for reuse in the residual, call the full RHS
       for all implicit methods or for ImEx methods with an explicit first
       stage. ImEx methods with an implicit first stage may not need to evaluate
       fe depending on the interpolation type. */
    sunbooleantype res_full_rhs = save_fn_for_residual && implicit_stage &&
                                  !imex_method;

    if (!implicit_stage || save_fn_for_interp || res_full_rhs)
    {
      /* Need full RHS evaluation. If this is the first step, then we evaluate
         or copy the RHS values from an earlier evaluation (e.g., to compute
         h0). For subsequent steps treat this call as an evaluation at the end
         of the just completed step (tn, yn) and potentially reuse the
         evaluation (FSAL method) or save the value for later use. */
      mode   = (ark_mem->initsetup) ? ARK_FULLRHS_START : ARK_FULLRHS_END;
      retval = ark_mem->step_fullrhs(ark_mem, ark_mem->tn, ark_mem->yn,
                                     ark_mem->fn, mode);
      if (retval) { return ARK_RHSFUNC_FAIL; }
      ark_mem->fn_is_current = SUNTRUE;
    }
    else
    {
      /* For an ImEx method with implicit first stage and an interpolation
         method that does not need fn (e.g., Lagrange), only evaluate fi (if
         necessary) for reuse in the residual */
      if (stiffly_accurate)
      {
        N_VScale(ONE, step_mem->Fi[step_mem->stages - 1], step_mem->Fi[0]);
      }
      else
      {
        retval = step_mem->fi(ark_mem->tn, ark_mem->yn, step_mem->Fi[0],
                              ark_mem->user_data);
        step_mem->nfi++;
        if (retval < 0) { return ARK_RHSFUNC_FAIL; }
        if (retval > 0) { return ARK_UNREC_RHSFUNC_ERR; }
      }
    }
  }

  /* Set alias to implicit RHS evaluation for reuse in residual */
  step_mem->fn_implicit = NULL;
  if (save_fn_for_residual)
  {
    if (!implicit_stage)
    {
      /* Explicit first stage -- Fi[0] will be retained */
      step_mem->fn_implicit = step_mem->Fi[0];
    }
    else
    {
      /* Implicit first stage -- Fi[0] will be overwritten */
      if (imex_method || step_mem->mass_type == MASS_FIXED)
      {
        /* Copy from Fi[0] as fn includes fe or M^{-1} */
        N_VScale(ONE, step_mem->Fi[0], ark_mem->tempv5);
        step_mem->fn_implicit = ark_mem->tempv5;
      }
      else
      {
        /* fn is the same as Fi[0] but will not be overwritten */
        step_mem->fn_implicit = ark_mem->fn;
      }
    }
  }

#if SUNDIALS_LOGGING_LEVEL >= SUNDIALS_LOGGING_DEBUG
  if (is_start == 1)
  {
    SUNLogger_QueueMsg(ARK_LOGGER, SUN_LOGLEVEL_DEBUG,
                       "ARKODE::arkStep_TakeStep_Z", "start-stage",
                       "step = %li, stage = %i, implicit = %i, h = %" RSYM
                       ", tcur = %" RSYM,
                       ark_mem->nst, 0, implicit_stage, ark_mem->h,
                       ark_mem->tcur);
#ifdef SUNDIALS_LOGGING_EXTRA_DEBUG
    SUNLogger_QueueMsg(ARK_LOGGER, SUN_LOGLEVEL_DEBUG,
                       "ARKODE::arkStep_TakeStep_Z", "explicit stage",
                       "z_%i(:) =", 0);
    N_VPrintFile(ark_mem->ycur, ARK_LOGGER->debug_fp);
    if (step_mem->implicit)
    {
      SUNLogger_QueueMsg(ARK_LOGGER, SUN_LOGLEVEL_DEBUG,
                         "ARKODE::arkStep_TakeStep_Z", "implicit RHS",
                         "Fi_%i(:) =", 0);
      N_VPrintFile(step_mem->Fi[0], ARK_LOGGER->debug_fp);
    }
    if (step_mem->explicit)
    {
      SUNLogger_QueueMsg(ARK_LOGGER, SUN_LOGLEVEL_DEBUG,
                         "ARKODE::arkStep_TakeStep_Z", "explicit RHS",
                         "Fe_%i(:) =", 0);
      N_VPrintFile(step_mem->Fe[0], ARK_LOGGER->debug_fp);
    }
#endif
  }
#endif

  /* loop over internal stages to the step */
  for (is = is_start; is < step_mem->stages; is++)
  {
    /* store current stage index */
    step_mem->istage = is;

    /* determine whether implicit solve is required */
    implicit_stage = SUNFALSE;
    if (step_mem->implicit)
    {
      if (SUNRabs(step_mem->Bi->A[is][is]) > TINY) { implicit_stage = SUNTRUE; }
    }

    /* determine if the stage RHS will be deduced from the implicit solve */
    deduce_stage = step_mem->deduce_rhs && implicit_stage;

    /* set current stage time(s) */
    if (step_mem->implicit)
    {
      ark_mem->tcur = ark_mem->tn + step_mem->Bi->c[is] * ark_mem->h;
    }
    else { ark_mem->tcur = ark_mem->tn + step_mem->Be->c[is] * ark_mem->h; }

#if SUNDIALS_LOGGING_LEVEL >= SUNDIALS_LOGGING_DEBUG
    SUNLogger_QueueMsg(ARK_LOGGER, SUN_LOGLEVEL_DEBUG,
                       "ARKODE::arkStep_TakeStep_Z", "start-stage",
                       "step = %li, stage = %i, implicit = %i, h = %" RSYM
                       ", tcur = %" RSYM,
                       ark_mem->nst, is, implicit_stage, ark_mem->h,
                       ark_mem->tcur);
#endif

    /* setup time-dependent mass matrix */
    if ((step_mem->mass_type == MASS_TIMEDEP) && (step_mem->msetup != NULL))
    {
      retval = step_mem->msetup((void*)ark_mem, ark_mem->tcur, ark_mem->tempv1,
                                ark_mem->tempv2, ark_mem->tempv3);
      if (retval != ARK_SUCCESS) { return (ARK_MASSSETUP_FAIL); }
    }

    /* if implicit, call built-in and user-supplied predictors
       (results placed in zpred) */
    if (implicit_stage)
    {
      retval = arkStep_Predict(ark_mem, is, step_mem->zpred);
      if (retval != ARK_SUCCESS) { return (retval); }

      /* if a user-supplied predictor routine is provided, call that here.
         Note that arkStep_Predict is *still* called, so this user-supplied
         routine can just 'clean up' the built-in prediction, if desired. */
      if (step_mem->stage_predict)
      {
        retval = step_mem->stage_predict(ark_mem->tcur, step_mem->zpred,
                                         ark_mem->user_data);
        if (retval < 0) { return (ARK_USER_PREDICT_FAIL); }
        if (retval > 0) { return (TRY_AGAIN); }
      }
    }

#ifdef SUNDIALS_LOGGING_EXTRA_DEBUG
    SUNLogger_QueueMsg(ARK_LOGGER, SUN_LOGLEVEL_DEBUG,
                       "ARKODE::arkStep_TakeStep_Z", "predictor",
                       "zpred(:) =", "");
    N_VPrintFile(step_mem->zpred, ARK_LOGGER->debug_fp);
#endif

    /* set up explicit data for evaluation of ARK stage (store in sdata) */
    retval = arkStep_StageSetup(ark_mem, implicit_stage);
    if (retval != ARK_SUCCESS) { return (retval); }

#ifdef SUNDIALS_LOGGING_EXTRA_DEBUG
    SUNLogger_QueueMsg(ARK_LOGGER, SUN_LOGLEVEL_DEBUG,
                       "ARKODE::arkStep_TakeStep_Z", "rhs data",
                       "sdata(:) =", "");
    N_VPrintFile(step_mem->sdata, ARK_LOGGER->debug_fp);
#endif

    /* perform implicit solve if required */
    if (implicit_stage)
    {
      /* implicit solve result is stored in ark_mem->ycur;
         return with positive value on anything but success */
      *nflagPtr = arkStep_Nls(ark_mem, *nflagPtr);
      if (*nflagPtr != ARK_SUCCESS) { return (TRY_AGAIN); }

#ifdef SUNDIALS_LOGGING_EXTRA_DEBUG
      SUNLogger_QueueMsg(ARK_LOGGER, SUN_LOGLEVEL_DEBUG,
                         "ARKODE::arkStep_TakeStep_Z", "implicit stage",
                         "z_%i(:) =", is);
      N_VPrintFile(ark_mem->ycur, ARK_LOGGER->debug_fp);
#endif

      /* otherwise no implicit solve is needed */
    }
    else
    {
      /* if M is fixed, solve with it to compute update (place back in sdata) */
      if (step_mem->mass_type == MASS_FIXED)
      {
        /* perform solve; return with positive value on anything but success */
        *nflagPtr = step_mem->msolve((void*)ark_mem, step_mem->sdata,
                                     step_mem->nlscoef);
        if (*nflagPtr != ARK_SUCCESS) { return (TRY_AGAIN); }
      }

      /* set y to be yn + sdata (either computed in arkStep_StageSetup,
         or updated in prev. block) */
      N_VLinearSum(ONE, ark_mem->yn, ONE, step_mem->sdata, ark_mem->ycur);

#ifdef SUNDIALS_LOGGING_EXTRA_DEBUG
      SUNLogger_QueueMsg(ARK_LOGGER, SUN_LOGLEVEL_DEBUG,
                         "ARKODE::arkStep_TakeStep_Z", "explicit stage",
                         "z_%i(:) =", is);
      N_VPrintFile(ark_mem->ycur, ARK_LOGGER->debug_fp);
#endif
    }

    /* apply user-supplied stage postprocessing function (if supplied) */
    /* NOTE: with internally inconsistent IMEX methods (c_i^E != c_i^I) the value
       of tcur corresponds to the stage time from the implicit table (c_i^I). */
    if (ark_mem->ProcessStage != NULL)
    {
      retval = ark_mem->ProcessStage(ark_mem->tcur, ark_mem->ycur,
                                     ark_mem->user_data);
      if (retval != 0) { return (ARK_POSTPROCESS_STAGE_FAIL); }
    }

    /* successful stage solve */

    /*    store stage (if necessary for relaxation) */
    if (save_stages) { N_VScale(ONE, ark_mem->ycur, step_mem->z[is]); }

    /*    checkpoint stage for adjoint (if necessary) */
    if (ark_mem->checkpoint_scheme)
    {
      sunbooleantype do_save;
      SUNAdjointCheckpointScheme_ShouldWeSave(ark_mem->checkpoint_scheme,
                                              ark_mem->checkpoint_step_idx,
                                              is + 1, ark_mem->tcur, &do_save);
      if (do_save)
      {
        SUNAdjointCheckpointScheme_InsertVector(ark_mem->checkpoint_scheme,
                                                ark_mem->checkpoint_step_idx,
                                                is + 1, ark_mem->tcur,
                                                ark_mem->ycur);
      }
    }

    /*    store implicit RHS (value in Fi[is] is from preceding nonlinear iteration) */
    if (step_mem->implicit)
    {
      if (!deduce_stage)
      {
        retval = step_mem->fi(ark_mem->tcur, ark_mem->ycur, step_mem->Fi[is],
                              ark_mem->user_data);
        step_mem->nfi++;
      }
      else if (step_mem->mass_type == MASS_FIXED)
      {
        retval = step_mem->mmult((void*)ark_mem, step_mem->zcor, ark_mem->tempv1);
        if (retval != ARK_SUCCESS) { return (ARK_MASSMULT_FAIL); }
        N_VLinearSum(ONE / step_mem->gamma, ark_mem->tempv1,
                     -ONE / step_mem->gamma, step_mem->sdata, step_mem->Fi[is]);
      }
      else
      {
        N_VLinearSum(ONE / step_mem->gamma, step_mem->zcor,
                     -ONE / step_mem->gamma, step_mem->sdata, step_mem->Fi[is]);
      }

#ifdef SUNDIALS_LOGGING_EXTRA_DEBUG
      SUNLogger_QueueMsg(ARK_LOGGER, SUN_LOGLEVEL_DEBUG,
                         "ARKODE::arkStep_TakeStep_Z", "implicit RHS",
                         "Fi_%i(:) =", is);
      N_VPrintFile(step_mem->Fi[is], ARK_LOGGER->debug_fp);
#endif

      if (retval < 0) { return (ARK_RHSFUNC_FAIL); }
      if (retval > 0) { return (ARK_UNREC_RHSFUNC_ERR); }
    }

    /*    store explicit RHS */
    if (step_mem->explicit)
    {
      retval = step_mem->fe(ark_mem->tn + step_mem->Be->c[is] * ark_mem->h,
                            ark_mem->ycur, step_mem->Fe[is], ark_mem->user_data);
      step_mem->nfe++;

#ifdef SUNDIALS_LOGGING_EXTRA_DEBUG
      SUNLogger_QueueMsg(ARK_LOGGER, SUN_LOGLEVEL_DEBUG,
                         "ARKODE::arkStep_TakeStep_Z", "explicit RHS",
                         "Fe_%i(:) =", is);
      N_VPrintFile(step_mem->Fe[is], ARK_LOGGER->debug_fp);
#endif

      if (retval < 0) { return (ARK_RHSFUNC_FAIL); }
      if (retval > 0) { return (ARK_UNREC_RHSFUNC_ERR); }
    }

    /* if using a time-dependent mass matrix, update Fe[is] and/or Fi[is] with M(t)^{-1} */
    if (step_mem->mass_type == MASS_TIMEDEP)
    {
      /* If the implicit stage was deduced, it already includes M(t)^{-1} */
      if (step_mem->implicit && !deduce_stage)
      {
        *nflagPtr = step_mem->msolve((void*)ark_mem, step_mem->Fi[is],
                                     step_mem->nlscoef);
#ifdef SUNDIALS_LOGGING_EXTRA_DEBUG
        SUNLogger_QueueMsg(ARK_LOGGER, SUN_LOGLEVEL_DEBUG,
                           "ARKODE::arkStep_TakeStep_Z", "M^{-1} implicit RHS",
                           "Fi_%i(:) =", is);
        N_VPrintFile(step_mem->Fi[is], ARK_LOGGER->debug_fp);
#endif
        if (*nflagPtr != ARK_SUCCESS) { return (TRY_AGAIN); }
      }
      if (step_mem->explicit)
      {
        *nflagPtr = step_mem->msolve((void*)ark_mem, step_mem->Fe[is],
                                     step_mem->nlscoef);
#ifdef SUNDIALS_LOGGING_EXTRA_DEBUG
        SUNLogger_QueueMsg(ARK_LOGGER, SUN_LOGLEVEL_DEBUG,
                           "ARKODE::arkStep_TakeStep_Z", "M^{-1} explicit RHS",
                           "Fe_%i(:) =", is);
        N_VPrintFile(step_mem->Fe[is], ARK_LOGGER->debug_fp);
#endif
        if (*nflagPtr != ARK_SUCCESS) { return (TRY_AGAIN); }
      }
    }

  } /* loop over stages */

  /* compute time-evolved solution (in ark_ycur), error estimate (in dsm).
     This can fail recoverably due to nonconvergence of the mass matrix solve,
     so handle that appropriately. */
  if (step_mem->mass_type == MASS_FIXED)
  {
    *nflagPtr = arkStep_ComputeSolutions_MassFixed(ark_mem, dsmPtr);
  }
  else { *nflagPtr = arkStep_ComputeSolutions(ark_mem, dsmPtr); }
  if (*nflagPtr < 0) { return (*nflagPtr); }
  if (*nflagPtr > 0) { return (TRY_AGAIN); }

  if (ark_mem->checkpoint_scheme && (*nflagPtr) == 0)
  {
    sunbooleantype do_save;
    SUNAdjointCheckpointScheme_ShouldWeSave(ark_mem->checkpoint_scheme,
                                            ark_mem->checkpoint_step_idx,
                                            step_mem->Be->stages + 1,
                                            ark_mem->tcur, &do_save);
    if (do_save)
    {
      SUNAdjointCheckpointScheme_InsertVector(ark_mem->checkpoint_scheme,
                                              ark_mem->checkpoint_step_idx,
                                              step_mem->Be->stages + 1,
                                              ark_mem->tcur, ark_mem->ycur);
    }
  }

#ifdef SUNDIALS_LOGGING_EXTRA_DEBUG
  SUNLogger_QueueMsg(ARK_LOGGER, SUN_LOGLEVEL_DEBUG, "ARKODE::arkStep_TakeStep_Z",
                     "updated solution", "ycur(:) =", "");
  N_VPrintFile(ark_mem->ycur, ARK_LOGGER->debug_fp);
#endif

#if SUNDIALS_LOGGING_LEVEL >= SUNDIALS_LOGGING_DEBUG
  SUNLogger_QueueMsg(ARK_LOGGER, SUN_LOGLEVEL_DEBUG,
                     "ARKODE::arkStep_TakeStep_Z", "end-step",
                     "step = %li, h = %" RSYM ", dsm = %" RSYM ", nflag = %d",
                     ark_mem->nst, ark_mem->h, *dsmPtr, *nflagPtr);
#endif

  return (ARK_SUCCESS);
}

/*---------------------------------------------------------------
  arkStep_TakeStep_ERK_Adjoint:

  This routine performs a single backwards step of the discrete
  adjoint of the ERK method.

  Since we are not doing error control during the adjoint integration,
  the output variable dsmPtr should should be 0.

  The input/output variable nflagPtr is used to gauge convergence
  of any algebraic solvers within the step. In this case, it should
  always be 0 since we do not do any algebraic solves.

  The return value from this routine is:
            0 => step completed successfully
           >0 => step encountered recoverable failure;
                 reduce step and retry (if possible)
           <0 => step encountered unrecoverable failure
  ---------------------------------------------------------------*/
int arkStep_TakeStep_ERK_Adjoint(ARKodeMem ark_mem, sunrealtype* dsmPtr,
                                 int* nflagPtr)
{
  int retval = ARK_SUCCESS;

  ARKodeARKStepMem step_mem;

  /* access ARKodeARKStepMem structure */
  retval = arkStep_AccessStepMem(ark_mem, __func__, &step_mem);
  if (retval != ARK_SUCCESS) { return (retval); }

#if SUNDIALS_LOGGING_LEVEL >= SUNDIALS_LOGGING_DEBUG
  SUNLogger_QueueMsg(ARK_LOGGER, SUN_LOGLEVEL_DEBUG,
                     "ARKODE::arkStep_TakeStep_ERK_Adjoint", "start-step",
                     "step = %li, h = %" RSYM ", dsm = %" RSYM ", nflag = %d",
                     ark_mem->nst, ark_mem->h, *dsmPtr, *nflagPtr);
#endif

  /* local shortcuts for fused vector operations */
  sunrealtype* cvals = step_mem->cvals;
  N_Vector* Xvecs    = step_mem->Xvecs;

  /* local shortcuts for readability */
  N_Vector sens_np1      = ark_mem->yn;
  N_Vector sens_n        = ark_mem->ycur;
  N_Vector sens_tmp      = step_mem->sdata;
  N_Vector Lambda_tmp    = N_VGetSubvector_ManyVector(sens_tmp, 0);
  N_Vector nu_tmp        = N_VGetSubvector_ManyVector(sens_tmp, 1);
  N_Vector lambda_np1    = N_VGetSubvector_ManyVector(sens_np1, 0);
  N_Vector mu_np1        = N_VGetSubvector_ManyVector(sens_np1, 1);
  N_Vector* stage_values = step_mem->Fe;

  /* determine if method has fsal property */
  sunbooleantype fsal = (SUNRabs(step_mem->Be->A[0][0]) == ZERO) &&
                        ARKodeButcherTable_IsStifflyAccurate(step_mem->Be);

  /* Loop over stages */
  for (int is = step_mem->stages - 1; is >= 0; --is)
  {
    if (fsal && is == step_mem->stages - 1)
    {
      N_VConst(SUN_RCONST(0.0), stage_values[is]);
      continue;
    }

    /* which stage is being processed -- needed for loading checkpoints */
    ark_mem->adj_stage_idx = is;

    /* Set current stage time(s) and index */
    ark_mem->tcur = ark_mem->tn +
                    ark_mem->h * (SUN_RCONST(1.0) - step_mem->Be->c[is]);

    /*
     * Compute partial current stage value \Lambda
     */
    int nvec = 0;
    for (int js = is + 1; js < step_mem->stages; ++js)
    {
      /* h sum_{j=i}^{s} A_{ji}/b_i \Lambda_{j} */
      if (step_mem->Be->b[is] > SUN_UNIT_ROUNDOFF)
      {
        cvals[nvec] = -ark_mem->h * step_mem->Be->A[js][is] / step_mem->Be->b[is];
      }
      else { cvals[nvec] = -ark_mem->h * step_mem->Be->A[js][is]; }
      Xvecs[nvec] = N_VGetSubvector_ManyVector(stage_values[js], 0);
      nvec++;
    }
    cvals[nvec] = -ark_mem->h * step_mem->Be->b[is];
    Xvecs[nvec] = lambda_np1;
    nvec++;

    /* h b_i \lambda_{n+1} + h sum_{j=i}^{s} A_{ji} \Lambda_{j} */
    retval = N_VLinearCombination(nvec, cvals, Xvecs, Lambda_tmp);
    if (retval != 0) { return (ARK_VECTOROP_ERR); }

    /* Compute stage values \Lambda_i, \nu_i by applying f_{y,p}^T (which is what fe does in this case)  */
    retval = step_mem->fe(ark_mem->tcur, sens_tmp, stage_values[is],
                          ark_mem->user_data);
    step_mem->nfe++;

    /* The checkpoint was not found, so we need to recompute at least
       this step forward in time. We first seek the last checkpointed step
       solution, then recompute from there. */
    if (retval > 0)
    {
      SUNAdjointSolver adj_solver = (SUNAdjointSolver)ark_mem->user_data;

      N_Vector checkpoint = N_VGetSubvector_ManyVector(ark_mem->tempv2, 0);
      int64_t start_step  = adj_solver->step_idx;
      int64_t stop_step   = adj_solver->step_idx + 1;
      /* since the initial condition is stored in (0,0), step 0 has one
         more chekpoint then number of stages */
      int64_t last_stage = start_step == 0 ? step_mem->stages + 1
                                           : step_mem->stages;

      SUNErrCode errcode = SUN_ERR_CHECKPOINT_NOT_FOUND;
      for (int64_t i = 0; i <= adj_solver->step_idx; ++i, --start_step)
      {
#if SUNDIALS_LOGGING_LEVEL >= SUNDIALS_LOGGING_DEBUG
        SUNLogger_QueueMsg(ARK_LOGGER, SUN_LOGLEVEL_DEBUG,
                           "ARKODE::arkStep_TakeStep_ERK_Adjoint",
                           "searching-for-checkpoint",
                           "start_step = %li, stop_step = %li", start_step,
                           stop_step);
#endif
        errcode = SUNAdjointCheckpointScheme_LoadVector(ark_mem->checkpoint_scheme,
                                                        start_step, last_stage,
                                                        &checkpoint);
        if (errcode == SUN_SUCCESS)
        {
          /* OK, now we have the last checkpoint that stored as (start_step, last_stage).
             This represents the last step solution that was checkpointed. As such, we
             want to recompute from start_step+1 to stop_step. */

          // TODO(CJB): these computations only work for fixed step and
          // also if t0=0. need to store times with checkpoint data.
          sunrealtype t0 = (++start_step) * (-ark_mem->h);
          sunrealtype tf = stop_step * (-ark_mem->h);
#if SUNDIALS_LOGGING_LEVEL >= SUNDIALS_LOGGING_DEBUG
          SUNLogger_QueueMsg(ARK_LOGGER, SUN_LOGLEVEL_DEBUG,
                             "ARKODE::arkStep_TakeStep_ERK_Adjoint",
                             "start-recompute",
                             "start_step = %li, stop_step = %li, t0 = %" RSYM
                             ", tf = %" RSYM "",
                             start_step, stop_step, t0, tf);
#endif
          retval = ARKodeSetCheckpointIndex(adj_solver->fwd_stepper->content,
                                            start_step);
          if (retval) { return (ARK_RHSFUNC_FAIL); }

          if (SUNAdjointSolver_SetRecompute(adj_solver, start_step, stop_step,
                                            t0, tf, checkpoint))
          {
            return (ARK_RHSFUNC_FAIL);
          }
#if SUNDIALS_LOGGING_LEVEL >= SUNDIALS_LOGGING_DEBUG
          SUNLogger_QueueMsg(ARK_LOGGER, SUN_LOGLEVEL_DEBUG,
                             "ARKODE::arkStep_TakeStep_ERK_Adjoint",
                             "end-recompute",
                             "start_step = %li, stop_step = %li, t0 = %" RSYM
                             ", tf = %" RSYM "",
                             start_step, stop_step, t0, tf);
#endif
          return arkStep_TakeStep_ERK_Adjoint(ark_mem, dsmPtr, nflagPtr);
        }
      }
      if (errcode != SUN_SUCCESS)
      {
        fprintf(stderr, ">>> errcode = %d, %s\n", errcode, SUNGetErrMsg(errcode));
        return (ARK_RHSFUNC_FAIL);
      }
    }
    else if (retval < 0) { return (ARK_RHSFUNC_FAIL); }
  }

  /* Now compute the time step solution. We cannot use arkStep_ComputeSolutions because the
     adjoint calculation for the time step solution is different than the forward case. */

  int nvec = 0;
  for (int j = 0; j < step_mem->stages; j++)
  {
    cvals[nvec] = ONE;
    Xvecs[nvec] =
      stage_values[j]; // this needs to be the stage values [Lambda_i, nu_i]
    nvec++;
  }
  cvals[nvec] = ONE;
  Xvecs[nvec] = sens_np1;
  nvec++;

  /* \lambda_n = \lambda_{n+1} + \sum_{j=1}^{s} \Lambda_j
     \mu_n     = \mu_{n+1} + \sum_{j=1}^{s} \nu_j */
  retval = N_VLinearCombination(nvec, cvals, Xvecs, sens_n);
  if (retval != 0) { return (ARK_VECTOROP_ERR); }

  *dsmPtr   = ZERO;
  *nflagPtr = 0;

#if SUNDIALS_LOGGING_LEVEL >= SUNDIALS_LOGGING_DEBUG
  SUNLogger_QueueMsg(ARK_LOGGER, SUN_LOGLEVEL_DEBUG,
                     "ARKODE::arkStep_TakeStep_ERK_Adjoint", "end-step",
                     "step = %li, h = %" RSYM ", dsm = %" RSYM ", nflag = %d",
                     ark_mem->nst, ark_mem->h, *dsmPtr, *nflagPtr);
#endif
  return (ARK_SUCCESS);
}

/*===============================================================
  Internal utility routines
  ===============================================================*/

/*---------------------------------------------------------------
  arkStep_AccessARKODEStepMem:

  Shortcut routine to unpack ark_mem and step_mem structures from
  void* pointer.  If either is missing it returns ARK_MEM_NULL.
  ---------------------------------------------------------------*/
int arkStep_AccessARKODEStepMem(void* arkode_mem, const char* fname,
                                ARKodeMem* ark_mem, ARKodeARKStepMem* step_mem)
{
  /* access ARKodeMem structure */
  if (arkode_mem == NULL)
  {
    arkProcessError(NULL, ARK_MEM_NULL, __LINE__, fname, __FILE__,
                    MSG_ARK_NO_MEM);
    return (ARK_MEM_NULL);
  }
  *ark_mem = (ARKodeMem)arkode_mem;

  /* access ARKodeARKStepMem structure */
  if ((*ark_mem)->step_mem == NULL)
  {
    arkProcessError(*ark_mem, ARK_MEM_NULL, __LINE__, fname, __FILE__,
                    MSG_ARKSTEP_NO_MEM);
    return (ARK_MEM_NULL);
  }
  *step_mem = (ARKodeARKStepMem)(*ark_mem)->step_mem;
  return (ARK_SUCCESS);
}

/*---------------------------------------------------------------
  arkStep_AccessStepMem:

  Shortcut routine to unpack ark_mem and step_mem structures from
  void* pointer.  If either is missing it returns ARK_MEM_NULL.
  ---------------------------------------------------------------*/
int arkStep_AccessStepMem(ARKodeMem ark_mem, const char* fname,
                          ARKodeARKStepMem* step_mem)
{
  /* access ARKodeARKStepMem structure */
  if (ark_mem->step_mem == NULL)
  {
    arkProcessError(ark_mem, ARK_MEM_NULL, __LINE__, fname, __FILE__,
                    MSG_ARKSTEP_NO_MEM);
    return (ARK_MEM_NULL);
  }
  *step_mem = (ARKodeARKStepMem)ark_mem->step_mem;
  return (ARK_SUCCESS);
}

/*---------------------------------------------------------------
  arkStep_CheckNVector:

  This routine checks if all required vector operations are
  present.  If any of them is missing it returns SUNFALSE.
  ---------------------------------------------------------------*/
sunbooleantype arkStep_CheckNVector(N_Vector tmpl)
{
  if ((tmpl->ops->nvclone == NULL) || (tmpl->ops->nvdestroy == NULL) ||
      (tmpl->ops->nvlinearsum == NULL) || (tmpl->ops->nvconst == NULL) ||
      (tmpl->ops->nvscale == NULL) || (tmpl->ops->nvwrmsnorm == NULL))
  {
    return (SUNFALSE);
  }
  return (SUNTRUE);
}

/*---------------------------------------------------------------
  arkStep_SetButcherTables

  This routine determines the ERK/DIRK/ARK method to use, based
  on the desired accuracy and information on whether the problem
  is explicit, implicit or imex.
  ---------------------------------------------------------------*/
int arkStep_SetButcherTables(ARKodeMem ark_mem)
{
  int etable, itable;
  ARKodeARKStepMem step_mem;
  sunindextype Blrw, Bliw;

  /* access ARKodeARKStepMem structure */
  if (ark_mem->step_mem == NULL)
  {
    arkProcessError(NULL, ARK_MEM_NULL, __LINE__, __func__, __FILE__,
                    MSG_ARKSTEP_NO_MEM);
    return (ARK_MEM_NULL);
  }
  step_mem = (ARKodeARKStepMem)ark_mem->step_mem;

  /* if tables have already been specified, just return */
  if ((step_mem->Be != NULL) || (step_mem->Bi != NULL))
  {
    return (ARK_SUCCESS);
  }

  /* initialize table numbers to illegal values */
  etable = itable = -1;

  /**** ImEx methods ****/
  if (step_mem->explicit && step_mem->implicit)
  {
    switch (step_mem->q)
    {
    case (2):
      etable = ARKSTEP_DEFAULT_ARK_ETABLE_2;
      itable = ARKSTEP_DEFAULT_ARK_ITABLE_2;
      break;
    case (3):
      etable = ARKSTEP_DEFAULT_ARK_ETABLE_3;
      itable = ARKSTEP_DEFAULT_ARK_ITABLE_3;
      break;
    case (4):
      etable = ARKSTEP_DEFAULT_ARK_ETABLE_4;
      itable = ARKSTEP_DEFAULT_ARK_ITABLE_4;
      break;
    case (5):
      etable = ARKSTEP_DEFAULT_ARK_ETABLE_5;
      itable = ARKSTEP_DEFAULT_ARK_ITABLE_5;
      break;
    default: /* no available method, set default */
      arkProcessError(ark_mem, ARK_ILL_INPUT, __LINE__, __func__, __FILE__,
                      "No ImEx method at requested order, using q=5.");
      etable = ARKSTEP_DEFAULT_ARK_ETABLE_5;
      itable = ARKSTEP_DEFAULT_ARK_ITABLE_5;
      break;
    }

    /**** implicit methods ****/
  }
  else if (step_mem->implicit)
  {
    switch (step_mem->q)
    {
    case (1): itable = ARKSTEP_DEFAULT_DIRK_1; break;
    case (2): itable = ARKSTEP_DEFAULT_DIRK_2; break;
    case (3): itable = ARKSTEP_DEFAULT_DIRK_3; break;
    case (4): itable = ARKSTEP_DEFAULT_DIRK_4; break;
    case (5): itable = ARKSTEP_DEFAULT_DIRK_5; break;
    default: /* no available method, set default */
      arkProcessError(ark_mem, ARK_ILL_INPUT, __LINE__, __func__, __FILE__,
                      "No implicit method at requested order, using q=5.");
      itable = ARKSTEP_DEFAULT_DIRK_5;
      break;
    }

    /**** explicit methods ****/
  }
  else
  {
    switch (step_mem->q)
    {
    case (1): etable = ARKSTEP_DEFAULT_ERK_1; break;
    case (2): etable = ARKSTEP_DEFAULT_ERK_2; break;
    case (3): etable = ARKSTEP_DEFAULT_ERK_3; break;
    case (4): etable = ARKSTEP_DEFAULT_ERK_4; break;
    case (5): etable = ARKSTEP_DEFAULT_ERK_5; break;
    case (6): etable = ARKSTEP_DEFAULT_ERK_6; break;
    case (7): etable = ARKSTEP_DEFAULT_ERK_7; break;
    case (8): etable = ARKSTEP_DEFAULT_ERK_8; break;
    case (9): etable = ARKSTEP_DEFAULT_ERK_9; break;
    default: /* no available method, set default */
      arkProcessError(ark_mem, ARK_ILL_INPUT, __LINE__, __func__, __FILE__,
                      "No explicit method at requested order, using q=9.");
      etable = ARKSTEP_DEFAULT_ERK_9;
      break;
    }
  }

  if (etable > -1) { step_mem->Be = ARKodeButcherTable_LoadERK(etable); }
  if (itable > -1) { step_mem->Bi = ARKodeButcherTable_LoadDIRK(itable); }

  /* note Butcher table space requirements */
  ARKodeButcherTable_Space(step_mem->Be, &Bliw, &Blrw);
  ark_mem->liw += Bliw;
  ark_mem->lrw += Blrw;

  ARKodeButcherTable_Space(step_mem->Bi, &Bliw, &Blrw);
  ark_mem->liw += Bliw;
  ark_mem->lrw += Blrw;

  /* set [redundant] ARK stored values for stage numbers and method orders */
  if (step_mem->Be != NULL)
  {
    step_mem->stages = step_mem->Be->stages;
    step_mem->q      = step_mem->Be->q;
    step_mem->p      = step_mem->Be->p;
  }
  if (step_mem->Bi != NULL)
  {
    step_mem->stages = step_mem->Bi->stages;
    step_mem->q      = step_mem->Bi->q;
    step_mem->p      = step_mem->Bi->p;
  }

  return (ARK_SUCCESS);
}

/*---------------------------------------------------------------
  arkStep_CheckButcherTables

  This routine runs through the explicit and/or implicit Butcher
  tables to ensure that they meet all necessary requirements,
  including:
    strictly lower-triangular (ERK)
    lower-triangular with some nonzeros on diagonal (IRK)
    method order q > 0 (all)
    embedding order q > 0 (all -- if adaptive time-stepping enabled)
    stages > 0 (all)

  Returns ARK_SUCCESS if tables pass, ARK_INVALID_TABLE otherwise.
  ---------------------------------------------------------------*/
int arkStep_CheckButcherTables(ARKodeMem ark_mem)
{
  int i, j;
  sunbooleantype okay;
  ARKodeARKStepMem step_mem;
  const sunrealtype tol = SUN_RCONST(100.0) * SUN_UNIT_ROUNDOFF;

  /* access ARKodeARKStepMem structure */
  if (ark_mem->step_mem == NULL)
  {
    arkProcessError(NULL, ARK_MEM_NULL, __LINE__, __func__, __FILE__,
                    MSG_ARKSTEP_NO_MEM);
    return (ARK_MEM_NULL);
  }
  step_mem = (ARKodeARKStepMem)ark_mem->step_mem;

  /* check that the expected tables are set */
  if (step_mem->explicit && step_mem->Be == NULL)
  {
    arkProcessError(ark_mem, ARK_INVALID_TABLE, __LINE__, __func__, __FILE__,
                    "explicit table is NULL!");
    return (ARK_INVALID_TABLE);
  }

  if (step_mem->implicit && step_mem->Bi == NULL)
  {
    arkProcessError(ark_mem, ARK_INVALID_TABLE, __LINE__, __func__, __FILE__,
                    "implicit table is NULL!");
    return (ARK_INVALID_TABLE);
  }

  /* check that stages > 0 */
  if (step_mem->stages < 1)
  {
    arkProcessError(ark_mem, ARK_INVALID_TABLE, __LINE__, __func__, __FILE__,
                    "stages < 1!");
    return (ARK_INVALID_TABLE);
  }

  /* check that method order q > 0 */
  if (step_mem->q < 1)
  {
    arkProcessError(ark_mem, ARK_INVALID_TABLE, __LINE__, __func__, __FILE__,
                    "method order < 1!");
    return (ARK_INVALID_TABLE);
  }

  /* check that embedding order p > 0 */
  if ((step_mem->p < 1) && (!ark_mem->fixedstep))
  {
    arkProcessError(ark_mem, ARK_INVALID_TABLE, __LINE__, __func__, __FILE__,
                    "embedding order < 1!");
    return (ARK_INVALID_TABLE);
  }

  /* check that embedding exists */
  if ((step_mem->p > 0) && (!ark_mem->fixedstep))
  {
    if (step_mem->implicit)
    {
      if (step_mem->Bi->d == NULL)
      {
        arkProcessError(ark_mem, ARK_INVALID_TABLE, __LINE__, __func__,
                        __FILE__, "no implicit embedding!");
        return (ARK_INVALID_TABLE);
      }
    }
    if (step_mem->explicit)
    {
      if (step_mem->Be->d == NULL)
      {
        arkProcessError(ark_mem, ARK_INVALID_TABLE, __LINE__, __func__,
                        __FILE__, "no explicit embedding!");
        return (ARK_INVALID_TABLE);
      }
    }
  }

  /* check that ERK table is strictly lower triangular */
  if (step_mem->explicit)
  {
    okay = SUNTRUE;
    for (i = 0; i < step_mem->stages; i++)
    {
      for (j = i; j < step_mem->stages; j++)
      {
        if (SUNRabs(step_mem->Be->A[i][j]) > tol) { okay = SUNFALSE; }
      }
    }
    if (!okay)
    {
      arkProcessError(ark_mem, ARK_INVALID_TABLE, __LINE__, __func__, __FILE__,
                      "Ae Butcher table is implicit!");
      return (ARK_INVALID_TABLE);
    }
  }

  /* check that IRK table is implicit and lower triangular */
  if (step_mem->implicit)
  {
    okay = SUNFALSE;
    for (i = 0; i < step_mem->stages; i++)
    {
      if (SUNRabs(step_mem->Bi->A[i][i]) > tol) { okay = SUNTRUE; }
    }
    if (!okay)
    {
      arkProcessError(ark_mem, ARK_INVALID_TABLE, __LINE__, __func__, __FILE__,
                      "Ai Butcher table is explicit!");
      return (ARK_INVALID_TABLE);
    }

    okay = SUNTRUE;
    for (i = 0; i < step_mem->stages; i++)
    {
      for (j = i + 1; j < step_mem->stages; j++)
      {
        if (SUNRabs(step_mem->Bi->A[i][j]) > tol) { okay = SUNFALSE; }
      }
    }
    if (!okay)
    {
      arkProcessError(ark_mem, ARK_INVALID_TABLE, __LINE__, __func__, __FILE__,
                      "Ai Butcher table has entries above diagonal!");
      return (ARK_INVALID_TABLE);
    }
  }

  /* Check if the method is compatible with relaxation */
  if (ark_mem->relax_enabled)
  {
    if (step_mem->q < 2)
    {
      arkProcessError(ark_mem, ARK_INVALID_TABLE, __LINE__, __func__, __FILE__,
                      "The Butcher table(s) must be at least second order!");
      return ARK_INVALID_TABLE;
    }

    if (step_mem->explicit)
    {
      /* Check if all b values are positive */
      for (i = 0; i < step_mem->stages; i++)
      {
        if (step_mem->Be->b[i] < ZERO)
        {
          arkProcessError(ark_mem, ARK_INVALID_TABLE, __LINE__, __func__,
                          __FILE__,
                          "The explicit Butcher table has a negative b value!");
          return ARK_INVALID_TABLE;
        }
      }
    }

    if (step_mem->implicit)
    {
      /* Check if all b values are positive */
      for (i = 0; i < step_mem->stages; i++)
      {
        if (step_mem->Bi->b[i] < ZERO)
        {
          arkProcessError(ark_mem, ARK_INVALID_TABLE, __LINE__, __func__,
                          __FILE__,
                          "The implicit Butcher table has a negative b value!");
          return ARK_INVALID_TABLE;
        }
      }
    }
  }

  return (ARK_SUCCESS);
}

/*---------------------------------------------------------------
  arkStep_Predict

  This routine computes the prediction for a specific internal
  stage solution, storing the result in yguess.  The
  prediction is done using the interpolation structure in
  extrapolation mode, hence stages "far" from the previous time
  interval are predicted using lower order polynomials than the
  "nearby" stages.
  ---------------------------------------------------------------*/
int arkStep_Predict(ARKodeMem ark_mem, int istage, N_Vector yguess)
{
  int i, retval, jstage, nvec;
  sunrealtype tau;
  sunrealtype h;
  ARKodeARKStepMem step_mem;
  sunrealtype* cvals;
  N_Vector* Xvecs;

  /* access ARKodeARKStepMem structure */
  if (ark_mem->step_mem == NULL)
  {
    arkProcessError(NULL, ARK_MEM_NULL, __LINE__, __func__, __FILE__,
                    MSG_ARKSTEP_NO_MEM);
    return (ARK_MEM_NULL);
  }
  step_mem = (ARKodeARKStepMem)ark_mem->step_mem;

  /* verify that interpolation structure is provided */
  if ((ark_mem->interp == NULL) && (step_mem->predictor > 0) &&
      (step_mem->predictor < 4))
  {
    arkProcessError(ark_mem, ARK_MEM_NULL, __LINE__, __func__, __FILE__,
                    "Interpolation structure is NULL");
    return (ARK_MEM_NULL);
  }

  /* local shortcuts for use with fused vector operations */
  cvals = step_mem->cvals;
  Xvecs = step_mem->Xvecs;

  /* if the first step, use initial condition as guess */
  if (ark_mem->initsetup)
  {
    N_VScale(ONE, ark_mem->yn, yguess);
    return (ARK_SUCCESS);
  }

  /* set evaluation time tau as relative shift from previous successful time */
  tau = step_mem->Bi->c[istage] * ark_mem->h / ark_mem->hold;

  /* use requested predictor formula */
  switch (step_mem->predictor)
  {
  case 1:

    /***** Interpolatory Predictor 1 -- all to max order *****/
    retval = arkPredict_MaximumOrder(ark_mem, tau, yguess);
    if (retval != ARK_ILL_INPUT) { return (retval); }
    break;

  case 2:

    /***** Interpolatory Predictor 2 -- decrease order w/ increasing level of extrapolation *****/
    retval = arkPredict_VariableOrder(ark_mem, tau, yguess);
    if (retval != ARK_ILL_INPUT) { return (retval); }
    break;

  case 3:

    /***** Cutoff predictor: max order interpolatory output for stages "close"
           to previous step, first-order predictor for subsequent stages *****/
    retval = arkPredict_CutoffOrder(ark_mem, tau, yguess);
    if (retval != ARK_ILL_INPUT) { return (retval); }
    break;

  case 4:

    /***** Bootstrap predictor: if any previous stage in step has nonzero c_i,
           construct a quadratic Hermite interpolant for prediction; otherwise
           use the trivial predictor.  The actual calculations are performed in
           arkPredict_Bootstrap, but here we need to determine the appropriate
           stage, c_j, to use. *****/

    /* determine if any previous stages in step meet criteria */
    jstage = -1;
    for (i = 0; i < istage; i++)
    {
      jstage = (step_mem->Bi->c[i] != ZERO) ? i : jstage;
    }

    /* if using the trivial predictor, break */
    if (jstage == -1) { break; }

    /* find the "optimal" previous stage to use */
    for (i = 0; i < istage; i++)
    {
      if ((step_mem->Bi->c[i] > step_mem->Bi->c[jstage]) &&
          (step_mem->Bi->c[i] != ZERO))
      {
        jstage = i;
      }
    }

    /* set stage time, stage RHS and interpolation values */
    h    = ark_mem->h * step_mem->Bi->c[jstage];
    tau  = ark_mem->h * step_mem->Bi->c[istage];
    nvec = 0;
    if (step_mem->implicit)
    { /* Implicit piece */
      cvals[nvec] = ONE;
      Xvecs[nvec] = step_mem->Fi[jstage];
      nvec += 1;
    }
    if (step_mem->explicit)
    { /* Explicit piece */
      cvals[nvec] = ONE;
      Xvecs[nvec] = step_mem->Fe[jstage];
      nvec += 1;
    }

    /* call predictor routine */
    retval = arkPredict_Bootstrap(ark_mem, h, tau, nvec, cvals, Xvecs, yguess);
    if (retval != ARK_ILL_INPUT) { return (retval); }
    break;

  case 5:

    /***** Minimal correction predictor: use all previous stage
           information in this step *****/

    /* set arrays for fused vector operation */
    nvec = 0;
    if (step_mem->explicit)
    { /* Explicit pieces */
      for (jstage = 0; jstage < istage; jstage++)
      {
        cvals[nvec] = ark_mem->h * step_mem->Be->A[istage][jstage];
        Xvecs[nvec] = step_mem->Fe[jstage];
        nvec += 1;
      }
    }
    if (step_mem->implicit)
    { /* Implicit pieces */
      for (jstage = 0; jstage < istage; jstage++)
      {
        cvals[nvec] = ark_mem->h * step_mem->Bi->A[istage][jstage];
        Xvecs[nvec] = step_mem->Fi[jstage];
        nvec += 1;
      }
    }
    cvals[nvec] = ONE;
    Xvecs[nvec] = ark_mem->yn;
    nvec += 1;

    /* compute predictor */
    retval = N_VLinearCombination(nvec, cvals, Xvecs, yguess);
    if (retval != 0) { return (ARK_VECTOROP_ERR); }
    return (ARK_SUCCESS);
    break;
  }

  /* if we made it here, use the trivial predictor (previous step solution) */
  N_VScale(ONE, ark_mem->yn, yguess);
  return (ARK_SUCCESS);
}

/*---------------------------------------------------------------
  arkStep_StageSetup

  This routine sets up the stage data for computing the RK
  residual, along with the step- and method-related factors
  gamma, gammap and gamrat.

  The internal behavior of this setup depends on two factors:
  (a) whether the stage is explicit or implicit, and
  (b) the form of mass matrix (I, M, M(t)).

  In each of the following:
  * yn is the previous time step solution,
  * r corresponds to the nonlinear residual,
  * z=zp+zc corresponds to the updated stage solution, where
    zp is the predictor (zp=yn for explicit stages), and zc
    is the corrector,
  * i is the current stage index, and
  * g = h*Ai(i,i) is the implicit coefficient.

  Explicit, I:
      z = yn + h*sum_{j=0}^{i-1} (Ae(i,j)*Fe(j) + Ai(i,j)*Fi(j))
     <=>
      zc = h*sum_{j=0}^{i-1} (Ae(i,j)*Fe(j) + Ai(i,j)*Fi(j))
    This routine computes zc, stored in step_mem->sdata.

  Implicit, I:
      z = yn - h*sum_{j=0}^{i-1} Ae(i,j)*Fe(j)
             - h*sum_{j=0}^{i} Ai(i,j)*Fi(j)
     <=>
      r = zc - g*Fi(i) - s
      s = yn - zp + h*sum_{j=0}^{i-1} (Ae(i,j)*Fe(j) + Ai(i,j)*Fi(j))
    This routine computes s, stored in step_mem->sdata.

  Explicit, M:
      M*z = M*yn + h*sum_{j=0}^{i-1} (Ae(i,j)*Fe(j) + Ai(i,j)*Fi(j))
     <=>
      M*zc = s
      s = h*sum_{j=0}^{i-1} (Ae(i,j)*Fe(j) + Ai(i,j)*Fi(j))
    This routine computes s, stored in step_mem->sdata.

  Implicit, M:
      M*z = M*yn + h*sum_{j=0}^{i-1} Ae(i,j)*Fe(j)
                 + h*sum_{j=0}^{i} Ai(i,j)*Fi(j)
     <=>
      r = M*zc - g*Fi(i) - s
      s = M*(yn - zp) + h*sum_{j=0}^{i-1} (Ae(i,j)*Fe(j) + Ai(i,j)*Fi(j))
    This routine computes s, stored in step_mem->sdata.

  Explicit, M(t):
      z = yn + h*sum_{j=0}^{i-1} (Ae(i,j)*Fe(j)+Ai(i,j)*Fi(j))
     <=>
      zc = h*sum_{j=0}^{i-1} (Ae(i,j)*Fe(j)+Ai(i,j)*Fi(j))
    This routine computes zc, stored in step_mem->sdata.

  Implicit, M(t):
      M(t)*z = M(t)*yn + h*sum_{j=0}^{i-1} Ae(i,j)*Fe(j)
                       + h*sum_{j=0}^{i} Ai(i,j)*Fi(j)
     <=>
      r = M(t)*(zc - s) - g*Fi(i)
      s = yn - zp + h*sum_{j=0}^{i-1} (Ae(i,j)*Fe(j) + Ai(i,j)*Fi(j))
    This routine computes s, stored in step_mem->sdata.


  Thus _internal_ to this routine, we have 3 modes:

  Explicit (any):
    sdata = h*sum_{j=0}^{i-1} (Ae(i,j)*Fe(j) + Ai(i,j)*Fi(j))
  Implicit, M:
    sdata = M*(yn - zp) + h*sum_{j=0}^{i-1} (Ae(i,j)*Fe(j) + Ai(i,j)*Fi(j))
  Implicit, I or M(t):
    sdata = yn - zp + h*sum_{j=0}^{i-1} (Ae(i,j)*Fe(j) + Ai(i,j)*Fi(j))

  ---------------------------------------------------------------*/
int arkStep_StageSetup(ARKodeMem ark_mem, sunbooleantype implicit)
{
  /* local data */
  ARKodeARKStepMem step_mem;
  int retval, i, j, jmax, nvec;
  sunrealtype* cj;
  sunrealtype** Aij;
  sunrealtype* cvals;
  N_Vector* Xvecs;

  /* access ARKodeARKStepMem structure */
  if (ark_mem->step_mem == NULL)
  {
    arkProcessError(NULL, ARK_MEM_NULL, __LINE__, __func__, __FILE__,
                    MSG_ARKSTEP_NO_MEM);
    return (ARK_MEM_NULL);
  }
  step_mem = (ARKodeARKStepMem)ark_mem->step_mem;

  /* Set shortcut to current stage index */
  i = step_mem->istage;

  /* local shortcuts for fused vector operations */
  cvals = step_mem->cvals;
  Xvecs = step_mem->Xvecs;

  /* Update gamma if stage is implicit */
  if (implicit)
  {
    step_mem->gamma = ark_mem->h * step_mem->Bi->A[i][i];
    if (ark_mem->firststage) { step_mem->gammap = step_mem->gamma; }
    step_mem->gamrat = (ark_mem->firststage)
                         ? ONE
                         : step_mem->gamma /
                             step_mem->gammap; /* protect x/x != 1.0 */
  }

  /* If implicit, initialize sdata to yn - zpred (here: zpred = zp), and set
     first entries for eventual N_VLinearCombination call */
  nvec = 0;
  if (implicit)
  {
    N_VLinearSum(ONE, ark_mem->yn, -ONE, step_mem->zpred, step_mem->sdata);
    cvals[0] = ONE;
    Xvecs[0] = step_mem->sdata;
    nvec     = 1;
  }

  /* If implicit with fixed M!=I, update sdata with M*sdata */
  if (implicit && (step_mem->mass_type == MASS_FIXED))
  {
    N_VScale(ONE, step_mem->sdata, ark_mem->tempv1);
    retval = step_mem->mmult((void*)ark_mem, ark_mem->tempv1, step_mem->sdata);
    if (retval != ARK_SUCCESS) { return (ARK_MASSMULT_FAIL); }
  }

  /* Update sdata with prior stage information */
  if (step_mem->explicit)
  { /* Explicit pieces */
    for (j = 0; j < i; j++)
    {
      cvals[nvec] = ark_mem->h * step_mem->Be->A[i][j];
      Xvecs[nvec] = step_mem->Fe[j];
      nvec += 1;
    }
  }
  if (step_mem->implicit)
  { /* Implicit pieces */
    for (j = 0; j < i; j++)
    {
      cvals[nvec] = ark_mem->h * step_mem->Bi->A[i][j];
      Xvecs[nvec] = step_mem->Fi[j];
      nvec += 1;
    }
  }

  /* apply external polynomial (MRI) forcing (M = I required) */
  if (step_mem->expforcing || step_mem->impforcing)
  {
    if (step_mem->expforcing)
    {
      jmax = i;
      Aij  = step_mem->Be->A;
      cj   = step_mem->Be->c;
    }
    else
    {
      jmax = i + 1;
      Aij  = step_mem->Bi->A;
      cj   = step_mem->Bi->c;
    }

    for (j = 0; j < jmax; j++)
    {
      step_mem->stage_times[j] = ark_mem->tn + cj[j] * ark_mem->h;
      step_mem->stage_coefs[j] = ark_mem->h * Aij[i][j];
    }

    arkStep_ApplyForcing(step_mem, step_mem->stage_times, step_mem->stage_coefs,
                         jmax, &nvec);
  }

  /* call fused vector operation to do the work */
  retval = N_VLinearCombination(nvec, cvals, Xvecs, step_mem->sdata);
  if (retval != 0) { return (ARK_VECTOROP_ERR); }

  /* return with success */
  return (ARK_SUCCESS);
}

/*---------------------------------------------------------------
  arkStep_ComputeSolutions

  This routine calculates the final RK solution using the existing
  data.  This solution is placed directly in ark_ycur.  This routine
  also computes the error estimate ||y-ytilde||_WRMS, where ytilde
  is the embedded solution, and the norm weights come from
  ark_ewt.  This norm value is returned.  The vector form of this
  estimated error (y-ytilde) is stored in ark_mem->tempv1, in case
  the calling routine wishes to examine the error locations.

  This version assumes either an identity or time-dependent mass
  matrix (identical steps).
  ---------------------------------------------------------------*/
int arkStep_ComputeSolutions(ARKodeMem ark_mem, sunrealtype* dsmPtr)
{
  /* local data */
  int retval, j, nvec;
  N_Vector y, yerr;
  sunrealtype* cj;
  sunrealtype* bj;
  sunrealtype* dj;
  sunbooleantype stiffly_accurate;
  sunrealtype* cvals;
  N_Vector* Xvecs;
  ARKodeARKStepMem step_mem;

  /* access ARKodeARKStepMem structure */
  if (ark_mem->step_mem == NULL)
  {
    arkProcessError(NULL, ARK_MEM_NULL, __LINE__, __func__, __FILE__,
                    MSG_ARKSTEP_NO_MEM);
    return (ARK_MEM_NULL);
  }
  step_mem = (ARKodeARKStepMem)ark_mem->step_mem;

  /* set N_Vector shortcuts, and shortcut to time at end of step */
  y    = ark_mem->ycur;
  yerr = ark_mem->tempv1;

  /* local shortcuts for fused vector operations */
  cvals = step_mem->cvals;
  Xvecs = step_mem->Xvecs;

  /* initialize output */
  *dsmPtr = ZERO;

  /* check if the method is stiffly accurate */
  stiffly_accurate = SUNTRUE;

  if (step_mem->explicit)
  {
    if (!ARKodeButcherTable_IsStifflyAccurate(step_mem->Be))
    {
      stiffly_accurate = SUNFALSE;
    }
  }

  if (step_mem->implicit)
  {
    if (!ARKodeButcherTable_IsStifflyAccurate(step_mem->Bi))
    {
      stiffly_accurate = SUNFALSE;
    }
  }

  /* If the method is stiffly accurate, ycur is already the new solution */

  if (!stiffly_accurate)
  {
    /* Compute time step solution (if necessary) */
    /*   set arrays for fused vector operation */
    cvals[0] = ONE;
    Xvecs[0] = ark_mem->yn;
    nvec     = 1;
    for (j = 0; j < step_mem->stages; j++)
    {
      if (step_mem->explicit)
      { /* Explicit pieces */
        cvals[nvec] = ark_mem->h * step_mem->Be->b[j];
        Xvecs[nvec] = step_mem->Fe[j];
        nvec += 1;
      }
      if (step_mem->implicit)
      { /* Implicit pieces */
        cvals[nvec] = ark_mem->h * step_mem->Bi->b[j];
        Xvecs[nvec] = step_mem->Fi[j];
        nvec += 1;
      }
    }

    /* apply external polynomial (MRI) forcing (M = I required) */
    if (step_mem->expforcing || step_mem->impforcing)
    {
      if (step_mem->expforcing)
      {
        cj = step_mem->Be->c;
        bj = step_mem->Be->b;
      }
      else
      {
        cj = step_mem->Bi->c;
        bj = step_mem->Bi->b;
      }

      for (j = 0; j < step_mem->stages; j++)
      {
        step_mem->stage_times[j] = ark_mem->tn + cj[j] * ark_mem->h;
        step_mem->stage_coefs[j] = ark_mem->h * bj[j];
      }

      arkStep_ApplyForcing(step_mem, step_mem->stage_times,
                           step_mem->stage_coefs, step_mem->stages, &nvec);
    }

    /*   call fused vector operation to do the work */
    retval = N_VLinearCombination(nvec, cvals, Xvecs, y);
    if (retval != 0) { return (ARK_VECTOROP_ERR); }
  }

  /* Compute yerr (if step adaptivity enabled) */
  if (!ark_mem->fixedstep)
  {
    /* set arrays for fused vector operation */
    nvec = 0;
    for (j = 0; j < step_mem->stages; j++)
    {
      if (step_mem->explicit)
      { /* Explicit pieces */
        cvals[nvec] = ark_mem->h * (step_mem->Be->b[j] - step_mem->Be->d[j]);
        Xvecs[nvec] = step_mem->Fe[j];
        nvec += 1;
      }
      if (step_mem->implicit)
      { /* Implicit pieces */
        cvals[nvec] = ark_mem->h * (step_mem->Bi->b[j] - step_mem->Bi->d[j]);
        Xvecs[nvec] = step_mem->Fi[j];
        nvec += 1;
      }
    }

    /* apply external polynomial (MRI) forcing (M = I required) */
    if (step_mem->expforcing || step_mem->impforcing)
    {
      if (step_mem->expforcing)
      {
        cj = step_mem->Be->c;
        bj = step_mem->Be->b;
        dj = step_mem->Be->d;
      }
      else
      {
        cj = step_mem->Bi->c;
        bj = step_mem->Bi->b;
        dj = step_mem->Bi->d;
      }

      for (j = 0; j < step_mem->stages; j++)
      {
        step_mem->stage_times[j] = ark_mem->tn + cj[j] * ark_mem->h;
        step_mem->stage_coefs[j] = ark_mem->h * (bj[j] - dj[j]);
      }

      arkStep_ApplyForcing(step_mem, step_mem->stage_times,
                           step_mem->stage_coefs, step_mem->stages, &nvec);
    }

    /* call fused vector operation to do the work */
    retval = N_VLinearCombination(nvec, cvals, Xvecs, yerr);
    if (retval != 0) { return (ARK_VECTOROP_ERR); }

    /* fill error norm */
    *dsmPtr = N_VWrmsNorm(yerr, ark_mem->ewt);
  }

  return (ARK_SUCCESS);
}

/*---------------------------------------------------------------
  arkStep_ComputeSolutions_MassFixed

  This routine calculates the final RK solution using the existing
  data.  This solution is placed directly in ark_ycur.  This routine
  also computes the error estimate ||y-ytilde||_WRMS, where ytilde
  is the embedded solution, and the norm weights come from
  ark_ewt.  This norm value is returned.  The vector form of this
  estimated error (y-ytilde) is stored in ark_mem->tempv1, in case
  the calling routine wishes to examine the error locations.

  This version assumes a fixed mass matrix.
  ---------------------------------------------------------------*/
int arkStep_ComputeSolutions_MassFixed(ARKodeMem ark_mem, sunrealtype* dsmPtr)
{
  /* local data */
  int retval, j, nvec;
  N_Vector y, yerr;
  sunbooleantype stiffly_accurate;
  sunrealtype* cvals;
  N_Vector* Xvecs;
  ARKodeARKStepMem step_mem;

  /* access ARKodeARKStepMem structure */
  if (ark_mem->step_mem == NULL)
  {
    arkProcessError(NULL, ARK_MEM_NULL, __LINE__, __func__, __FILE__,
                    MSG_ARKSTEP_NO_MEM);
    return (ARK_MEM_NULL);
  }
  step_mem = (ARKodeARKStepMem)ark_mem->step_mem;

  /* set N_Vector shortcuts, and shortcut to time at end of step */
  y    = ark_mem->ycur;
  yerr = ark_mem->tempv1;

  /* local shortcuts for fused vector operations */
  cvals = step_mem->cvals;
  Xvecs = step_mem->Xvecs;

  /* initialize output */
  *dsmPtr = ZERO;

  /* check if the method is stiffly accurate */
  stiffly_accurate = SUNTRUE;

  if (step_mem->explicit)
  {
    if (!ARKodeButcherTable_IsStifflyAccurate(step_mem->Be))
    {
      stiffly_accurate = SUNFALSE;
    }
  }

  if (step_mem->implicit)
  {
    if (!ARKodeButcherTable_IsStifflyAccurate(step_mem->Bi))
    {
      stiffly_accurate = SUNFALSE;
    }
  }

  /* If the method is stiffly accurate, ycur is already the new solution */

  if (!stiffly_accurate)
  {
    /* compute y RHS (store in y) */
    /*   set arrays for fused vector operation */
    nvec = 0;
    for (j = 0; j < step_mem->stages; j++)
    {
      if (step_mem->explicit)
      { /* Explicit pieces */
        cvals[nvec] = ark_mem->h * step_mem->Be->b[j];
        Xvecs[nvec] = step_mem->Fe[j];
        nvec += 1;
      }
      if (step_mem->implicit)
      { /* Implicit pieces */
        cvals[nvec] = ark_mem->h * step_mem->Bi->b[j];
        Xvecs[nvec] = step_mem->Fi[j];
        nvec += 1;
      }
    }

    /*   call fused vector operation to compute RHS */
    retval = N_VLinearCombination(nvec, cvals, Xvecs, y);
    if (retval != 0) { return (ARK_VECTOROP_ERR); }

    /* solve for y update (stored in y) */
    retval = step_mem->msolve((void*)ark_mem, y, step_mem->nlscoef);
    if (retval < 0)
    {
      *dsmPtr = SUN_RCONST(2.0); /* indicate too much error, step with smaller step */
      N_VScale(ONE, ark_mem->yn, y); /* place old solution into y */
      return (CONV_FAIL);
    }

    /* compute y = yn + update */
    N_VLinearSum(ONE, ark_mem->yn, ONE, y, y);
  }

  /* compute yerr (if step adaptivity enabled) */
  if (!ark_mem->fixedstep)
  {
    /* compute yerr RHS vector */
    /*   set arrays for fused vector operation */
    nvec = 0;
    for (j = 0; j < step_mem->stages; j++)
    {
      if (step_mem->explicit)
      { /* Explicit pieces */
        cvals[nvec] = ark_mem->h * (step_mem->Be->b[j] - step_mem->Be->d[j]);
        Xvecs[nvec] = step_mem->Fe[j];
        nvec += 1;
      }
      if (step_mem->implicit)
      { /* Implicit pieces */
        cvals[nvec] = ark_mem->h * (step_mem->Bi->b[j] - step_mem->Bi->d[j]);
        Xvecs[nvec] = step_mem->Fi[j];
        nvec += 1;
      }
    }

    /*   call fused vector operation to compute yerr RHS */
    retval = N_VLinearCombination(nvec, cvals, Xvecs, yerr);
    if (retval != 0) { return (ARK_VECTOROP_ERR); }

    /* solve for yerr */
    retval = step_mem->msolve((void*)ark_mem, yerr, step_mem->nlscoef);
    if (retval < 0)
    {
      *dsmPtr = SUN_RCONST(2.0); /* next attempt will reduce step by 'etacf';
                                 insert dsmPtr placeholder here */
      return (CONV_FAIL);
    }
    /* fill error norm */
    *dsmPtr = N_VWrmsNorm(yerr, ark_mem->ewt);
  }

  return (ARK_SUCCESS);
}

/*---------------------------------------------------------------
  Utility routines for interfacing with SUNStepper
  ---------------------------------------------------------------*/

int ARKStepCreateSUNStepper(void* inner_arkode_mem, SUNStepper* stepper)
{
  int retval;
  ARKodeMem ark_mem = (ARKodeMem)inner_arkode_mem;
  ARKodeARKStepMem step_mem;

  retval = arkStep_AccessStepMem(inner_arkode_mem, "ARKStepCreateSUNStepper",
                                 &step_mem);
  if (retval)
  {
    arkProcessError(NULL, ARK_ILL_INPUT, __LINE__, __func__, __FILE__,
                    "The ARKStep memory pointer is NULL");
    return ARK_ILL_INPUT;
  }

  retval = SUNStepper_Create(ark_mem->sunctx, stepper);
  if (retval != ARK_SUCCESS) { return (retval); }

  retval = SUNStepper_SetContent(*stepper, inner_arkode_mem);
  if (retval != ARK_SUCCESS) { return (retval); }

  retval = SUNStepper_SetAdvanceFn(*stepper, arkStep_SUNStepperAdvance);
  if (retval != ARK_SUCCESS) { return (retval); }

  retval = SUNStepper_SetOneStepFn(*stepper, arkStep_SUNStepperOneStep);
  if (retval != ARK_SUCCESS) { return (retval); }

  retval = SUNStepper_SetTryStepFn(*stepper, arkStep_SUNStepperTryStep);
  if (retval != ARK_SUCCESS) { return (retval); }

  retval = SUNStepper_SetFullRhsFn(*stepper, arkStep_SUNStepperFullRhs);
  if (retval != ARK_SUCCESS) { return (retval); }

  retval = SUNStepper_SetResetFn(*stepper, arkStep_SUNStepperReset);
  if (retval != ARK_SUCCESS) { return (retval); }

  (*stepper)->ops->getnumsteps = arkStep_SUNStepperGetNumSteps;

  return (ARK_SUCCESS);
}

/*------------------------------------------------------------------------------
  arkStep_SUNStepperAdvance

  Implementation of SUNStepperAdvanceFn to advance the inner (fast)
  ODE IVP.
  ----------------------------------------------------------------------------*/

int arkStep_SUNStepperAdvance(SUNStepper stepper, sunrealtype t0,
                              sunrealtype tout, N_Vector y, sunrealtype* tret,
                              int* stop_reason)
{
  void* arkode_mem;           /* arkode memory             */
  sunrealtype tshift, tscale; /* time normalization values */
  N_Vector* forcing;          /* forcing vectors           */
  int nforcing;               /* number of forcing vectors */
  int retval;                 /* return value              */

  /* extract the ARKODE memory struct */
  retval = SUNStepper_GetContent(stepper, &arkode_mem);
  if (retval != ARK_SUCCESS) { return (retval); }

  /* get the forcing data */
  retval = SUNStepper_GetForcingData(stepper, &tshift, &tscale, &forcing,
                                     &nforcing);
  if (retval != ARK_SUCCESS) { return (retval); }

  /* set the inner forcing data */
  retval = arkStep_SetInnerForcing(arkode_mem, tshift, tscale, forcing, nforcing);
  if (retval != ARK_SUCCESS) { return (retval); }

  /* set the stop time */
  retval = ARKodeSetStopTime(arkode_mem, tout);
  if (retval != ARK_SUCCESS) { return (retval); }

  /* evolve inner ODE */
  *stop_reason = ARKodeEvolve(arkode_mem, tout, y, tret, ARK_NORMAL);
  if (*stop_reason < 0) { return (*stop_reason); }

  /* disable inner forcing */
  retval = arkStep_SetInnerForcing(arkode_mem, ZERO, ONE, NULL, 0);
  if (retval != ARK_SUCCESS) { return (retval); }

  return (ARK_SUCCESS);
}

int arkStep_SUNStepperOneStep(SUNStepper stepper, sunrealtype t0,
                              sunrealtype tout, N_Vector y, sunrealtype* tret,
                              int* stop_reason)
{
  void* arkode_mem;           /* arkode memory             */
  sunrealtype tshift, tscale; /* time normalization values */
  N_Vector* forcing;          /* forcing vectors           */
  int nforcing;               /* number of forcing vectors */
  int retval;                 /* return value              */

  /* extract the ARKODE memory struct */
  retval = SUNStepper_GetContent(stepper, &arkode_mem);
  if (retval != ARK_SUCCESS) { return (retval); }

  /* get the forcing data */
  retval = SUNStepper_GetForcingData(stepper, &tshift, &tscale, &forcing,
                                     &nforcing);
  if (retval != ARK_SUCCESS) { return (retval); }

  /* set the inner forcing data */
  retval = arkStep_SetInnerForcing(arkode_mem, tshift, tscale, forcing, nforcing);
  if (retval != ARK_SUCCESS) { return (retval); }

  /* evolve inner ODE */
  *stop_reason = ARKodeEvolve(arkode_mem, tout, y, tret, ARK_ONE_STEP);
  if (*stop_reason < 0) { return (*stop_reason); }

  /* disable inner forcing */
  retval = arkStep_SetInnerForcing(arkode_mem, ZERO, ONE, NULL, 0);
  if (retval != ARK_SUCCESS) { return (retval); }

  return (ARK_SUCCESS);
}

int arkStep_SUNStepperTryStep(SUNStepper stepper, sunrealtype t0,
                              sunrealtype tout, N_Vector y, sunrealtype* tret,
                              int* stop_reason)
{
  void* arkode_mem;           /* arkode memory             */
  sunrealtype tshift, tscale; /* time normalization values */
  N_Vector* forcing;          /* forcing vectors           */
  int nforcing;               /* number of forcing vectors */
  int retval;                 /* return value              */

  /* extract the ARKODE memory struct */
  retval = SUNStepper_GetContent(stepper, &arkode_mem);
  if (retval != ARK_SUCCESS) { return (retval); }

  /* get the forcing data */
  retval = SUNStepper_GetForcingData(stepper, &tshift, &tscale, &forcing,
                                     &nforcing);
  if (retval != ARK_SUCCESS) { return (retval); }

  /* set the inner forcing data */
  retval = arkStep_SetInnerForcing(arkode_mem, tshift, tscale, forcing, nforcing);
  if (retval != ARK_SUCCESS) { return (retval); }

  /* try to evolve inner ODE */
  retval = arkStep_TryStep(arkode_mem, t0, tout, y, tret, stop_reason);
  if (retval != ARK_SUCCESS) { return (retval); }

  /* disable inner forcing */
  retval = arkStep_SetInnerForcing(arkode_mem, ZERO, ONE, NULL, 0);
  if (retval != ARK_SUCCESS) { return (retval); }

  return ARK_SUCCESS;
}

/*------------------------------------------------------------------------------
  arkStep_SUNStepperFullRhs

  Implementation of SUNStepperFullRhsFn to compute the full inner
  (fast) ODE IVP RHS.
  ----------------------------------------------------------------------------*/

int arkStep_SUNStepperFullRhs(SUNStepper stepper, sunrealtype t, N_Vector y,
                              N_Vector f, int mode)
{
  void* arkode_mem;
  int retval;

  /* extract the ARKODE memory struct */
  retval = SUNStepper_GetContent(stepper, &arkode_mem);
  if (retval != ARK_SUCCESS) { return (retval); }

  return (arkStep_FullRHS(arkode_mem, t, y, f, mode));
}

/*------------------------------------------------------------------------------
  arkStep_SUNStepperReset

  Implementation of SUNStepperResetFn to reset the inner (fast) stepper
  state.
  ----------------------------------------------------------------------------*/

int arkStep_SUNStepperReset(SUNStepper stepper, sunrealtype tR, N_Vector yR)
{
  void* arkode_mem;
  int retval;

  /* extract the ARKODE memory struct */
  retval = SUNStepper_GetContent(stepper, &arkode_mem);
  if (retval != ARK_SUCCESS) { return (retval); }

  retval = ARKodeReset(arkode_mem, tR, yR);
  if (retval != ARK_SUCCESS) { return (retval); }

  return retval;
<<<<<<< HEAD
}

SUNErrCode arkStep_SUNStepperGetNumSteps(SUNStepper stepper, int64_t* nst)
{
  void* arkode_mem;
  int retval;

  /* extract the ARKODE memory struct */
  retval = SUNStepper_GetContent(stepper, &arkode_mem);
  if (retval != ARK_SUCCESS) { return (retval); }

  if (ARKodeGetNumSteps(arkode_mem, nst)) { return SUN_ERR_GENERIC; }

  return SUN_SUCCESS;
}

/*---------------------------------------------------------------
  Utility routines for interfacing with SUNAdjointSolver
  ---------------------------------------------------------------*/

int arkStep_fe_Adj(sunrealtype t, N_Vector sens_partial_stage,
                   N_Vector sens_complete_stage, void* content)
{
  SUNErrCode errcode = SUN_SUCCESS;

  SUNAdjointSolver adj_solver = (SUNAdjointSolver)content;
  void* user_data             = adj_solver->user_data;
  ARKodeMem ark_mem           = (ARKodeMem)adj_solver->adj_stepper->content;
  ARKodeARKStepMem step_mem   = (ARKodeARKStepMem)ark_mem->step_mem;

  N_Vector Lambda_part = N_VGetSubvector_ManyVector(sens_partial_stage, 0);
  N_Vector Lambda      = N_VGetSubvector_ManyVector(sens_complete_stage, 0);
  N_Vector nu          = N_VGetSubvector_ManyVector(sens_complete_stage, 1);
  N_Vector checkpoint  = N_VClone(Lambda_part);

  errcode = SUNAdjointCheckpointScheme_LoadVector(adj_solver->checkpoint_scheme,
                                                  adj_solver->step_idx,
                                                  ark_mem->adj_stage_idx + 1,
                                                  &checkpoint);

  // Checkpoint was not found, recompute the missing step
  if (errcode == SUN_ERR_CHECKPOINT_NOT_FOUND) { return +1; }

  if (adj_solver->JacFn)
  {
    adj_solver->JacFn(t, checkpoint, NULL, adj_solver->Jac,
                      adj_solver->user_data, NULL, NULL, NULL);
    adj_solver->njeval++;
    if (SUNMatMatvecTranspose(adj_solver->Jac, Lambda_part, Lambda))
    {
      return -1;
    };
  }
  else if (adj_solver->JvpFn)
  {
    adj_solver->JvpFn(Lambda_part, Lambda, t, checkpoint, NULL,
                      adj_solver->user_data, NULL);

    adj_solver->njtimesv++;
  }
  else if (adj_solver->vJpFn)
  {
    adj_solver->vJpFn(Lambda_part, Lambda, t, checkpoint, NULL,
                      adj_solver->user_data, NULL);
    adj_solver->nvtimesj++;
  }

  if (adj_solver->JacPFn)
  {
    adj_solver->JacPFn(t, checkpoint, NULL, adj_solver->JacP,
                       adj_solver->user_data, NULL, NULL, NULL);
    adj_solver->njpeval++;
    if (SUNMatMatvecTranspose(adj_solver->JacP, Lambda_part, nu)) { return -1; }
  }
  else if (adj_solver->JPvpFn)
  {
    adj_solver->JPvpFn(Lambda_part, nu, t, checkpoint, NULL,
                       adj_solver->user_data, NULL);
    adj_solver->njptimesv++;
  }
  else if (adj_solver->vJPpFn)
  {
    adj_solver->vJPpFn(Lambda_part, nu, t, checkpoint, NULL,
                       adj_solver->user_data, NULL);
    adj_solver->nvtimesjp++;
  }

  N_VDestroy(checkpoint);

  return 0;
}

int arkStepCompatibleWithAdjointSolver(ARKodeMem ark_mem,
                                       ARKodeARKStepMem step_mem, int lineno,
                                       const char* fname, const char* filename)
{
  if (!ark_mem->fixedstep)
  {
    arkProcessError(ark_mem, ARK_ILL_INPUT, lineno, fname,
                    filename, "ARKStep must be using a fixed step to work with SUNAdjointSolver");
    return ARK_ILL_INPUT;
  }

  if (step_mem->fi)
  {
    arkProcessError(ark_mem, ARK_ILL_INPUT, lineno, fname,
                    filename, "SUNAdjointSolver requires fi = NULL (it only supports explicit RK methods)");
    return ARK_ILL_INPUT;
  }

  if (!step_mem->fe)
  {
    arkProcessError(ark_mem, ARK_ILL_INPUT, lineno, fname,
                    filename, "fe must have been provided to ARKStepCreate to create a SUNAdjointSolver");
    return ARK_ILL_INPUT;
  }

  if (ark_mem->relax_enabled)
  {
    arkProcessError(ark_mem, ARK_ILL_INPUT, lineno, fname, filename,
                    "SUNAdjointSolver is not compatible with relaxation");
    return ARK_ILL_INPUT;
  }

  if (step_mem->mass_type != MASS_IDENTITY)
  {
    arkProcessError(ark_mem, ARK_ILL_INPUT, lineno, fname,
                    filename, "SUNAdjointSolver is not compatible with non-identity mass matrices");
    return ARK_ILL_INPUT;
  }

  return ARK_SUCCESS;
}

int ARKStepCreateAdjointSolver(void* arkode_mem, N_Vector sf,
                               SUNAdjointSolver* adj_solver_ptr)
{
  ARKodeMem ark_mem;
  ARKodeARKStepMem step_mem;
  int retval = arkStep_AccessARKODEStepMem(arkode_mem,
                                           "ARKStepCreateAdjointSolver",
                                           &ark_mem, &step_mem);
  if (retval)
  {
    arkProcessError(NULL, ARK_ILL_INPUT, __LINE__, __func__, __FILE__,
                    "The ARKStep memory pointer is NULL");
    return ARK_ILL_INPUT;
  }

  if (arkStepCompatibleWithAdjointSolver(ark_mem, step_mem, __LINE__, __func__,
                                         __FILE__))
  {
    return ARK_ILL_INPUT;
  }

  /**
    Create and configure the ARKStep stepper for the adjoint system
  */
  long nst = 0;
  retval   = ARKodeGetNumSteps(arkode_mem, &nst);
  if (retval)
  {
    arkProcessError(NULL, retval, __LINE__, __func__, __FILE__,
                    "ARKodeGetNumSteps failed");
    return retval;
  }

  void* arkode_mem_adj  = ARKStepCreate(arkStep_fe_Adj, NULL, ark_mem->tretlast,
                                        sf, ark_mem->sunctx);
  ARKodeMem ark_mem_adj = (ARKodeMem)arkode_mem_adj;

  ark_mem_adj->do_adjoint = SUNTRUE;

  retval = ARKodeSetFixedStep(arkode_mem_adj, -ark_mem->h);
  if (retval)
  {
    arkProcessError(NULL, retval, __LINE__, __func__, __FILE__,
                    "ARKodeSetFixedStep failed");
    return retval;
  }

  retval = ARKStepSetTables(arkode_mem_adj, step_mem->Be->q, step_mem->Be->p,
                            step_mem->Bi, step_mem->Be);
  if (retval)
  {
    arkProcessError(NULL, retval, __LINE__, __func__, __FILE__,
                    "ARKStepSetTables failed");
    return retval;
  }

  retval = ARKodeSetMaxNumSteps(arkode_mem_adj, nst);
  if (retval)
  {
    arkProcessError(NULL, retval, __LINE__, __func__, __FILE__,
                    "ARKodeSetMaxNumSteps failed");
    return retval;
  }

  retval = ARKodeSetCheckpointScheme(arkode_mem_adj, ark_mem->checkpoint_scheme);
  if (retval)
  {
    arkProcessError(NULL, retval, __LINE__, __func__, __FILE__,
                    "ARKodeSetCheckpointScheme failed");
    return retval;
  }

  /* SUNAdjointSolver will own the SUNSteppers and destroy them */
  SUNStepper fwd_stepper;
  retval = ARKStepCreateSUNStepper(arkode_mem, &fwd_stepper);
  if (retval)
  {
    arkProcessError(NULL, retval, __LINE__, __func__, __FILE__,
                    "ARKStepCreateSUNStepper failed");
    return retval;
  }

  SUNStepper adj_stepper;
  retval = ARKStepCreateSUNStepper(arkode_mem_adj, &adj_stepper);
  if (retval)
  {
    arkProcessError(NULL, retval, __LINE__, __func__, __FILE__,
                    "ARKStepCreateSUNStepper failed");
    return retval;
  }

  SUNErrCode errcode = SUN_SUCCESS;
  errcode = SUNAdjointSolver_Create(fwd_stepper, adj_stepper, nst - 1, sf,
                                    ark_mem->tretlast, ark_mem->checkpoint_scheme,
                                    ark_mem->sunctx, adj_solver_ptr);

  errcode = SUNAdjointSolver_SetUserData(*adj_solver_ptr, ark_mem->user_data);

  /* We need access to the adjoint solver to access the parameter Jacobian inside of ARKStep's
     backwards integration of the the adjoint problem. */
  retval = ARKodeSetUserData(arkode_mem_adj, *adj_solver_ptr);
  if (retval)
  {
    arkProcessError(NULL, retval, __LINE__, __func__, __FILE__,
                    "ARKodeSetUserData failed");
    return retval;
  }

  return ARK_SUCCESS;
=======
>>>>>>> 1a923081
}

/*---------------------------------------------------------------
  Utility routines for interfacing with MRIStep
  ---------------------------------------------------------------*/

/*------------------------------------------------------------------------------
  ARKStepCreateMRIStepInnerStepper

  Wraps an ARKStep memory structure as an MRIStep inner stepper.
  ----------------------------------------------------------------------------*/

int ARKStepCreateMRIStepInnerStepper(void* inner_arkode_mem,
                                     MRIStepInnerStepper* stepper)
{
  int retval;
  ARKodeMem ark_mem;
  ARKodeARKStepMem step_mem;

<<<<<<< HEAD
  retval = arkStep_AccessARKODEStepMem(inner_arkode_mem,
                                       "ARKStepCreateMRIStepInnerStepper",
                                       &ark_mem, &step_mem);
=======
  retval = arkStep_AccessStepMem(inner_arkode_mem,
                                 "ARKStepCreateMRIStepInnerStepper", &step_mem);
>>>>>>> 1a923081
  if (retval)
  {
    arkProcessError(NULL, ARK_ILL_INPUT, __LINE__, __func__, __FILE__,
                    "The ARKStep memory pointer is NULL");
    return ARK_ILL_INPUT;
  }

  retval = MRIStepInnerStepper_Create(ark_mem->sunctx, stepper);
  if (retval != ARK_SUCCESS) { return (retval); }

  retval = MRIStepInnerStepper_SetContent(*stepper, inner_arkode_mem);
  if (retval != ARK_SUCCESS) { return (retval); }

  retval = MRIStepInnerStepper_SetEvolveFn(*stepper, arkStep_MRIStepInnerEvolve);
  if (retval != ARK_SUCCESS) { return (retval); }

  retval = MRIStepInnerStepper_SetFullRhsFn(*stepper,
                                            arkStep_MRIStepInnerFullRhs);
  if (retval != ARK_SUCCESS) { return (retval); }

  retval = MRIStepInnerStepper_SetResetFn(*stepper, arkStep_MRIStepInnerReset);
  if (retval != ARK_SUCCESS) { return (retval); }

  return (ARK_SUCCESS);
}

/*------------------------------------------------------------------------------
  arkStep_MRIStepInnerEvolve

  Implementation of MRIStepInnerStepperEvolveFn to advance the inner (fast)
  ODE IVP.
  ----------------------------------------------------------------------------*/

int arkStep_MRIStepInnerEvolve(MRIStepInnerStepper stepper,
                               SUNDIALS_MAYBE_UNUSED sunrealtype t0,
                               sunrealtype tout, N_Vector y)
{
  void* arkode_mem;           /* arkode memory             */
  sunrealtype tret;           /* return time               */
  sunrealtype tshift, tscale; /* time normalization values */
  N_Vector* forcing;          /* forcing vectors           */
  int nforcing;               /* number of forcing vectors */
  int retval;                 /* return value              */

  /* extract the ARKODE memory struct */
  retval = MRIStepInnerStepper_GetContent(stepper, &arkode_mem);
  if (retval != ARK_SUCCESS) { return (retval); }

  /* get the forcing data */
  retval = MRIStepInnerStepper_GetForcingData(stepper, &tshift, &tscale,
                                              &forcing, &nforcing);
  if (retval != ARK_SUCCESS) { return (retval); }

  /* set the inner forcing data */
  retval = arkStep_SetInnerForcing(arkode_mem, tshift, tscale, forcing, nforcing);
  if (retval != ARK_SUCCESS) { return (retval); }

  /* set the stop time */
  retval = ARKodeSetStopTime(arkode_mem, tout);
  if (retval != ARK_SUCCESS) { return (retval); }

  /* evolve inner ODE */
  retval = ARKodeEvolve(arkode_mem, tout, y, &tret, ARK_NORMAL);
  if (retval < 0) { return (retval); }

  /* disable inner forcing */
  retval = arkStep_SetInnerForcing(arkode_mem, ZERO, ONE, NULL, 0);
  if (retval != ARK_SUCCESS) { return (retval); }

  return (ARK_SUCCESS);
}

/*------------------------------------------------------------------------------
  arkStep_MRIStepInnerFullRhs

  Implementation of MRIStepInnerStepperFullRhsFn to compute the full inner
  (fast) ODE IVP RHS.
  ----------------------------------------------------------------------------*/

int arkStep_MRIStepInnerFullRhs(MRIStepInnerStepper stepper, sunrealtype t,
                                N_Vector y, N_Vector f, int mode)
{
  void* arkode_mem;
  int retval;

  /* extract the ARKODE memory struct */
  retval = MRIStepInnerStepper_GetContent(stepper, &arkode_mem);
  if (retval != ARK_SUCCESS) { return (retval); }

  return (arkStep_FullRHS(arkode_mem, t, y, f, mode));
}

/*------------------------------------------------------------------------------
  arkStep_MRIStepInnerReset

  Implementation of MRIStepInnerStepperResetFn to reset the inner (fast) stepper
  state.
  ----------------------------------------------------------------------------*/

int arkStep_MRIStepInnerReset(MRIStepInnerStepper stepper, sunrealtype tR,
                              N_Vector yR)
{
  void* arkode_mem;
  int retval;

  /* extract the ARKODE memory struct */
  retval = MRIStepInnerStepper_GetContent(stepper, &arkode_mem);
  if (retval != ARK_SUCCESS) { return (retval); }

  return (ARKodeReset(arkode_mem, tR, yR));
}

/*------------------------------------------------------------------------------
  arkStep_ApplyForcing

  Determines the scaling values and vectors necessary for the MRI polynomial
  forcing terms. This occurs through appending scaling values and N_Vector
  pointers to the underlying cvals and Xvecs arrays in the step_mem structure.

  stage_times -- The times at which to evaluate the forcing.

  stage_coefs -- Scaling factors (method A, b, or b - d coefficients) applied to
  forcing vectors.

  jmax -- the number of values in stage_times and stage_coefs (the stage index
  for explicit methods or the index + 1 for implicit methods).

  nvec -- On input, nvec is the next available entry in the cvals/Xvecs arrays.
  This value is incremented for each value/vector appended to the cvals/Xvecs
  arrays so on return it is the total number of values/vectors in the linear
  combination.
  ----------------------------------------------------------------------------*/

void arkStep_ApplyForcing(ARKodeARKStepMem step_mem, sunrealtype* stage_times,
                          sunrealtype* stage_coefs, int jmax, int* nvec)
{
  sunrealtype tau, taui;
  int j, k;

  /* Shortcuts to step_mem data */
  sunrealtype* vals  = step_mem->cvals;
  N_Vector* vecs     = step_mem->Xvecs;
  sunrealtype tshift = step_mem->tshift;
  sunrealtype tscale = step_mem->tscale;
  int nforcing       = step_mem->nforcing;
  N_Vector* forcing  = step_mem->forcing;

  /* Offset into vals and vecs arrays */
  int offset = *nvec;

  /* Initialize scaling values, set vectors */
  for (k = 0; k < nforcing; k++)
  {
    vals[offset + k] = ZERO;
    vecs[offset + k] = forcing[k];
  }

  for (j = 0; j < jmax; j++)
  {
    tau  = (stage_times[j] - tshift) / tscale;
    taui = ONE;

    for (k = 0; k < nforcing; k++)
    {
      vals[offset + k] += stage_coefs[j] * taui;
      taui *= tau;
    }
  }

  /* Update vector count for linear combination */
  *nvec += nforcing;
}

/*------------------------------------------------------------------------------
  arkStep_SetInnerForcing

  Sets an array of coefficient vectors for a time-dependent external polynomial
  forcing term in the ODE RHS i.e., y' = fe(t,y) + fi(t,y) + p(t). This
  function is primarily intended for use with multirate integration methods
  (e.g., MRIStep) where ARKStep is used to solve a modified ODE at a fast time
  scale. The polynomial is of the form

  p(t) = sum_{i = 0}^{nvecs - 1} forcing[i] * ((t - tshift) / (tscale))^i

  where tshift and tscale are used to normalize the time t (e.g., with MRIGARK
  methods).
  ----------------------------------------------------------------------------*/

int arkStep_SetInnerForcing(void* arkode_mem, sunrealtype tshift,
                            sunrealtype tscale, N_Vector* forcing, int nvecs)
{
  ARKodeMem ark_mem;
  ARKodeARKStepMem step_mem;
  int retval;

  /* access ARKodeMem and ARKodeARKStepMem structures */
  retval = arkStep_AccessARKODEStepMem(arkode_mem, __func__, &ark_mem, &step_mem);
  if (retval != ARK_SUCCESS) { return (retval); }

  if (nvecs > 0)
  {
    /* enable forcing */
    if (step_mem->explicit)
    {
      step_mem->expforcing = SUNTRUE;
      step_mem->impforcing = SUNFALSE;
    }
    else
    {
      step_mem->expforcing = SUNFALSE;
      step_mem->impforcing = SUNTRUE;
    }
    step_mem->tshift   = tshift;
    step_mem->tscale   = tscale;
    step_mem->forcing  = forcing;
    step_mem->nforcing = nvecs;

    /* If cvals and Xvecs are not allocated then arkStep_Init has not been
       called and the number of stages has not been set yet. These arrays will
       be allocated in arkStep_Init and take into account the value of nforcing.
       On subsequent calls will check if enough space has allocated in case
       nforcing has increased since the original allocation. */
    if (step_mem->cvals != NULL && step_mem->Xvecs != NULL)
    {
      /* check if there are enough reusable arrays for fused operations */
      if ((step_mem->nfusedopvecs - nvecs) < (2 * step_mem->stages + 2))
      {
        /* free current work space */
        if (step_mem->cvals != NULL)
        {
          free(step_mem->cvals);
          ark_mem->lrw -= step_mem->nfusedopvecs;
        }
        if (step_mem->Xvecs != NULL)
        {
          free(step_mem->Xvecs);
          ark_mem->liw -= step_mem->nfusedopvecs;
        }

        /* allocate reusable arrays for fused vector operations */
        step_mem->nfusedopvecs = 2 * step_mem->stages + 2 + nvecs;

        step_mem->cvals = NULL;
        step_mem->cvals = (sunrealtype*)calloc(step_mem->nfusedopvecs,
                                               sizeof(sunrealtype));
        if (step_mem->cvals == NULL) { return (ARK_MEM_FAIL); }
        ark_mem->lrw += step_mem->nfusedopvecs;

        step_mem->Xvecs = NULL;
        step_mem->Xvecs = (N_Vector*)calloc(step_mem->nfusedopvecs,
                                            sizeof(N_Vector));
        if (step_mem->Xvecs == NULL) { return (ARK_MEM_FAIL); }
        ark_mem->liw += step_mem->nfusedopvecs;
      }
    }
  }
  else
  {
    /* disable forcing */
    step_mem->expforcing = SUNFALSE;
    step_mem->impforcing = SUNFALSE;
    step_mem->tshift     = ZERO;
    step_mem->tscale     = ONE;
    step_mem->forcing    = NULL;
    step_mem->nforcing   = 0;
  }

  return (0);
}

/*===============================================================
  Internal utility routines for relaxation
  ===============================================================*/

/* -----------------------------------------------------------------------------
 * arkStep_RelaxDeltaE
 *
 * Computes the change in the relaxation functions for use in relaxation methods
 * delta_e = h * sum_i b_i * <relax_jac(z_i), f_i>
 *
 * With implicit and IMEX methods it is necessary to store the method stages
 * (or compute the delta_e estimate along the way) to avoid inconsistencies
 * between z_i, F(z_i), and J_relax(z_i) that arise from reconstructing stages
 * from stored RHS values like with ERK methods. As such the take step function
 * stores the stages along the way but only when there is an implicit RHS. When
 * a fixed mass matrix is present the stages are also stored to avoid additional
 * mass matrix solves in reconstructing the stages for an ERK method.
 *
 * Future: when ARKStep can exploit the structure of low storage methods, it may
 * be necessary to compute the delta_e estimate along the way with explicit
 * methods to avoid storing additional RHS or stage values.
 * ---------------------------------------------------------------------------*/
int arkStep_RelaxDeltaE(ARKodeMem ark_mem, ARKRelaxJacFn relax_jac_fn,
                        long int* num_relax_jac_evals, sunrealtype* delta_e_out)
{
  int i, j, nvec, retval;
  sunrealtype* cvals;
  N_Vector* Xvecs;
  ARKodeARKStepMem step_mem;
  N_Vector z_stage = ark_mem->tempv2;
  N_Vector J_relax = ark_mem->tempv3;
  N_Vector rhs_tmp = NULL;
  sunrealtype bi   = ONE;

  /* Access the stepper memory structure */
  if (!(ark_mem->step_mem))
  {
    arkProcessError(ark_mem, ARK_MEM_NULL, __LINE__, __func__, __FILE__,
                    MSG_ARKSTEP_NO_MEM);
    return ARK_MEM_NULL;
  }
  step_mem = (ARKodeARKStepMem)(ark_mem->step_mem);

  /* Initialize output */
  *delta_e_out = ZERO;

  /* Set arrays for fused vector operation */
  cvals = step_mem->cvals;
  Xvecs = step_mem->Xvecs;

  for (i = 0; i < step_mem->stages; i++)
  {
    if (step_mem->implicit || step_mem->mass_type == MASS_FIXED)
    {
      /* Use stored stages */
      z_stage = step_mem->z[i];
    }
    else
    {
      /* Reconstruct explicit stages */
      nvec = 0;

      cvals[nvec] = ONE;
      Xvecs[nvec] = ark_mem->yn;
      nvec++;

      for (j = 0; j < i; j++)
      {
        cvals[nvec] = ark_mem->h * step_mem->Be->A[i][j];
        Xvecs[nvec] = step_mem->Fe[j];
        nvec++;
      }

      retval = N_VLinearCombination(nvec, cvals, Xvecs, z_stage);
      if (retval) { return ARK_VECTOROP_ERR; }
    }

    /* Evaluate the Jacobian at z_i */
    retval = relax_jac_fn(z_stage, J_relax, ark_mem->user_data);
    (*num_relax_jac_evals)++;
    if (retval < 0) { return ARK_RELAX_JAC_FAIL; }
    if (retval > 0) { return ARK_RELAX_JAC_RECV; }

    /* Reset temporary RHS alias */
    rhs_tmp = z_stage;

    /* Compute delta_e = h * sum_i b_i * <relax_jac(z_i), f_i> */
    if (step_mem->explicit && step_mem->implicit)
    {
      N_VLinearSum(step_mem->Be->b[i], step_mem->Fe[i], step_mem->Bi->b[i],
                   step_mem->Fi[i], rhs_tmp);
      bi = ONE;
    }
    else if (step_mem->explicit)
    {
      if (step_mem->mass_type == MASS_FIXED)
      {
        N_VScale(ONE, step_mem->Fe[i], rhs_tmp);
      }
      else { rhs_tmp = step_mem->Fe[i]; }
      bi = step_mem->Be->b[i];
    }
    else
    {
      if (step_mem->mass_type == MASS_FIXED)
      {
        N_VScale(ONE, step_mem->Fi[i], rhs_tmp);
      }
      else { rhs_tmp = step_mem->Fi[i]; }
      bi = step_mem->Bi->b[i];
    }

    if (step_mem->mass_type == MASS_FIXED)
    {
      retval = step_mem->msolve((void*)ark_mem, rhs_tmp, step_mem->nlscoef);
      if (retval) { return ARK_MASSSOLVE_FAIL; }
    }

    /* Update estimate of relaxation function change */
    if (J_relax->ops->nvdotprodlocal && J_relax->ops->nvdotprodmultiallreduce)
    {
      *delta_e_out += bi * N_VDotProdLocal(J_relax, rhs_tmp);
    }
    else { *delta_e_out += bi * N_VDotProd(J_relax, rhs_tmp); }
  }

  if (J_relax->ops->nvdotprodlocal && J_relax->ops->nvdotprodmultiallreduce)
  {
    retval = N_VDotProdMultiAllReduce(1, J_relax, delta_e_out);
    if (retval) { return ARK_VECTOROP_ERR; }
  }

  *delta_e_out *= ark_mem->h;

  return ARK_SUCCESS;
}

/* -----------------------------------------------------------------------------
 * arkStep_GetOrder
 *
 * Returns the method order
 * ---------------------------------------------------------------------------*/
int arkStep_GetOrder(ARKodeMem ark_mem)
{
  ARKodeARKStepMem step_mem = (ARKodeARKStepMem)(ark_mem->step_mem);
  return step_mem->q;
}

/* -----------------------------------------------------------------------------
 * arkStep_TryStep
 *
 * Attempts one internal time step using ARKStepEvolve
 * ---------------------------------------------------------------------------*/

int arkStep_TryStep(void* arkode_mem, sunrealtype tstart, sunrealtype tstop,
                    N_Vector y, sunrealtype* tret, int* ark_flag)
{
  int flag;     /* generic return flag      */
  int tmp_flag; /* evolve return flag       */

  /* Check inputs */
  if (arkode_mem == NULL) { return ARK_MEM_NULL; }
  if (y == NULL) { return ARK_ILL_INPUT; }

  /* Reset ARKStep state */
  flag = ARKodeReset(arkode_mem, tstart, y);
  if (flag != ARK_SUCCESS) { return flag; }

  /* Set the time step size */
  flag = ARKodeSetInitStep(arkode_mem, tstop - tstart);
  if (flag != ARK_SUCCESS) { return flag; }

  /* Ignore temporal error test result and force step to pass */
  flag = arkSetForcePass(arkode_mem, SUNTRUE);
  if (flag != ARK_SUCCESS) { return flag; }

  /* Take step, check flag below */
  tmp_flag = ARKodeEvolve(arkode_mem, tstop, y, tret, ARK_ONE_STEP);

  /* Re-enable temporal error test check */
  flag = arkSetForcePass(arkode_mem, SUNFALSE);
  if (flag != ARK_SUCCESS) { return flag; }

  /* Check if evolve call failed */
  if (tmp_flag < 0)
  {
    *ark_flag = TRYSTEP_FAILED;
    return ARK_SUCCESS;
  }

  /* Check if temporal error test failed */
  flag = arkGetLastKFlag(arkode_mem, &tmp_flag);
  if (flag != ARK_SUCCESS) { return flag; }

  if (tmp_flag > 0)
  {
    *ark_flag = TRYSTEP_ADAPT;
    return ARK_SUCCESS;
  }

  /* Step was successful and passed the error test */
  *ark_flag = TRYSTEP_SUCCESS;
  return ARK_SUCCESS;
}

/*===============================================================
  EOF
  ===============================================================*/<|MERGE_RESOLUTION|>--- conflicted
+++ resolved
@@ -3592,7 +3592,6 @@
   if (retval != ARK_SUCCESS) { return (retval); }
 
   return retval;
-<<<<<<< HEAD
 }
 
 SUNErrCode arkStep_SUNStepperGetNumSteps(SUNStepper stepper, int64_t* nst)
@@ -3836,8 +3835,6 @@
   }
 
   return ARK_SUCCESS;
-=======
->>>>>>> 1a923081
 }
 
 /*---------------------------------------------------------------
@@ -3857,14 +3854,8 @@
   ARKodeMem ark_mem;
   ARKodeARKStepMem step_mem;
 
-<<<<<<< HEAD
-  retval = arkStep_AccessARKODEStepMem(inner_arkode_mem,
-                                       "ARKStepCreateMRIStepInnerStepper",
-                                       &ark_mem, &step_mem);
-=======
   retval = arkStep_AccessStepMem(inner_arkode_mem,
                                  "ARKStepCreateMRIStepInnerStepper", &step_mem);
->>>>>>> 1a923081
   if (retval)
   {
     arkProcessError(NULL, ARK_ILL_INPUT, __LINE__, __func__, __FILE__,
