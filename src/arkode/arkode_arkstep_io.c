/*---------------------------------------------------------------
 * Programmer(s): Daniel R. Reynolds @ SMU
 *---------------------------------------------------------------
 * SUNDIALS Copyright Start
 * Copyright (c) 2002-2024, Lawrence Livermore National Security
 * and Southern Methodist University.
 * All rights reserved.
 *
 * See the top-level LICENSE and NOTICE files for details.
 *
 * SPDX-License-Identifier: BSD-3-Clause
 * SUNDIALS Copyright End
 *---------------------------------------------------------------
 * This is the implementation file for the optional input and
 * output functions for the ARKODE ARKStep time stepper module.
 *
 * NOTE: many functions currently in arkode_io.c will move here,
 * with slightly different names.  The code transition will be
 * minimal, but the documentation changes will be significant.
 *--------------------------------------------------------------*/

#include <stdio.h>
#include <stdlib.h>
#include <sundials/sundials_math.h>
#include <sundials/sundials_types.h>

#include "arkode_arkstep_impl.h"

/*===============================================================
  Exported optional input functions.
  ===============================================================*/

/*---------------------------------------------------------------
  ARKStepSetExplicit:

  Specifies that the implicit portion of the problem is disabled,
  and to use an explicit RK method.
  ---------------------------------------------------------------*/
int ARKStepSetExplicit(void* arkode_mem)
{
  ARKodeMem ark_mem;
  ARKodeARKStepMem step_mem;
  int retval;

  /* access ARKodeMem and ARKodeARKStepMem structures */
  retval = arkStep_AccessARKODEStepMem(arkode_mem, __func__, &ark_mem, &step_mem);
  if (retval != ARK_SUCCESS) { return (retval); }

  /* ensure that fe is defined */
  if (step_mem->fe == NULL)
  {
    arkProcessError(ark_mem, ARK_ILL_INPUT, __LINE__, __func__, __FILE__,
                    MSG_ARK_MISSING_FE);
    return (ARK_ILL_INPUT);
  }

  /* set the relevant parameters */
  step_mem->explicit = SUNTRUE;
  step_mem->implicit = SUNFALSE;

  return (ARK_SUCCESS);
}

/*---------------------------------------------------------------
  ARKStepSetImplicit:

  Specifies that the explicit portion of the problem is disabled,
  and to use an implicit RK method.
  ---------------------------------------------------------------*/
int ARKStepSetImplicit(void* arkode_mem)
{
  ARKodeMem ark_mem;
  ARKodeARKStepMem step_mem;
  int retval;

  /* access ARKodeMem and ARKodeARKStepMem structures */
  retval = arkStep_AccessARKODEStepMem(arkode_mem, __func__, &ark_mem, &step_mem);
  if (retval != ARK_SUCCESS) { return (retval); }

  /* ensure that fi is defined */
  if (step_mem->fi == NULL)
  {
    arkProcessError(ark_mem, ARK_ILL_INPUT, __LINE__, __func__, __FILE__,
                    MSG_ARK_MISSING_FI);
    return (ARK_ILL_INPUT);
  }

  /* set the relevant parameters */
  step_mem->implicit = SUNTRUE;
  step_mem->explicit = SUNFALSE;

  /* re-attach internal error weight functions if necessary */
  if (!ark_mem->user_efun)
  {
    if (ark_mem->itol == ARK_SV && ark_mem->Vabstol != NULL)
    {
      retval = ARKodeSVtolerances(ark_mem, ark_mem->reltol, ark_mem->Vabstol);
    }
    else
    {
      retval = ARKodeSStolerances(ark_mem, ark_mem->reltol, ark_mem->Sabstol);
    }
    if (retval != ARK_SUCCESS) { return (retval); }
  }

  return (ARK_SUCCESS);
}

/*---------------------------------------------------------------
  ARKStepSetImEx:

  Specifies that the specifies that problem has both implicit and
  explicit parts, and to use an ARK method (this is the default).
  ---------------------------------------------------------------*/
int ARKStepSetImEx(void* arkode_mem)
{
  ARKodeMem ark_mem;
  ARKodeARKStepMem step_mem;
  int retval;

  /* access ARKodeMem and ARKodeARKStepMem structures */
  retval = arkStep_AccessARKODEStepMem(arkode_mem, __func__, &ark_mem, &step_mem);
  if (retval != ARK_SUCCESS) { return (retval); }

  /* ensure that fe and fi are defined */
  if (step_mem->fe == NULL)
  {
    arkProcessError(ark_mem, ARK_ILL_INPUT, __LINE__, __func__, __FILE__,
                    MSG_ARK_MISSING_FE);
    return (ARK_ILL_INPUT);
  }
  if (step_mem->fi == NULL)
  {
    arkProcessError(ark_mem, ARK_ILL_INPUT, __LINE__, __func__, __FILE__,
                    MSG_ARK_MISSING_FI);
    return (ARK_ILL_INPUT);
  }

  /* set the relevant parameters */
  step_mem->explicit = SUNTRUE;
  step_mem->implicit = SUNTRUE;

  /* re-attach internal error weight functions if necessary */
  if (!ark_mem->user_efun)
  {
    if (ark_mem->itol == ARK_SV && ark_mem->Vabstol != NULL)
    {
      retval = ARKodeSVtolerances(ark_mem, ark_mem->reltol, ark_mem->Vabstol);
    }
    else
    {
      retval = ARKodeSStolerances(ark_mem, ark_mem->reltol, ark_mem->Sabstol);
    }
    if (retval != ARK_SUCCESS) { return (retval); }
  }

  return (ARK_SUCCESS);
}

/*---------------------------------------------------------------
  ARKStepSetTables:

  Specifies to use customized Butcher tables for the system.

  If Bi is NULL, then this sets the integrator in 'explicit' mode.

  If Be is NULL, then this sets the integrator in 'implicit' mode.

  Returns ARK_ILL_INPUT if both Butcher tables are not supplied.
  ---------------------------------------------------------------*/
int ARKStepSetTables(void* arkode_mem, int q, int p, ARKodeButcherTable Bi,
                     ARKodeButcherTable Be)
{
  int retval;
  ARKodeMem ark_mem;
  ARKodeARKStepMem step_mem;
  sunindextype Blrw, Bliw;

  /* access ARKodeMem and ARKodeARKStepMem structures */
  retval = arkStep_AccessARKODEStepMem(arkode_mem, __func__, &ark_mem, &step_mem);
  if (retval != ARK_SUCCESS) { return (retval); }

  /* check for illegal inputs */
  if ((Bi == NULL) && (Be == NULL))
  {
    arkProcessError(ark_mem, ARK_MEM_NULL, __LINE__, __func__, __FILE__,
                    "At least one complete table must be supplied");
    return (ARK_ILL_INPUT);
  }

  /* if both tables are set, check that they have the same number of stages */
  if ((Bi != NULL) && (Be != NULL))
  {
    if (Bi->stages != Be->stages)
    {
      arkProcessError(ark_mem, ARK_MEM_NULL, __LINE__, __func__, __FILE__,
                      "Both tables must have the same number of stages");
      return (ARK_ILL_INPUT);
    }
  }

  /* clear any existing parameters and Butcher tables */
  step_mem->stages = 0;
  step_mem->q      = 0;
  step_mem->p      = 0;

  ARKodeButcherTable_Space(step_mem->Be, &Bliw, &Blrw);
  ARKodeButcherTable_Free(step_mem->Be);
  step_mem->Be = NULL;
  ark_mem->liw -= Bliw;
  ark_mem->lrw -= Blrw;

  ARKodeButcherTable_Space(step_mem->Bi, &Bliw, &Blrw);
  ARKodeButcherTable_Free(step_mem->Bi);
  step_mem->Bi = NULL;
  ark_mem->liw -= Bliw;
  ark_mem->lrw -= Blrw;

<<<<<<< HEAD
/*---------------------------------------------------------------
  Wrapper functions for accumulated temporal error estimation.
  ---------------------------------------------------------------*/
int ARKStepSetAccumulatedErrorType(void* arkode_mem, int accum_type)
{
  return (arkSetAccumulatedErrorType(arkode_mem, accum_type));
}

int ARKStepResetAccumulatedError(void* arkode_mem)
{
  return (arkResetAccumulatedError(arkode_mem));
}

int ARKStepGetAccumulatedError(void* arkode_mem, sunrealtype* accum_error)
{
  return (arkGetAccumulatedError(arkode_mem, accum_error));
}

/*---------------------------------------------------------------
  These wrappers for ARKLs module 'set' routines all are
  documented in arkode_arkstep.h.
  ---------------------------------------------------------------*/
int ARKStepSetLinearSolver(void* arkode_mem, SUNLinearSolver LS, SUNMatrix A)
{
  return (arkLSSetLinearSolver(arkode_mem, LS, A));
}
=======
  /*
   * determine mode (implicit/explicit/ImEx), and perform appropriate actions
   */
>>>>>>> d10ca84d

  /* explicit */
  if (Bi == NULL)
  {
    /* set the relevant parameters (use table q and p) */
    step_mem->stages = Be->stages;
    step_mem->q      = Be->q;
    step_mem->p      = Be->p;

    /* copy the table in step memory */
    step_mem->Be = ARKodeButcherTable_Copy(Be);
    if (step_mem->Be == NULL)
    {
      arkProcessError(ark_mem, ARK_MEM_NULL, __LINE__, __func__, __FILE__,
                      MSG_ARK_NO_MEM);
      return (ARK_MEM_NULL);
    }

    /* set method as purely explicit */
    retval = ARKStepSetExplicit(arkode_mem);
    if (retval != ARK_SUCCESS)
    {
      arkProcessError(ark_mem, ARK_ILL_INPUT, __LINE__, __func__, __FILE__,
                      "Error in ARKStepSetExplicit");
      return (retval);
    }

    /* implicit */
  }
  else if (Be == NULL)
  {
    /* set the relevant parameters (use table q and p) */
    step_mem->stages = Bi->stages;
    step_mem->q      = Bi->q;
    step_mem->p      = Bi->p;

    /* copy the table in step memory */
    step_mem->Bi = ARKodeButcherTable_Copy(Bi);
    if (step_mem->Bi == NULL)
    {
      arkProcessError(ark_mem, ARK_MEM_NULL, __LINE__, __func__, __FILE__,
                      MSG_ARK_NO_MEM);
      return (ARK_MEM_NULL);
    }

    /* set method as purely implicit */
    retval = ARKStepSetImplicit(arkode_mem);
    if (retval != ARK_SUCCESS)
    {
      arkProcessError(ark_mem, ARK_ILL_INPUT, __LINE__, __func__, __FILE__,
                      "Error in ARKStepSetImplicit");
      return (ARK_ILL_INPUT);
    }

    /* ImEx */
  }
  else
  {
    /* set the relevant parameters (use input q and p) */
    step_mem->stages = Bi->stages;
    step_mem->q      = q;
    step_mem->p      = p;

    /* copy the explicit table into step memory */
    step_mem->Be = ARKodeButcherTable_Copy(Be);
    if (step_mem->Be == NULL)
    {
      arkProcessError(ark_mem, ARK_MEM_NULL, __LINE__, __func__, __FILE__,
                      MSG_ARK_NO_MEM);
      return (ARK_MEM_NULL);
    }

    /* copy the implicit table into step memory */
    step_mem->Bi = ARKodeButcherTable_Copy(Bi);
    if (step_mem->Bi == NULL)
    {
      arkProcessError(ark_mem, ARK_MEM_NULL, __LINE__, __func__, __FILE__,
                      MSG_ARK_NO_MEM);
      return (ARK_MEM_NULL);
    }

    /* set method as ImEx */
    retval = ARKStepSetImEx(arkode_mem);
    if (retval != ARK_SUCCESS)
    {
      arkProcessError(ark_mem, ARK_ILL_INPUT, __LINE__, __func__, __FILE__,
                      "Error in ARKStepSetImEx");
      return (ARK_ILL_INPUT);
    }
  }

  /* note Butcher table space requirements */
  ARKodeButcherTable_Space(step_mem->Be, &Bliw, &Blrw);
  ark_mem->liw += Bliw;
  ark_mem->lrw += Blrw;

  ARKodeButcherTable_Space(step_mem->Bi, &Bliw, &Blrw);
  ark_mem->liw += Bliw;
  ark_mem->lrw += Blrw;

  return (ARK_SUCCESS);
}

/*---------------------------------------------------------------
  ARKStepSetTableNum:

  Specifies to use pre-existing Butcher tables for the system,
  based on the integer flags passed to
  ARKodeButcherTable_LoadERK() and ARKodeButcherTable_LoadDIRK()
  within the files arkode_butcher_erk.c and arkode_butcher_dirk.c
  (automatically calls ARKStepSetImEx).

  If either argument is negative (illegal), then this disables the
  corresponding table (e.g. itable = -1  ->  explicit)

  Note: this routine should NOT be used in conjunction with
  ARKodeSetOrder.
  ---------------------------------------------------------------*/
int ARKStepSetTableNum(void* arkode_mem, ARKODE_DIRKTableID itable,
                       ARKODE_ERKTableID etable)
{
  int flag, retval;
  ARKodeMem ark_mem;
  ARKodeARKStepMem step_mem;
  sunindextype Blrw, Bliw;

  /* access ARKodeMem and ARKodeARKStepMem structures */
  retval = arkStep_AccessARKODEStepMem(arkode_mem, __func__, &ark_mem, &step_mem);
  if (retval != ARK_SUCCESS) { return (retval); }

  /* clear any existing parameters and Butcher tables */
  step_mem->stages = 0;
  step_mem->q      = 0;
  step_mem->p      = 0;

  ARKodeButcherTable_Space(step_mem->Be, &Bliw, &Blrw);
  ARKodeButcherTable_Free(step_mem->Be);
  step_mem->Be = NULL;
  ark_mem->liw -= Bliw;
  ark_mem->lrw -= Blrw;

  ARKodeButcherTable_Space(step_mem->Bi, &Bliw, &Blrw);
  ARKodeButcherTable_Free(step_mem->Bi);
  step_mem->Bi = NULL;
  ark_mem->liw -= Bliw;
  ark_mem->lrw -= Blrw;

  /* determine mode (implicit/explicit/ImEx), and perform
     appropriate actions  */

  /*     illegal inputs */
  if ((itable < 0) && (etable < 0))
  {
    arkProcessError(ark_mem, ARK_MEM_NULL, __LINE__, __func__, __FILE__,
                    "At least one valid table number must be supplied");
    return (ARK_ILL_INPUT);

<<<<<<< HEAD
int ARKStepGetEstLocalErrors(void* arkode_mem, N_Vector ele)
{
  return (arkGetEstLocalErrors(arkode_mem, ele));
}

int ARKStepGetWorkSpace(void* arkode_mem, long int* lenrw, long int* leniw)
{
  return (arkGetWorkSpace(arkode_mem, lenrw, leniw));
}
=======
    /* explicit */
  }
  else if (itable < 0)
  {
    /* check that argument specifies an explicit table */
    if (etable < ARKODE_MIN_ERK_NUM || etable > ARKODE_MAX_ERK_NUM)
    {
      arkProcessError(ark_mem, ARK_MEM_NULL, __LINE__, __func__, __FILE__,
                      "Illegal ERK table number");
      return (ARK_ILL_INPUT);
    }
>>>>>>> d10ca84d

    /* fill in table based on argument */
    step_mem->Be = ARKodeButcherTable_LoadERK(etable);
    if (step_mem->Be == NULL)
    {
      arkProcessError(ark_mem, ARK_MEM_NULL, __LINE__, __func__, __FILE__,
                      "Error setting explicit table with that index");
      return (ARK_ILL_INPUT);
    }
    step_mem->stages = step_mem->Be->stages;
    step_mem->q      = step_mem->Be->q;
    step_mem->p      = step_mem->Be->p;

    /* set method as purely explicit */
    flag = ARKStepSetExplicit(arkode_mem);
    if (flag != ARK_SUCCESS)
    {
      arkProcessError(ark_mem, ARK_ILL_INPUT, __LINE__, __func__, __FILE__,
                      "Error in ARKStepSetExplicit");
      return (flag);
    }

    /* implicit */
  }
  else if (etable < 0)
  {
    /* check that argument specifies an implicit table */
    if (itable < ARKODE_MIN_DIRK_NUM || itable > ARKODE_MAX_DIRK_NUM)
    {
      arkProcessError(ark_mem, ARK_MEM_NULL, __LINE__, __func__, __FILE__,
                      "Illegal IRK table number");
      return (ARK_ILL_INPUT);
    }

    /* fill in table based on argument */
    step_mem->Bi = ARKodeButcherTable_LoadDIRK(itable);
    if (step_mem->Bi == NULL)
    {
      arkProcessError(ark_mem, ARK_MEM_NULL, __LINE__, __func__, __FILE__,
                      "Error setting table with that index");
      return (ARK_ILL_INPUT);
    }
    step_mem->stages = step_mem->Bi->stages;
    step_mem->q      = step_mem->Bi->q;
    step_mem->p      = step_mem->Bi->p;

    /* set method as purely implicit */
    flag = ARKStepSetImplicit(arkode_mem);
    if (flag != ARK_SUCCESS)
    {
      arkProcessError(ark_mem, ARK_ILL_INPUT, __LINE__, __func__, __FILE__,
                      "Error in ARKStepSetImplicit");
      return (flag);
    }

    /* ImEx */
  }
  else
  {
    /* ensure that tables match */
    if (!((etable == ARKODE_ARK324L2SA_ERK_4_2_3) &&
          (itable == ARKODE_ARK324L2SA_DIRK_4_2_3)) &&
        !((etable == ARKODE_ARK436L2SA_ERK_6_3_4) &&
          (itable == ARKODE_ARK436L2SA_DIRK_6_3_4)) &&
        !((etable == ARKODE_ARK437L2SA_ERK_7_3_4) &&
          (itable == ARKODE_ARK437L2SA_DIRK_7_3_4)) &&
        !((etable == ARKODE_ARK548L2SA_ERK_8_4_5) &&
          (itable == ARKODE_ARK548L2SA_DIRK_8_4_5)) &&
        !((etable == ARKODE_ARK548L2SAb_ERK_8_4_5) &&
          (itable == ARKODE_ARK548L2SAb_DIRK_8_4_5)) &&
        !((etable == ARKODE_ARK2_ERK_3_1_2) && (itable == ARKODE_ARK2_DIRK_3_1_2)))
    {
      arkProcessError(ark_mem, ARK_ILL_INPUT, __LINE__, __func__, __FILE__,
                      "Incompatible Butcher tables for ARK method");
      return (ARK_ILL_INPUT);
    }

    /* fill in tables based on arguments */
    step_mem->Bi = ARKodeButcherTable_LoadDIRK(itable);
    step_mem->Be = ARKodeButcherTable_LoadERK(etable);
    if (step_mem->Bi == NULL)
    {
      arkProcessError(ark_mem, ARK_MEM_NULL, __LINE__, __func__, __FILE__,
                      "Illegal IRK table number");
      return (ARK_ILL_INPUT);
    }
    if (step_mem->Be == NULL)
    {
      arkProcessError(ark_mem, ARK_MEM_NULL, __LINE__, __func__, __FILE__,
                      "Illegal ERK table number");
      return (ARK_ILL_INPUT);
    }
    step_mem->stages = step_mem->Bi->stages;
    step_mem->q      = step_mem->Bi->q;
    step_mem->p      = step_mem->Bi->p;

    /* set method as ImEx */
    if (ARKStepSetImEx(arkode_mem) != ARK_SUCCESS)
    {
      arkProcessError(ark_mem, ARK_ILL_INPUT, __LINE__, __func__, __FILE__,
                      MSG_ARK_MISSING_F);
      return (ARK_ILL_INPUT);
    }
  }

  return (ARK_SUCCESS);
}

/*---------------------------------------------------------------
  ARKStepSetTableName:

  Specifies to use pre-existing Butcher tables for the system,
  based on the string passed to
  ARKodeButcherTable_LoadERKByName() and
  ARKodeButcherTable_LoadDIRKByName() within the files
  arkode_butcher_erk.c and arkode_butcher_dirk.c (automatically
  calls ARKStepSetImEx).

  If itable is "ARKODE_DIRK_NONE" or etable is "ARKODE_ERK_NONE",
  then this disables the corresponding table.
  ---------------------------------------------------------------*/
int ARKStepSetTableName(void* arkode_mem, const char* itable, const char* etable)
{
  return (ARKStepSetTableNum(arkode_mem, arkButcherTableDIRKNameToID(itable),
                             arkButcherTableERKNameToID(etable)));
}

/*===============================================================
  Exported optional output functions.
  ===============================================================*/

/*---------------------------------------------------------------
  ARKStepGetNumRhsEvals:

  Returns the current number of calls to fe and fi
  ---------------------------------------------------------------*/
int ARKStepGetNumRhsEvals(void* arkode_mem, long int* fe_evals, long int* fi_evals)
{
  ARKodeMem ark_mem;
  ARKodeARKStepMem step_mem;
  int retval;

  /* access ARKodeMem and ARKodeARKStepMem structures */
  retval = arkStep_AccessARKODEStepMem(arkode_mem, __func__, &ark_mem, &step_mem);
  if (retval != ARK_SUCCESS) { return (retval); }

  /* get values from step_mem */
  *fe_evals = step_mem->nfe;
  *fi_evals = step_mem->nfi;

  return (ARK_SUCCESS);
}

/*---------------------------------------------------------------
  ARKStepGetCurrentButcherTables:

  Sets pointers to the explicit and implicit Butcher tables
  currently in use.
  ---------------------------------------------------------------*/
int ARKStepGetCurrentButcherTables(void* arkode_mem, ARKodeButcherTable* Bi,
                                   ARKodeButcherTable* Be)
{
  ARKodeMem ark_mem;
  ARKodeARKStepMem step_mem;
  int retval;

  /* access ARKodeMem and ARKodeARKStepMem structures */
  retval = arkStep_AccessARKODEStepMem(arkode_mem, __func__, &ark_mem, &step_mem);
  if (retval != ARK_SUCCESS) { return (retval); }

  /* get tables from step_mem */
  *Bi = step_mem->Bi;
  *Be = step_mem->Be;
  return (ARK_SUCCESS);
}

/*---------------------------------------------------------------
  ARKStepGetTimestepperStats:

  Returns integrator statistics
  ---------------------------------------------------------------*/
int ARKStepGetTimestepperStats(void* arkode_mem, long int* expsteps,
                               long int* accsteps, long int* step_attempts,
                               long int* fe_evals, long int* fi_evals,
                               long int* nlinsetups, long int* netfails)
{
  ARKodeMem ark_mem;
  ARKodeARKStepMem step_mem;
  int retval;

  /* access ARKodeMem and ARKodeARKStepMem structures */
  retval = arkStep_AccessARKODEStepMem(arkode_mem, __func__, &ark_mem, &step_mem);
  if (retval != ARK_SUCCESS) { return (retval); }

  /* set expsteps and accsteps from adaptivity structure */
  *expsteps = ark_mem->hadapt_mem->nst_exp;
  *accsteps = ark_mem->hadapt_mem->nst_acc;

  /* set remaining outputs */
  *step_attempts = ark_mem->nst_attempts;
  *fe_evals      = step_mem->nfe;
  *fi_evals      = step_mem->nfi;
  *nlinsetups    = step_mem->nsetups;
  *netfails      = ark_mem->netf;

  return (ARK_SUCCESS);
}

/*===============================================================
  Private functions attached to ARKODE
  ===============================================================*/

/*---------------------------------------------------------------
  arkStep_SetRelaxFn:

  Sets up the relaxation module using ARKStep's utility routines.
  ---------------------------------------------------------------*/
int arkStep_SetRelaxFn(ARKodeMem ark_mem, ARKRelaxFn rfn, ARKRelaxJacFn rjac)
{
  return (
    arkRelaxCreate(ark_mem, rfn, rjac, arkStep_RelaxDeltaE, arkStep_GetOrder));
}

/*---------------------------------------------------------------
  arkStep_SetUserData:

  Passes user-data pointer to attached linear solver modules.
  ---------------------------------------------------------------*/
int arkStep_SetUserData(ARKodeMem ark_mem, void* user_data)
{
  ARKodeARKStepMem step_mem;
  int retval;

  /* access ARKodeARKStepMem structure */
  retval = arkStep_AccessStepMem(ark_mem, __func__, &step_mem);
  if (retval != ARK_SUCCESS) { return (retval); }

  /* set user data in ARKODE LS mem */
  if (step_mem->lmem != NULL)
  {
    retval = arkLSSetUserData(ark_mem, user_data);
    if (retval != ARKLS_SUCCESS) { return (retval); }
  }

  /* set user data in ARKODE LSMass mem */
  if (step_mem->mass_mem != NULL)
  {
    retval = arkLSSetMassUserData(ark_mem, user_data);
    if (retval != ARKLS_SUCCESS) { return (retval); }
  }

  return (ARK_SUCCESS);
}

/*---------------------------------------------------------------
  arkStep_SetDefaults:

  Resets all ARKStep optional inputs to their default values.
  Does not change problem-defining function pointers or
  user_data pointer.  Also leaves alone any data
  structures/options related to the ARKODE infrastructure itself
  (e.g., root-finding and post-process step).
  ---------------------------------------------------------------*/
int arkStep_SetDefaults(ARKodeMem ark_mem)
{
  ARKodeARKStepMem step_mem;
  int retval;

  /* access ARKodeARKStepMem structure */
  retval = arkStep_AccessStepMem(ark_mem, __func__, &step_mem);
  if (retval != ARK_SUCCESS) { return (retval); }

  /* Set default values for integrator optional inputs */
  step_mem->q              = Q_DEFAULT; /* method order */
  step_mem->p              = 0;         /* embedding order */
  step_mem->predictor      = 0;         /* trivial predictor */
  step_mem->linear         = SUNFALSE;  /* nonlinear problem */
  step_mem->linear_timedep = SUNTRUE;   /* dfi/dy depends on t */
  step_mem->explicit       = SUNTRUE;   /* fe(t,y) will be used */
  step_mem->implicit       = SUNTRUE;   /* fi(t,y) will be used */
  step_mem->deduce_rhs     = SUNFALSE;  /* deduce fi on result of NLS */
  step_mem->maxcor         = MAXCOR;    /* max nonlinear iters/stage */
  step_mem->nlscoef        = NLSCOEF;   /* nonlinear tolerance coefficient */
  step_mem->crdown         = CRDOWN; /* nonlinear convergence estimate coeff. */
  step_mem->rdiv           = RDIV;   /* nonlinear divergence tolerance */
  step_mem->dgmax    = DGMAX; /* max step change before recomputing J or P */
  step_mem->msbp     = MSBP;  /* max steps between updates to J or P */
  step_mem->stages   = 0;     /* no stages */
  step_mem->istage   = 0;     /* current stage */
  step_mem->Be       = NULL;  /* no Butcher tables */
  step_mem->Bi       = NULL;
  step_mem->NLS      = NULL; /* no nonlinear solver object */
  step_mem->jcur     = SUNFALSE;
  step_mem->convfail = ARK_NO_FAILURES;
  step_mem->stage_predict = NULL; /* no user-supplied stage predictor */
  return (ARK_SUCCESS);
}

/*---------------------------------------------------------------
  arkStep_SetOrder:

  Specifies the method order
  ---------------------------------------------------------------*/
int arkStep_SetOrder(ARKodeMem ark_mem, int ord)
{
  ARKodeARKStepMem step_mem;
  sunindextype Blrw, Bliw;
  int retval;

  /* access ARKodeARKStepMem structure */
  retval = arkStep_AccessStepMem(ark_mem, __func__, &step_mem);
  if (retval != ARK_SUCCESS) { return (retval); }

  /* set user-provided value, or default, depending on argument */
  if (ord <= 0) { step_mem->q = Q_DEFAULT; }
  else { step_mem->q = ord; }

  /* clear Butcher tables, since user is requesting a change in method
     or a reset to defaults.  Tables will be set in ARKInitialSetup. */
  step_mem->stages = 0;
  step_mem->istage = 0;
  step_mem->p      = 0;

  ARKodeButcherTable_Space(step_mem->Be, &Bliw, &Blrw);
  ARKodeButcherTable_Free(step_mem->Be);
  step_mem->Be = NULL;
  ark_mem->liw -= Bliw;
  ark_mem->lrw -= Blrw;

  ARKodeButcherTable_Space(step_mem->Bi, &Bliw, &Blrw);
  ARKodeButcherTable_Free(step_mem->Bi);
  step_mem->Bi = NULL;
  ark_mem->liw -= Bliw;
  ark_mem->lrw -= Blrw;

  return (ARK_SUCCESS);
}

/*---------------------------------------------------------------
  arkStep_SetLinear:

  Specifies that the implicit portion of the problem is linear,
  and to tighten the linear solver tolerances while taking only
  one Newton iteration.  DO NOT USE IN COMBINATION WITH THE
  FIXED-POINT SOLVER.  Automatically tightens DeltaGammaMax
  to ensure that step size changes cause Jacobian recomputation.

  The argument should be 1 or 0, where 1 indicates that the
  Jacobian of fi with respect to y depends on time, and
  0 indicates that it is not time dependent.  Alternately, when
  using an iterative linear solver this flag denotes time
  dependence of the preconditioner.
  ---------------------------------------------------------------*/
int arkStep_SetLinear(ARKodeMem ark_mem, int timedepend)
{
  ARKodeARKStepMem step_mem;
  int retval;

  /* access ARKodeARKStepMem structure */
  retval = arkStep_AccessStepMem(ark_mem, __func__, &step_mem);
  if (retval != ARK_SUCCESS) { return (retval); }

  /* set parameters */
  step_mem->linear         = SUNTRUE;
  step_mem->linear_timedep = (timedepend == 1);
  step_mem->dgmax          = SUN_RCONST(100.0) * SUN_UNIT_ROUNDOFF;

  return (ARK_SUCCESS);
}

/*---------------------------------------------------------------
  arkStep_SetNonlinear:

  Specifies that the implicit portion of the problem is nonlinear.
  Used to undo a previous call to arkStep_SetLinear.  Automatically
  loosens DeltaGammaMax back to default value.
  ---------------------------------------------------------------*/
int arkStep_SetNonlinear(ARKodeMem ark_mem)
{
  ARKodeARKStepMem step_mem;
  int retval;

  /* access ARKodeARKStepMem structure */
  retval = arkStep_AccessStepMem(ark_mem, __func__, &step_mem);
  if (retval != ARK_SUCCESS) { return (retval); }

  /* set parameters */
  step_mem->linear         = SUNFALSE;
  step_mem->linear_timedep = SUNTRUE;
  step_mem->dgmax          = DGMAX;

  return (ARK_SUCCESS);
}

/*---------------------------------------------------------------
  arkStep_SetNonlinCRDown:

  Specifies the user-provided nonlinear convergence constant
  crdown.  Legal values are strictly positive; illegal values
  imply a reset to the default.
  ---------------------------------------------------------------*/
int arkStep_SetNonlinCRDown(ARKodeMem ark_mem, sunrealtype crdown)
{
  ARKodeARKStepMem step_mem;
  int retval;

  /* access ARKodeARKStepMem structure */
  retval = arkStep_AccessStepMem(ark_mem, __func__, &step_mem);
  if (retval != ARK_SUCCESS) { return (retval); }

  /* if argument legal set it, otherwise set default */
  if (crdown <= ZERO) { step_mem->crdown = CRDOWN; }
  else { step_mem->crdown = crdown; }

  return (ARK_SUCCESS);
}

/*---------------------------------------------------------------
  arkStep_SetNonlinRDiv:

  Specifies the user-provided nonlinear convergence constant
  rdiv.  Legal values are strictly positive; illegal values
  imply a reset to the default.
  ---------------------------------------------------------------*/
int arkStep_SetNonlinRDiv(ARKodeMem ark_mem, sunrealtype rdiv)
{
  ARKodeARKStepMem step_mem;
  int retval;

  /* access ARKodeARKStepMem structure */
  retval = arkStep_AccessStepMem(ark_mem, __func__, &step_mem);
  if (retval != ARK_SUCCESS) { return (retval); }

  /* if argument legal set it, otherwise set default */
  if (rdiv <= ZERO) { step_mem->rdiv = RDIV; }
  else { step_mem->rdiv = rdiv; }

  return (ARK_SUCCESS);
}

/*---------------------------------------------------------------
  arkStep_SetDeltaGammaMax:

  Specifies the user-provided linear setup decision constant
  dgmax.  Legal values are strictly positive; illegal values imply
  a reset to the default.
  ---------------------------------------------------------------*/
int arkStep_SetDeltaGammaMax(ARKodeMem ark_mem, sunrealtype dgmax)
{
  ARKodeARKStepMem step_mem;
  int retval;

  /* access ARKodeARKStepMem structure */
  retval = arkStep_AccessStepMem(ark_mem, __func__, &step_mem);
  if (retval != ARK_SUCCESS) { return (retval); }

  /* if argument legal set it, otherwise set default */
  if (dgmax <= ZERO) { step_mem->dgmax = DGMAX; }
  else { step_mem->dgmax = dgmax; }

  return (ARK_SUCCESS);
}

/*---------------------------------------------------------------
  arkStep_SetLSetupFrequency:

  Specifies the user-provided linear setup decision constant
  msbp.  Positive values give the frequency for calling lsetup;
  negative values imply recomputation of lsetup at each nonlinear
  solve; a zero value implies a reset to the default.
  ---------------------------------------------------------------*/
int arkStep_SetLSetupFrequency(ARKodeMem ark_mem, int msbp)
{
  ARKodeARKStepMem step_mem;
  int retval;

  /* access ARKodeARKStepMem structure */
  retval = arkStep_AccessStepMem(ark_mem, __func__, &step_mem);
  if (retval != ARK_SUCCESS) { return (retval); }

  /* if argument legal set it, otherwise set default */
  if (msbp == 0) { step_mem->msbp = MSBP; }
  else { step_mem->msbp = msbp; }

  return (ARK_SUCCESS);
}

/*---------------------------------------------------------------
  arkStep_SetPredictorMethod:

  Specifies the method to use for predicting implicit solutions.
  Non-default choices are {1,2,3,4}, all others will use default
  (trivial) predictor.
  ---------------------------------------------------------------*/
int arkStep_SetPredictorMethod(ARKodeMem ark_mem, int pred_method)
{
  ARKodeARKStepMem step_mem;
  int retval;

  /* access ARKodeARKStepMem structure */
  retval = arkStep_AccessStepMem(ark_mem, __func__, &step_mem);
  if (retval != ARK_SUCCESS) { return (retval); }

  /* set parameter */
  step_mem->predictor = pred_method;

  return (ARK_SUCCESS);
}

/*---------------------------------------------------------------
  arkStep_SetMaxNonlinIters:

  Specifies the maximum number of nonlinear iterations during
  one solve.  A non-positive input implies a reset to the
  default value.
  ---------------------------------------------------------------*/
int arkStep_SetMaxNonlinIters(ARKodeMem ark_mem, int maxcor)
{
  ARKodeARKStepMem step_mem;
  int retval;

  /* access ARKodeARKStepMem structure */
  retval = arkStep_AccessStepMem(ark_mem, __func__, &step_mem);
  if (retval != ARK_SUCCESS) { return (retval); }

  SUNFunctionBegin(ark_mem->sunctx);

  /* Return error message if no NLS module is present */
  if (step_mem->NLS == NULL)
  {
    arkProcessError(ark_mem, ARK_NLS_OP_ERR, __LINE__, __func__, __FILE__,
                    "No SUNNonlinearSolver object is present");
    return (ARK_ILL_INPUT);
  }

  /* argument <= 0 sets default, otherwise set input */
  if (maxcor <= 0) { step_mem->maxcor = MAXCOR; }
  else { step_mem->maxcor = maxcor; }

  /* send argument to NLS structure */
  retval = SUNNonlinSolSetMaxIters(step_mem->NLS, step_mem->maxcor);
  if (retval != SUN_SUCCESS)
  {
    arkProcessError(ark_mem, ARK_NLS_OP_ERR, __LINE__, __func__, __FILE__,
                    "Error setting maxcor in SUNNonlinearSolver object");
    return (ARK_NLS_OP_ERR);
  }

  return (ARK_SUCCESS);
}

/*---------------------------------------------------------------
  arkStep_SetNonlinConvCoef:

  Specifies the coefficient in the nonlinear solver convergence
  test.  A non-positive input implies a reset to the default value.
  ---------------------------------------------------------------*/
int arkStep_SetNonlinConvCoef(ARKodeMem ark_mem, sunrealtype nlscoef)
{
  ARKodeARKStepMem step_mem;
  int retval;

  /* access ARKodeARKStepMem structure */
  retval = arkStep_AccessStepMem(ark_mem, __func__, &step_mem);
  if (retval != ARK_SUCCESS) { return (retval); }

  /* argument <= 0 sets default, otherwise set input */
  if (nlscoef <= ZERO) { step_mem->nlscoef = NLSCOEF; }
  else { step_mem->nlscoef = nlscoef; }

  return (ARK_SUCCESS);
}

/*---------------------------------------------------------------
  arkStep_SetStagePredictFn:  Specifies a user-provided step
  predictor function having type ARKStagePredictFn.  A
  NULL input function disables calls to this routine.
  ---------------------------------------------------------------*/
int arkStep_SetStagePredictFn(ARKodeMem ark_mem, ARKStagePredictFn PredictStage)
{
  ARKodeARKStepMem step_mem;
  int retval;

  /* access ARKodeARKStepMem structure and set function pointer */
  retval = arkStep_AccessStepMem(ark_mem, __func__, &step_mem);
  if (retval != ARK_SUCCESS) { return (retval); }

  step_mem->stage_predict = PredictStage;
  return (ARK_SUCCESS);
}

/*---------------------------------------------------------------
  arkStep_SetDeduceImplicitRhs:

  Specifies if an optimization is used to avoid an evaluation of
  fi after a nonlinear solve for an implicit stage.  If stage
  postprocessecing in enabled, this option is ignored, and fi is
  never deduced.

  An argument of SUNTRUE indicates that fi is deduced to compute
  fi(z_i), and SUNFALSE indicates that fi(z_i) is computed with
  an additional evaluation of fi.
  ---------------------------------------------------------------*/
int arkStep_SetDeduceImplicitRhs(ARKodeMem ark_mem, sunbooleantype deduce)
{
  ARKodeARKStepMem step_mem;
  int retval;

  /* access ARKodeARKStepMem structure and set function pointer */
  retval = arkStep_AccessStepMem(ark_mem, __func__, &step_mem);
  if (retval != ARK_SUCCESS) { return (retval); }

  step_mem->deduce_rhs = deduce;
  return (ARK_SUCCESS);
}

/*---------------------------------------------------------------
  arkStep_GetCurrentGamma: Returns the current value of gamma
  ---------------------------------------------------------------*/
int arkStep_GetCurrentGamma(ARKodeMem ark_mem, sunrealtype* gamma)
{
  int retval;
  ARKodeARKStepMem step_mem;
  retval = arkStep_AccessStepMem(ark_mem, __func__, &step_mem);
  if (retval != ARK_SUCCESS) { return (retval); }
  *gamma = step_mem->gamma;
  return (retval);
}

/*---------------------------------------------------------------
  arkStep_GetEstLocalErrors: Returns the current local truncation
  error estimate vector
  ---------------------------------------------------------------*/
int arkStep_GetEstLocalErrors(ARKodeMem ark_mem, N_Vector ele)
{
  int retval;
  ARKodeARKStepMem step_mem;
  retval = arkStep_AccessStepMem(ark_mem, __func__, &step_mem);
  if (retval != ARK_SUCCESS) { return (retval); }

  /* return an error if local truncation error is not computed */
  if (ark_mem->fixedstep) { return (ARK_STEPPER_UNSUPPORTED); }

  /* otherwise, copy local truncation error vector to output */
  N_VScale(ONE, ark_mem->tempv1, ele);
  return (ARK_SUCCESS);
}

/*---------------------------------------------------------------
  arkStep_GetNumLinSolvSetups:

  Returns the current number of calls to the lsetup routine
  ---------------------------------------------------------------*/
int arkStep_GetNumLinSolvSetups(ARKodeMem ark_mem, long int* nlinsetups)
{
  ARKodeARKStepMem step_mem;
  int retval;

  /* access ARKodeARKStepMem structure */
  retval = arkStep_AccessStepMem(ark_mem, __func__, &step_mem);
  if (retval != ARK_SUCCESS) { return (retval); }

  /* get value from step_mem */
  *nlinsetups = step_mem->nsetups;

  return (ARK_SUCCESS);
}

/*---------------------------------------------------------------
  arkStep_GetNumNonlinSolvIters:

  Returns the current number of nonlinear solver iterations
  ---------------------------------------------------------------*/
int arkStep_GetNumNonlinSolvIters(ARKodeMem ark_mem, long int* nniters)
{
  ARKodeARKStepMem step_mem;
  int retval;

  /* access ARKodeARKStepMem structure */
  retval = arkStep_AccessStepMem(ark_mem, __func__, &step_mem);
  if (retval != ARK_SUCCESS) { return (retval); }

  *nniters = step_mem->nls_iters;

  return (ARK_SUCCESS);
}

/*---------------------------------------------------------------
  arkStep_GetNumNonlinSolvConvFails:

  Returns the current number of nonlinear solver convergence fails
  ---------------------------------------------------------------*/
int arkStep_GetNumNonlinSolvConvFails(ARKodeMem ark_mem, long int* nnfails)
{
  ARKodeARKStepMem step_mem;
  int retval;

  /* access ARKodeARKStepMem structure */
  retval = arkStep_AccessStepMem(ark_mem, __func__, &step_mem);
  if (retval != ARK_SUCCESS) { return (retval); }

  /* set output from step_mem */
  *nnfails = step_mem->nls_fails;

  return (ARK_SUCCESS);
}

/*---------------------------------------------------------------
  arkStep_GetNonlinSolvStats:

  Returns nonlinear solver statistics
  ---------------------------------------------------------------*/
int arkStep_GetNonlinSolvStats(ARKodeMem ark_mem, long int* nniters,
                               long int* nnfails)
{
  ARKodeARKStepMem step_mem;
  int retval;

  /* access ARKodeARKStepMem structure */
  retval = arkStep_AccessStepMem(ark_mem, __func__, &step_mem);
  if (retval != ARK_SUCCESS) { return (retval); }

  *nniters = step_mem->nls_iters;
  *nnfails = step_mem->nls_fails;

  return (ARK_SUCCESS);
}

/*---------------------------------------------------------------
  arkStep_PrintAllStats:

  Prints integrator statistics
  ---------------------------------------------------------------*/
int arkStep_PrintAllStats(ARKodeMem ark_mem, FILE* outfile, SUNOutputFormat fmt)
{
  ARKodeARKStepMem step_mem;
  ARKLsMem arkls_mem;
  ARKLsMassMem arklsm_mem;
  int retval;

  /* access ARKodeARKStepMem structure */
  retval = arkStep_AccessStepMem(ark_mem, __func__, &step_mem);
  if (retval != ARK_SUCCESS) { return (retval); }

  switch (fmt)
  {
  case SUN_OUTPUTFORMAT_TABLE:
    /* function evaluations */
    fprintf(outfile, "Explicit RHS fn evals        = %ld\n", step_mem->nfe);
    fprintf(outfile, "Implicit RHS fn evals        = %ld\n", step_mem->nfi);

    /* nonlinear solver stats */
    fprintf(outfile, "NLS iters                    = %ld\n", step_mem->nls_iters);
    fprintf(outfile, "NLS fails                    = %ld\n", step_mem->nls_fails);
    if (ark_mem->nst > 0)
    {
      fprintf(outfile, "NLS iters per step           = %" RSYM "\n",
              (sunrealtype)step_mem->nls_iters / (sunrealtype)ark_mem->nst);
    }

    /* linear solver stats */
    fprintf(outfile, "LS setups                    = %ld\n", step_mem->nsetups);
    if (ark_mem->step_getlinmem(ark_mem))
    {
      arkls_mem = (ARKLsMem)(ark_mem->step_getlinmem(ark_mem));
      fprintf(outfile, "Jac fn evals                 = %ld\n", arkls_mem->nje);
      fprintf(outfile, "LS RHS fn evals              = %ld\n", arkls_mem->nfeDQ);
      fprintf(outfile, "Prec setup evals             = %ld\n", arkls_mem->npe);
      fprintf(outfile, "Prec solves                  = %ld\n", arkls_mem->nps);
      fprintf(outfile, "LS iters                     = %ld\n", arkls_mem->nli);
      fprintf(outfile, "LS fails                     = %ld\n", arkls_mem->ncfl);
      fprintf(outfile, "Jac-times setups             = %ld\n",
              arkls_mem->njtsetup);
      fprintf(outfile, "Jac-times evals              = %ld\n",
              arkls_mem->njtimes);
      if (step_mem->nls_iters > 0)
      {
        fprintf(outfile, "LS iters per NLS iter        = %" RSYM "\n",
                (sunrealtype)arkls_mem->nli / (sunrealtype)step_mem->nls_iters);
        fprintf(outfile, "Jac evals per NLS iter       = %" RSYM "\n",
                (sunrealtype)arkls_mem->nje / (sunrealtype)step_mem->nls_iters);
        fprintf(outfile, "Prec evals per NLS iter      = %" RSYM "\n",
                (sunrealtype)arkls_mem->npe / (sunrealtype)step_mem->nls_iters);
      }
    }

    /* mass solve stats */
    if (ark_mem->step_getmassmem(ark_mem))
    {
      arklsm_mem = (ARKLsMassMem)(ark_mem->step_getmassmem(ark_mem));
      fprintf(outfile, "Mass setups                  = %ld\n",
              arklsm_mem->nmsetups);
      fprintf(outfile, "Mass solves                  = %ld\n",
              arklsm_mem->nmsolves);
      fprintf(outfile, "Mass Prec setup evals        = %ld\n", arklsm_mem->npe);
      fprintf(outfile, "Mass Prec solves             = %ld\n", arklsm_mem->nps);
      fprintf(outfile, "Mass LS iters                = %ld\n", arklsm_mem->nli);
      fprintf(outfile, "Mass LS fails                = %ld\n", arklsm_mem->ncfl);
      fprintf(outfile, "Mass-times setups            = %ld\n",
              arklsm_mem->nmtsetup);
      fprintf(outfile, "Mass-times evals             = %ld\n",
              arklsm_mem->nmtimes);
    }
    break;

  case SUN_OUTPUTFORMAT_CSV:
    /* function evaluations */
    fprintf(outfile, ",Explicit RHS fn evals,%ld", step_mem->nfe);
    fprintf(outfile, ",Implicit RHS fn evals,%ld", step_mem->nfi);

    /* nonlinear solver stats */
    fprintf(outfile, ",NLS iters,%ld", step_mem->nls_iters);
    fprintf(outfile, ",NLS fails,%ld", step_mem->nls_fails);
    if (ark_mem->nst > 0)
    {
      fprintf(outfile, ",NLS iters per step,%" RSYM,
              (sunrealtype)step_mem->nls_iters / (sunrealtype)ark_mem->nst);
    }
    else { fprintf(outfile, ",NLS iters per step,0"); }

    /* linear solver stats */
    fprintf(outfile, ",LS setups,%ld", step_mem->nsetups);
    if (ark_mem->step_getlinmem(ark_mem))
    {
      arkls_mem = (ARKLsMem)(ark_mem->step_getlinmem(ark_mem));
      fprintf(outfile, ",Jac fn evals,%ld", arkls_mem->nje);
      fprintf(outfile, ",LS RHS fn evals,%ld", arkls_mem->nfeDQ);
      fprintf(outfile, ",Prec setup evals,%ld", arkls_mem->npe);
      fprintf(outfile, ",Prec solves,%ld", arkls_mem->nps);
      fprintf(outfile, ",LS iters,%ld", arkls_mem->nli);
      fprintf(outfile, ",LS fails,%ld", arkls_mem->ncfl);
      fprintf(outfile, ",Jac-times setups,%ld", arkls_mem->njtsetup);
      fprintf(outfile, ",Jac-times evals,%ld", arkls_mem->njtimes);
      if (step_mem->nls_iters > 0)
      {
        fprintf(outfile, ",LS iters per NLS iter,%" RSYM,
                (sunrealtype)arkls_mem->nli / (sunrealtype)step_mem->nls_iters);
        fprintf(outfile, ",Jac evals per NLS iter,%" RSYM,
                (sunrealtype)arkls_mem->nje / (sunrealtype)step_mem->nls_iters);
        fprintf(outfile, ",Prec evals per NLS iter,%" RSYM,
                (sunrealtype)arkls_mem->npe / (sunrealtype)step_mem->nls_iters);
      }
      else
      {
        fprintf(outfile, ",LS iters per NLS iter,0");
        fprintf(outfile, ",Jac evals per NLS iter,0");
        fprintf(outfile, ",Prec evals per NLS iter,0");
      }
    }

    /* mass solve stats */
    if (ark_mem->step_getmassmem(ark_mem))
    {
      arklsm_mem = (ARKLsMassMem)(ark_mem->step_getmassmem(ark_mem));
      fprintf(outfile, ",Mass setups,%ld", arklsm_mem->nmsetups);
      fprintf(outfile, ",Mass solves,%ld", arklsm_mem->nmsolves);
      fprintf(outfile, ",Mass Prec setup evals,%ld", arklsm_mem->npe);
      fprintf(outfile, ",Mass Prec solves,%ld", arklsm_mem->nps);
      fprintf(outfile, ",Mass LS iters,%ld", arklsm_mem->nli);
      fprintf(outfile, ",Mass LS fails,%ld", arklsm_mem->ncfl);
      fprintf(outfile, ",Mass-times setups,%ld", arklsm_mem->nmtsetup);
      fprintf(outfile, ",Mass-times evals,%ld", arklsm_mem->nmtimes);
    }
    fprintf(outfile, "\n");
    break;

  default:
    arkProcessError(ark_mem, ARK_ILL_INPUT, __LINE__, __func__, __FILE__,
                    "Invalid formatting option.");
    return (ARK_ILL_INPUT);
  }

  return (ARK_SUCCESS);
}

/*---------------------------------------------------------------
  arkStep_WriteParameters:

  Outputs all solver parameters to the provided file pointer.
  ---------------------------------------------------------------*/
int arkStep_WriteParameters(ARKodeMem ark_mem, FILE* fp)
{
  ARKodeARKStepMem step_mem;
  int retval;

  /* access ARKodeARKStepMem structure */
  retval = arkStep_AccessStepMem(ark_mem, __func__, &step_mem);
  if (retval != ARK_SUCCESS) { return (retval); }

  /* print integrator parameters to file */
  fprintf(fp, "ARKStep time step module parameters:\n");
  fprintf(fp, "  Method order %i\n", step_mem->q);
  if (step_mem->linear)
  {
    fprintf(fp, "  Linear implicit problem");
    if (step_mem->linear_timedep)
    {
      fprintf(fp, " (time-dependent Jacobian)\n");
    }
    else { fprintf(fp, " (time-independent Jacobian)\n"); }
  }
  if (step_mem->explicit && step_mem->implicit)
  {
    fprintf(fp, "  ImEx integrator\n");
  }
  else if (step_mem->implicit) { fprintf(fp, "  Implicit integrator\n"); }
  else { fprintf(fp, "  Explicit integrator\n"); }

  if (step_mem->implicit)
  {
    fprintf(fp, "  Implicit predictor method = %i\n", step_mem->predictor);
    fprintf(fp, "  Implicit solver tolerance coefficient = %" RSYM "\n",
            step_mem->nlscoef);
    fprintf(fp, "  Maximum number of nonlinear corrections = %i\n",
            step_mem->maxcor);
    fprintf(fp, "  Nonlinear convergence rate constant = %" RSYM "\n",
            step_mem->crdown);
    fprintf(fp, "  Nonlinear divergence tolerance = %" RSYM "\n", step_mem->rdiv);
    fprintf(fp, "  Gamma factor LSetup tolerance = %" RSYM "\n", step_mem->dgmax);
    fprintf(fp, "  Number of steps between LSetup calls = %i\n", step_mem->msbp);
  }
  fprintf(fp, "\n");

  return (ARK_SUCCESS);
}

/*===============================================================
  Exported-but-deprecated user-callable functions.
  ===============================================================*/

int ARKStepResize(void* arkode_mem, N_Vector y0, sunrealtype hscale,
                  sunrealtype t0, ARKVecResizeFn resize, void* resize_data)
{
  return (ARKodeResize(arkode_mem, y0, hscale, t0, resize, resize_data));
}

int ARKStepReset(void* arkode_mem, sunrealtype tR, N_Vector yR)
{
  return (ARKodeReset(arkode_mem, tR, yR));
}

int ARKStepSStolerances(void* arkode_mem, sunrealtype reltol, sunrealtype abstol)
{
  return (ARKodeSStolerances(arkode_mem, reltol, abstol));
}

int ARKStepSVtolerances(void* arkode_mem, sunrealtype reltol, N_Vector abstol)
{
  return (ARKodeSVtolerances(arkode_mem, reltol, abstol));
}

int ARKStepWFtolerances(void* arkode_mem, ARKEwtFn efun)
{
  return (ARKodeWFtolerances(arkode_mem, efun));
}

int ARKStepResStolerance(void* arkode_mem, sunrealtype rabstol)
{
  return (ARKodeResStolerance(arkode_mem, rabstol));
}

int ARKStepResVtolerance(void* arkode_mem, N_Vector rabstol)
{
  return (ARKodeResVtolerance(arkode_mem, rabstol));
}

int ARKStepResFtolerance(void* arkode_mem, ARKRwtFn rfun)
{
  return (ARKodeResFtolerance(arkode_mem, rfun));
}

int ARKStepSetLinearSolver(void* arkode_mem, SUNLinearSolver LS, SUNMatrix A)
{
  return (ARKodeSetLinearSolver(arkode_mem, LS, A));
}

int ARKStepSetMassLinearSolver(void* arkode_mem, SUNLinearSolver LS,
                               SUNMatrix M, sunbooleantype time_dep)
{
  return (ARKodeSetMassLinearSolver(arkode_mem, LS, M, time_dep));
}

int ARKStepRootInit(void* arkode_mem, int nrtfn, ARKRootFn g)
{
  return (ARKodeRootInit(arkode_mem, nrtfn, g));
}

int ARKStepSetDefaults(void* arkode_mem)
{
  return (ARKodeSetDefaults(arkode_mem));
}

int ARKStepSetOptimalParams(void* arkode_mem)
{
  ARKodeMem ark_mem;
  ARKodeARKStepMem step_mem;
  ARKodeHAdaptMem hadapt_mem;
  int retval;
  long int lenrw, leniw;

  /* access ARKodeMem and ARKodeARKStepMem structures */
  retval = arkStep_AccessARKODEStepMem(arkode_mem, __func__, &ark_mem, &step_mem);
  if (retval != ARK_SUCCESS) { return (retval); }

  /* access ARKodeHAdaptMem structure */
  if (ark_mem->hadapt_mem == NULL)
  {
    arkProcessError(ark_mem, ARK_MEM_NULL, __LINE__, __func__, __FILE__,
                    MSG_ARKADAPT_NO_MEM);
    return (ARK_MEM_NULL);
  }
  hadapt_mem = ark_mem->hadapt_mem;

  /* Remove current SUNAdaptController object */
  retval = SUNAdaptController_Space(hadapt_mem->hcontroller, &lenrw, &leniw);
  if (retval == SUN_SUCCESS)
  {
    ark_mem->liw -= leniw;
    ark_mem->lrw -= lenrw;
  }
  if (hadapt_mem->owncontroller)
  {
    retval = SUNAdaptController_Destroy(hadapt_mem->hcontroller);
    ark_mem->hadapt_mem->owncontroller = SUNFALSE;
    if (retval != SUN_SUCCESS)
    {
      arkProcessError(ark_mem, ARK_MEM_FAIL, __LINE__, __func__, __FILE__,
                      "SUNAdaptController_Destroy failure");
      return (ARK_MEM_FAIL);
    }
  }
  hadapt_mem->hcontroller = NULL;

  /* Choose values based on method, order */

  /*    explicit */
  if (step_mem->explicit && !step_mem->implicit)
  {
    hadapt_mem->hcontroller = SUNAdaptController_PI(ark_mem->sunctx);
    if (hadapt_mem->hcontroller == NULL)
    {
      arkProcessError(ark_mem, ARK_MEM_FAIL, __LINE__, __func__, __FILE__,
                      "SUNAdaptController_PI allocation failure");
      return (ARK_MEM_FAIL);
    }
    (void)SUNAdaptController_SetErrorBias(hadapt_mem->hcontroller,
                                          SUN_RCONST(1.2));
    (void)SUNAdaptController_SetParams_PI(hadapt_mem->hcontroller,
                                          SUN_RCONST(0.8), -SUN_RCONST(0.31));
    hadapt_mem->safety = SUN_RCONST(0.99);
    hadapt_mem->growth = SUN_RCONST(25.0);
    hadapt_mem->etamxf = SUN_RCONST(0.3);
    hadapt_mem->pq     = PQ;

    /*    implicit */
  }
  else if (step_mem->implicit && !step_mem->explicit)
  {
    switch (step_mem->q)
    {
    case 2: /* just use standard defaults since better ones unknown */
      hadapt_mem->hcontroller = SUNAdaptController_PID(ark_mem->sunctx);
      if (hadapt_mem->hcontroller == NULL)
      {
        arkProcessError(ark_mem, ARK_MEM_FAIL, __LINE__, __func__, __FILE__,
                        "SUNAdaptController_PID allocation failure");
        return (ARK_MEM_FAIL);
      }
      hadapt_mem->safety    = SAFETY;
      hadapt_mem->growth    = GROWTH;
      hadapt_mem->etamxf    = ETAMXF;
      hadapt_mem->small_nef = SMALL_NEF;
      hadapt_mem->etacf     = ETACF;
      hadapt_mem->pq        = PQ;
      step_mem->nlscoef     = SUN_RCONST(0.001);
      step_mem->maxcor      = 5;
      step_mem->crdown      = CRDOWN;
      step_mem->rdiv        = RDIV;
      step_mem->dgmax       = DGMAX;
      step_mem->msbp        = MSBP;
      break;
    case 3:
      hadapt_mem->hcontroller = SUNAdaptController_I(ark_mem->sunctx);
      if (hadapt_mem->hcontroller == NULL)
      {
        arkProcessError(ark_mem, ARK_MEM_FAIL, __LINE__, __func__, __FILE__,
                        "SUNAdaptController_I allocation failure");
        return (ARK_MEM_FAIL);
      }
      (void)SUNAdaptController_SetErrorBias(hadapt_mem->hcontroller,
                                            SUN_RCONST(1.9));
      hadapt_mem->safety    = SUN_RCONST(0.957);
      hadapt_mem->growth    = SUN_RCONST(17.6);
      hadapt_mem->etamxf    = SUN_RCONST(0.45);
      hadapt_mem->small_nef = SMALL_NEF;
      hadapt_mem->etacf     = ETACF;
      hadapt_mem->pq        = PQ;
      step_mem->nlscoef     = SUN_RCONST(0.22);
      step_mem->crdown      = SUN_RCONST(0.17);
      step_mem->rdiv        = SUN_RCONST(2.3);
      step_mem->dgmax       = SUN_RCONST(0.19);
      step_mem->msbp        = 60;
      break;
    case 4:
      hadapt_mem->hcontroller = SUNAdaptController_PID(ark_mem->sunctx);
      if (hadapt_mem->hcontroller == NULL)
      {
        arkProcessError(ark_mem, ARK_MEM_FAIL, __LINE__, __func__, __FILE__,
                        "SUNAdaptController_PID allocation failure");
        return (ARK_MEM_FAIL);
      }
      (void)SUNAdaptController_SetErrorBias(hadapt_mem->hcontroller,
                                            SUN_RCONST(1.2));
      (void)SUNAdaptController_SetParams_PID(hadapt_mem->hcontroller,
                                             SUN_RCONST(0.535),
                                             -SUN_RCONST(0.209),
                                             SUN_RCONST(0.148));
      hadapt_mem->safety    = SUN_RCONST(0.988);
      hadapt_mem->growth    = SUN_RCONST(31.5);
      hadapt_mem->etamxf    = SUN_RCONST(0.33);
      hadapt_mem->small_nef = SMALL_NEF;
      hadapt_mem->etacf     = ETACF;
      hadapt_mem->pq        = PQ;
      step_mem->nlscoef     = SUN_RCONST(0.24);
      step_mem->crdown      = SUN_RCONST(0.26);
      step_mem->rdiv        = SUN_RCONST(2.3);
      step_mem->dgmax       = SUN_RCONST(0.16);
      step_mem->msbp        = 31;
      break;
    case 5:
      hadapt_mem->hcontroller = SUNAdaptController_PID(ark_mem->sunctx);
      if (hadapt_mem->hcontroller == NULL)
      {
        arkProcessError(ark_mem, ARK_MEM_FAIL, __LINE__, __func__, __FILE__,
                        "SUNAdaptController_PID allocation failure");
        return (ARK_MEM_FAIL);
      }
      (void)SUNAdaptController_SetErrorBias(hadapt_mem->hcontroller,
                                            SUN_RCONST(3.3));
      (void)SUNAdaptController_SetParams_PID(hadapt_mem->hcontroller,
                                             SUN_RCONST(0.56), -SUN_RCONST(0.338),
                                             SUN_RCONST(0.14));
      hadapt_mem->safety    = SUN_RCONST(0.937);
      hadapt_mem->growth    = SUN_RCONST(22.0);
      hadapt_mem->etamxf    = SUN_RCONST(0.44);
      hadapt_mem->small_nef = SMALL_NEF;
      hadapt_mem->etacf     = ETACF;
      hadapt_mem->pq        = PQ;
      step_mem->nlscoef     = SUN_RCONST(0.25);
      step_mem->crdown      = SUN_RCONST(0.4);
      step_mem->rdiv        = SUN_RCONST(2.3);
      step_mem->dgmax       = SUN_RCONST(0.32);
      step_mem->msbp        = 31;
      break;
    }

    /*    imex */
  }
  else
  {
    switch (step_mem->q)
    {
    case 2: /* just use standard defaults since better ones unknown */
      hadapt_mem->hcontroller = SUNAdaptController_PID(ark_mem->sunctx);
      if (hadapt_mem->hcontroller == NULL)
      {
        arkProcessError(ark_mem, ARK_MEM_FAIL, __LINE__, __func__, __FILE__,
                        "SUNAdaptController_PID allocation failure");
        return (ARK_MEM_FAIL);
      }
      hadapt_mem->safety    = SAFETY;
      hadapt_mem->growth    = GROWTH;
      hadapt_mem->etamxf    = ETAMXF;
      hadapt_mem->small_nef = SMALL_NEF;
      hadapt_mem->etacf     = ETACF;
      hadapt_mem->pq        = PQ;
      step_mem->nlscoef     = SUN_RCONST(0.001);
      step_mem->maxcor      = 5;
      step_mem->crdown      = CRDOWN;
      step_mem->rdiv        = RDIV;
      step_mem->dgmax       = DGMAX;
      step_mem->msbp        = MSBP;
      break;
    case 3:
      hadapt_mem->hcontroller = SUNAdaptController_PID(ark_mem->sunctx);
      if (hadapt_mem->hcontroller == NULL)
      {
        arkProcessError(ark_mem, ARK_MEM_FAIL, __LINE__, __func__, __FILE__,
                        "SUNAdaptController_PID allocation failure");
        return (ARK_MEM_FAIL);
      }
      (void)SUNAdaptController_SetErrorBias(hadapt_mem->hcontroller,
                                            SUN_RCONST(1.42));
      (void)SUNAdaptController_SetParams_PID(hadapt_mem->hcontroller,
                                             SUN_RCONST(0.54), -SUN_RCONST(0.36),
                                             SUN_RCONST(0.14));
      hadapt_mem->safety    = SUN_RCONST(0.965);
      hadapt_mem->growth    = SUN_RCONST(28.7);
      hadapt_mem->etamxf    = SUN_RCONST(0.46);
      hadapt_mem->small_nef = SMALL_NEF;
      hadapt_mem->etacf     = ETACF;
      hadapt_mem->pq        = PQ;
      step_mem->nlscoef     = SUN_RCONST(0.22);
      step_mem->crdown      = SUN_RCONST(0.17);
      step_mem->rdiv        = SUN_RCONST(2.3);
      step_mem->dgmax       = SUN_RCONST(0.19);
      step_mem->msbp        = 60;
      break;
    case 4:
      hadapt_mem->hcontroller = SUNAdaptController_PID(ark_mem->sunctx);
      if (hadapt_mem->hcontroller == NULL)
      {
        arkProcessError(ark_mem, ARK_MEM_FAIL, __LINE__, __func__, __FILE__,
                        "SUNAdaptController_PID allocation failure");
        return (ARK_MEM_FAIL);
      }
      (void)SUNAdaptController_SetErrorBias(hadapt_mem->hcontroller,
                                            SUN_RCONST(1.35));
      (void)SUNAdaptController_SetParams_PID(hadapt_mem->hcontroller,
                                             SUN_RCONST(0.543),
                                             -SUN_RCONST(0.297),
                                             SUN_RCONST(0.14));
      hadapt_mem->safety    = SUN_RCONST(0.97);
      hadapt_mem->growth    = SUN_RCONST(25.0);
      hadapt_mem->etamxf    = SUN_RCONST(0.47);
      hadapt_mem->small_nef = SMALL_NEF;
      hadapt_mem->etacf     = ETACF;
      hadapt_mem->pq        = PQ;
      step_mem->nlscoef     = SUN_RCONST(0.24);
      step_mem->crdown      = SUN_RCONST(0.26);
      step_mem->rdiv        = SUN_RCONST(2.3);
      step_mem->dgmax       = SUN_RCONST(0.16);
      step_mem->msbp        = 31;
      break;
    case 5:
      hadapt_mem->hcontroller = SUNAdaptController_PI(ark_mem->sunctx);
      if (hadapt_mem->hcontroller == NULL)
      {
        arkProcessError(ark_mem, ARK_MEM_FAIL, __LINE__, __func__, __FILE__,
                        "SUNAdaptController_PI allocation failure");
        return (ARK_MEM_FAIL);
      }
      (void)SUNAdaptController_SetErrorBias(hadapt_mem->hcontroller,
                                            SUN_RCONST(1.15));
      (void)SUNAdaptController_SetParams_PI(hadapt_mem->hcontroller,
                                            SUN_RCONST(0.8), -SUN_RCONST(0.35));
      hadapt_mem->safety    = SUN_RCONST(0.993);
      hadapt_mem->growth    = SUN_RCONST(28.5);
      hadapt_mem->etamxf    = SUN_RCONST(0.3);
      hadapt_mem->small_nef = SMALL_NEF;
      hadapt_mem->etacf     = ETACF;
      hadapt_mem->pq        = PQ;
      step_mem->nlscoef     = SUN_RCONST(0.25);
      step_mem->crdown      = SUN_RCONST(0.4);
      step_mem->rdiv        = SUN_RCONST(2.3);
      step_mem->dgmax       = SUN_RCONST(0.32);
      step_mem->msbp        = 31;
      break;
    }
    hadapt_mem->owncontroller = SUNTRUE;

    retval = SUNAdaptController_Space(hadapt_mem->hcontroller, &lenrw, &leniw);
    if (retval == SUN_SUCCESS)
    {
      ark_mem->liw += leniw;
      ark_mem->lrw += lenrw;
    }
  }
  return (ARK_SUCCESS);
}

int ARKStepSetOrder(void* arkode_mem, int ord)
{
  return (ARKodeSetOrder(arkode_mem, ord));
}

int ARKStepSetInterpolantType(void* arkode_mem, int itype)
{
  return (ARKodeSetInterpolantType(arkode_mem, itype));
}

int ARKStepSetInterpolantDegree(void* arkode_mem, int degree)
{
  return (ARKodeSetInterpolantDegree(arkode_mem, degree));
}

int ARKStepSetDenseOrder(void* arkode_mem, int dord)
{
  return (ARKodeSetInterpolantDegree(arkode_mem, dord));
}

int ARKStepSetNonlinearSolver(void* arkode_mem, SUNNonlinearSolver NLS)
{
  return (ARKodeSetNonlinearSolver(arkode_mem, NLS));
}

int ARKStepSetNlsRhsFn(void* arkode_mem, ARKRhsFn nls_fi)
{
  return (ARKodeSetNlsRhsFn(arkode_mem, nls_fi));
}

int ARKStepSetLinear(void* arkode_mem, int timedepend)
{
  return (ARKodeSetLinear(arkode_mem, timedepend));
}

int ARKStepSetNonlinear(void* arkode_mem)
{
  return (ARKodeSetNonlinear(arkode_mem));
}

int ARKStepSetDeduceImplicitRhs(void* arkode_mem, sunbooleantype deduce)
{
  return (ARKodeSetDeduceImplicitRhs(arkode_mem, deduce));
}

int ARKStepSetAdaptController(void* arkode_mem, SUNAdaptController C)
{
  return (ARKodeSetAdaptController(arkode_mem, C));
}

int ARKStepSetAdaptivityAdjustment(void* arkode_mem, int adjust)
{
  return (ARKodeSetAdaptivityAdjustment(arkode_mem, adjust));
}

int ARKStepSetCFLFraction(void* arkode_mem, sunrealtype cfl_frac)
{
  return (ARKodeSetCFLFraction(arkode_mem, cfl_frac));
}

int ARKStepSetSafetyFactor(void* arkode_mem, sunrealtype safety)
{
  return (ARKodeSetSafetyFactor(arkode_mem, safety));
}

int ARKStepSetErrorBias(void* arkode_mem, sunrealtype bias)
{
  return (ARKodeSetErrorBias(arkode_mem, bias));
}

int ARKStepSetMaxGrowth(void* arkode_mem, sunrealtype mx_growth)
{
  return (ARKodeSetMaxGrowth(arkode_mem, mx_growth));
}

int ARKStepSetMinReduction(void* arkode_mem, sunrealtype eta_min)
{
  return (ARKodeSetMinReduction(arkode_mem, eta_min));
}

int ARKStepSetFixedStepBounds(void* arkode_mem, sunrealtype lb, sunrealtype ub)
{
  return (ARKodeSetFixedStepBounds(arkode_mem, lb, ub));
}

int ARKStepSetAdaptivityMethod(void* arkode_mem, int imethod, int idefault,
                               int pq, sunrealtype adapt_params[3])
{
  return (arkSetAdaptivityMethod(arkode_mem, imethod, idefault, pq, adapt_params));
}

int ARKStepSetAdaptivityFn(void* arkode_mem, ARKAdaptFn hfun, void* h_data)
{
  return (arkSetAdaptivityFn(arkode_mem, hfun, h_data));
}

int ARKStepSetMaxFirstGrowth(void* arkode_mem, sunrealtype etamx1)
{
  return (ARKodeSetMaxFirstGrowth(arkode_mem, etamx1));
}

int ARKStepSetMaxEFailGrowth(void* arkode_mem, sunrealtype etamxf)
{
  return (ARKodeSetMaxEFailGrowth(arkode_mem, etamxf));
}

int ARKStepSetSmallNumEFails(void* arkode_mem, int small_nef)
{
  return (ARKodeSetSmallNumEFails(arkode_mem, small_nef));
}

int ARKStepSetMaxCFailGrowth(void* arkode_mem, sunrealtype etacf)
{
  return (ARKodeSetMaxCFailGrowth(arkode_mem, etacf));
}

int ARKStepSetNonlinCRDown(void* arkode_mem, sunrealtype crdown)
{
  return (ARKodeSetNonlinCRDown(arkode_mem, crdown));
}

int ARKStepSetNonlinRDiv(void* arkode_mem, sunrealtype rdiv)
{
  return (ARKodeSetNonlinRDiv(arkode_mem, rdiv));
}

int ARKStepSetDeltaGammaMax(void* arkode_mem, sunrealtype dgmax)
{
  return (ARKodeSetDeltaGammaMax(arkode_mem, dgmax));
}

int ARKStepSetLSetupFrequency(void* arkode_mem, int msbp)
{
  return (ARKodeSetLSetupFrequency(arkode_mem, msbp));
}

int ARKStepSetPredictorMethod(void* arkode_mem, int pred_method)
{
  return (ARKodeSetPredictorMethod(arkode_mem, pred_method));
}

int ARKStepSetStabilityFn(void* arkode_mem, ARKExpStabFn EStab, void* estab_data)
{
  return (ARKodeSetStabilityFn(arkode_mem, EStab, estab_data));
}

int ARKStepSetMaxErrTestFails(void* arkode_mem, int maxnef)
{
  return (ARKodeSetMaxErrTestFails(arkode_mem, maxnef));
}

int ARKStepSetMaxNonlinIters(void* arkode_mem, int maxcor)
{
  return (ARKodeSetMaxNonlinIters(arkode_mem, maxcor));
}

int ARKStepSetMaxConvFails(void* arkode_mem, int maxncf)
{
  return (ARKodeSetMaxConvFails(arkode_mem, maxncf));
}

int ARKStepSetNonlinConvCoef(void* arkode_mem, sunrealtype nlscoef)
{
  return (ARKodeSetNonlinConvCoef(arkode_mem, nlscoef));
}

int ARKStepSetConstraints(void* arkode_mem, N_Vector constraints)
{
  return (ARKodeSetConstraints(arkode_mem, constraints));
}

int ARKStepSetMaxNumSteps(void* arkode_mem, long int mxsteps)
{
  return (ARKodeSetMaxNumSteps(arkode_mem, mxsteps));
}

int ARKStepSetMaxHnilWarns(void* arkode_mem, int mxhnil)
{
  return (ARKodeSetMaxHnilWarns(arkode_mem, mxhnil));
}

int ARKStepSetInitStep(void* arkode_mem, sunrealtype hin)
{
  return (ARKodeSetInitStep(arkode_mem, hin));
}

int ARKStepSetMinStep(void* arkode_mem, sunrealtype hmin)
{
  return (ARKodeSetMinStep(arkode_mem, hmin));
}

int ARKStepSetMaxStep(void* arkode_mem, sunrealtype hmax)
{
  return (ARKodeSetMaxStep(arkode_mem, hmax));
}

int ARKStepSetInterpolateStopTime(void* arkode_mem, sunbooleantype interp)
{
  return (ARKodeSetInterpolateStopTime(arkode_mem, interp));
}

<<<<<<< HEAD
/*---------------------------------------------------------------
  ARKStepGetTimestepperStats:
=======
int ARKStepSetStopTime(void* arkode_mem, sunrealtype tstop)
{
  return (ARKodeSetStopTime(arkode_mem, tstop));
}

int ARKStepClearStopTime(void* arkode_mem)
{
  return (ARKodeClearStopTime(arkode_mem));
}

int ARKStepSetFixedStep(void* arkode_mem, sunrealtype hfixed)
{
  return (ARKodeSetFixedStep(arkode_mem, hfixed));
}

int ARKStepSetMaxNumConstrFails(void* arkode_mem, int maxfails)
{
  return (ARKodeSetMaxNumConstrFails(arkode_mem, maxfails));
}

int ARKStepSetRootDirection(void* arkode_mem, int* rootdir)
{
  return (ARKodeSetRootDirection(arkode_mem, rootdir));
}

int ARKStepSetNoInactiveRootWarn(void* arkode_mem)
{
  return (ARKodeSetNoInactiveRootWarn(arkode_mem));
}

int ARKStepSetUserData(void* arkode_mem, void* user_data)
{
  return (ARKodeSetUserData(arkode_mem, user_data));
}
>>>>>>> d10ca84d

int ARKStepSetPostprocessStepFn(void* arkode_mem, ARKPostProcessFn ProcessStep)
{
  return (ARKodeSetPostprocessStepFn(arkode_mem, ProcessStep));
}

int ARKStepSetPostprocessStageFn(void* arkode_mem, ARKPostProcessFn ProcessStage)
{
  return (ARKodeSetPostprocessStageFn(arkode_mem, ProcessStage));
}

int ARKStepSetStagePredictFn(void* arkode_mem, ARKStagePredictFn PredictStage)
{
  return (ARKodeSetStagePredictFn(arkode_mem, PredictStage));
}

int ARKStepSetJacFn(void* arkode_mem, ARKLsJacFn jac)
{
  return (ARKodeSetJacFn(arkode_mem, jac));
}

int ARKStepSetMassFn(void* arkode_mem, ARKLsMassFn mass)
{
  return (ARKodeSetMassFn(arkode_mem, mass));
}

int ARKStepSetJacEvalFrequency(void* arkode_mem, long int msbj)
{
  return (ARKodeSetJacEvalFrequency(arkode_mem, msbj));
}

int ARKStepSetLinearSolutionScaling(void* arkode_mem, sunbooleantype onoff)
{
  return (ARKodeSetLinearSolutionScaling(arkode_mem, onoff));
}

int ARKStepSetEpsLin(void* arkode_mem, sunrealtype eplifac)
{
  return (ARKodeSetEpsLin(arkode_mem, eplifac));
}

int ARKStepSetMassEpsLin(void* arkode_mem, sunrealtype eplifac)
{
  return (ARKodeSetMassEpsLin(arkode_mem, eplifac));
}

int ARKStepSetLSNormFactor(void* arkode_mem, sunrealtype nrmfac)
{
  return (ARKodeSetLSNormFactor(arkode_mem, nrmfac));
}

int ARKStepSetMassLSNormFactor(void* arkode_mem, sunrealtype nrmfac)
{
  return (ARKodeSetMassLSNormFactor(arkode_mem, nrmfac));
}

int ARKStepSetPreconditioner(void* arkode_mem, ARKLsPrecSetupFn psetup,
                             ARKLsPrecSolveFn psolve)
{
  return (ARKodeSetPreconditioner(arkode_mem, psetup, psolve));
}

int ARKStepSetMassPreconditioner(void* arkode_mem, ARKLsMassPrecSetupFn psetup,
                                 ARKLsMassPrecSolveFn psolve)
{
  return (ARKodeSetMassPreconditioner(arkode_mem, psetup, psolve));
}

int ARKStepSetJacTimes(void* arkode_mem, ARKLsJacTimesSetupFn jtsetup,
                       ARKLsJacTimesVecFn jtimes)
{
  return (ARKodeSetJacTimes(arkode_mem, jtsetup, jtimes));
}

int ARKStepSetJacTimesRhsFn(void* arkode_mem, ARKRhsFn jtimesRhsFn)
{
  return (ARKodeSetJacTimesRhsFn(arkode_mem, jtimesRhsFn));
}

int ARKStepSetMassTimes(void* arkode_mem, ARKLsMassTimesSetupFn msetup,
                        ARKLsMassTimesVecFn mtimes, void* mtimes_data)
{
  return (ARKodeSetMassTimes(arkode_mem, msetup, mtimes, mtimes_data));
}

int ARKStepSetLinSysFn(void* arkode_mem, ARKLsLinSysFn linsys)
{
  return (ARKodeSetLinSysFn(arkode_mem, linsys));
}

int ARKStepEvolve(void* arkode_mem, sunrealtype tout, N_Vector yout,
                  sunrealtype* tret, int itask)
{
  return (ARKodeEvolve(arkode_mem, tout, yout, tret, itask));
}

int ARKStepGetDky(void* arkode_mem, sunrealtype t, int k, N_Vector dky)
{
  return (ARKodeGetDky(arkode_mem, t, k, dky));
}

int ARKStepComputeState(void* arkode_mem, N_Vector zcor, N_Vector z)
{
  return (ARKodeComputeState(arkode_mem, zcor, z));
}

int ARKStepGetNumExpSteps(void* arkode_mem, long int* nsteps)
{
  return (ARKodeGetNumExpSteps(arkode_mem, nsteps));
}

int ARKStepGetNumAccSteps(void* arkode_mem, long int* nsteps)
{
  return (ARKodeGetNumAccSteps(arkode_mem, nsteps));
}

int ARKStepGetNumStepAttempts(void* arkode_mem, long int* nstep_attempts)
{
  return (ARKodeGetNumStepAttempts(arkode_mem, nstep_attempts));
}

int ARKStepGetNumLinSolvSetups(void* arkode_mem, long int* nlinsetups)
{
  return (ARKodeGetNumLinSolvSetups(arkode_mem, nlinsetups));
}

int ARKStepGetNumErrTestFails(void* arkode_mem, long int* netfails)
{
  return (ARKodeGetNumErrTestFails(arkode_mem, netfails));
}

int ARKStepGetEstLocalErrors(void* arkode_mem, N_Vector ele)
{
  return (ARKodeGetEstLocalErrors(arkode_mem, ele));
}

int ARKStepGetWorkSpace(void* arkode_mem, long int* lenrw, long int* leniw)
{
  return (ARKodeGetWorkSpace(arkode_mem, lenrw, leniw));
}

int ARKStepGetNumSteps(void* arkode_mem, long int* nsteps)
{
  return (ARKodeGetNumSteps(arkode_mem, nsteps));
}

int ARKStepGetActualInitStep(void* arkode_mem, sunrealtype* hinused)
{
  return (ARKodeGetActualInitStep(arkode_mem, hinused));
}

int ARKStepGetLastStep(void* arkode_mem, sunrealtype* hlast)
{
  return (ARKodeGetLastStep(arkode_mem, hlast));
}

int ARKStepGetCurrentStep(void* arkode_mem, sunrealtype* hcur)
{
  return (ARKodeGetCurrentStep(arkode_mem, hcur));
}

int ARKStepGetCurrentTime(void* arkode_mem, sunrealtype* tcur)
{
  return (ARKodeGetCurrentTime(arkode_mem, tcur));
}

int ARKStepGetCurrentState(void* arkode_mem, N_Vector* state)
{
  return (ARKodeGetCurrentState(arkode_mem, state));
}

int ARKStepGetCurrentGamma(void* arkode_mem, sunrealtype* gamma)
{
  return (ARKodeGetCurrentGamma(arkode_mem, gamma));
}

int ARKStepGetCurrentMassMatrix(void* arkode_mem, SUNMatrix* M)
{
  return (ARKodeGetCurrentMassMatrix(arkode_mem, M));
}

int ARKStepGetTolScaleFactor(void* arkode_mem, sunrealtype* tolsfact)
{
  return (ARKodeGetTolScaleFactor(arkode_mem, tolsfact));
}

int ARKStepGetErrWeights(void* arkode_mem, N_Vector eweight)
{
  return (ARKodeGetErrWeights(arkode_mem, eweight));
}

int ARKStepGetResWeights(void* arkode_mem, N_Vector rweight)
{
  return (ARKodeGetResWeights(arkode_mem, rweight));
}

int ARKStepGetNumGEvals(void* arkode_mem, long int* ngevals)
{
  return (ARKodeGetNumGEvals(arkode_mem, ngevals));
}

int ARKStepGetRootInfo(void* arkode_mem, int* rootsfound)
{
  return (ARKodeGetRootInfo(arkode_mem, rootsfound));
}

int ARKStepGetNumConstrFails(void* arkode_mem, long int* nconstrfails)
{
  return (ARKodeGetNumConstrFails(arkode_mem, nconstrfails));
}

int ARKStepGetUserData(void* arkode_mem, void** user_data)
{
  return (ARKodeGetUserData(arkode_mem, user_data));
}

int ARKStepPrintAllStats(void* arkode_mem, FILE* outfile, SUNOutputFormat fmt)
{
  return (ARKodePrintAllStats(arkode_mem, outfile, fmt));
}

char* ARKStepGetReturnFlagName(long int flag)
{
  return (ARKodeGetReturnFlagName(flag));
}

int ARKStepWriteParameters(void* arkode_mem, FILE* fp)
{
  return (ARKodeWriteParameters(arkode_mem, fp));
}

int ARKStepWriteButcher(void* arkode_mem, FILE* fp)
{
  int retval;
  ARKodeMem ark_mem;
  ARKodeARKStepMem step_mem;

  /* access ARKodeMem and ARKodeARKStepMem structures */
  retval = arkStep_AccessARKODEStepMem(arkode_mem, __func__, &ark_mem, &step_mem);
  if (retval != ARK_SUCCESS) { return (retval); }

  /* check that Butcher table is non-NULL (otherwise report error) */
  if ((step_mem->Be == NULL) && (step_mem->Bi == NULL))
  {
    arkProcessError(ark_mem, ARK_MEM_NULL, __LINE__, __func__, __FILE__,
                    "Butcher table memory is NULL");
    return (ARK_MEM_NULL);
  }

  /* print Butcher tables to file */
  fprintf(fp, "\nARKStep Butcher tables (stages = %i):\n", step_mem->stages);
  if (step_mem->explicit && (step_mem->Be != NULL))
  {
    fprintf(fp, "  Explicit Butcher table:\n");
    ARKodeButcherTable_Write(step_mem->Be, fp);
  }
  fprintf(fp, "\n");
  if (step_mem->implicit && (step_mem->Bi != NULL))
  {
    fprintf(fp, "  Implicit Butcher table:\n");
    ARKodeButcherTable_Write(step_mem->Bi, fp);
  }
  fprintf(fp, "\n");

  return (ARK_SUCCESS);
}

int ARKStepGetStepStats(void* arkode_mem, long int* nsteps, sunrealtype* hinused,
                        sunrealtype* hlast, sunrealtype* hcur, sunrealtype* tcur)
{
  return (ARKodeGetStepStats(arkode_mem, nsteps, hinused, hlast, hcur, tcur));
}

int ARKStepGetNonlinearSystemData(void* arkode_mem, sunrealtype* tcur,
                                  N_Vector* zpred, N_Vector* z, N_Vector* Fi,
                                  sunrealtype* gamma, N_Vector* sdata,
                                  void** user_data)
{
  return (ARKodeGetNonlinearSystemData(arkode_mem, tcur, zpred, z, Fi, gamma,
                                       sdata, user_data));
}

int ARKStepGetNumNonlinSolvIters(void* arkode_mem, long int* nniters)
{
  return (ARKodeGetNumNonlinSolvIters(arkode_mem, nniters));
}

int ARKStepGetNumNonlinSolvConvFails(void* arkode_mem, long int* nnfails)
{
  return (ARKodeGetNumNonlinSolvConvFails(arkode_mem, nnfails));
}

int ARKStepGetNonlinSolvStats(void* arkode_mem, long int* nniters,
                              long int* nnfails)
{
  return (ARKodeGetNonlinSolvStats(arkode_mem, nniters, nnfails));
}

int ARKStepGetNumStepSolveFails(void* arkode_mem, long int* nncfails)
{
  return (ARKodeGetNumStepSolveFails(arkode_mem, nncfails));
}

int ARKStepGetJac(void* arkode_mem, SUNMatrix* J)
{
  return (ARKodeGetJac(arkode_mem, J));
}

int ARKStepGetJacTime(void* arkode_mem, sunrealtype* t_J)
{
  return (ARKodeGetJacTime(arkode_mem, t_J));
}

int ARKStepGetJacNumSteps(void* arkode_mem, long* nst_J)
{
  return (ARKodeGetJacNumSteps(arkode_mem, nst_J));
}

int ARKStepGetLinWorkSpace(void* arkode_mem, long int* lenrwLS, long int* leniwLS)
{
  return (ARKodeGetLinWorkSpace(arkode_mem, lenrwLS, leniwLS));
}

int ARKStepGetNumJacEvals(void* arkode_mem, long int* njevals)
{
  return (ARKodeGetNumJacEvals(arkode_mem, njevals));
}

int ARKStepGetNumPrecEvals(void* arkode_mem, long int* npevals)
{
  return (ARKodeGetNumPrecEvals(arkode_mem, npevals));
}

int ARKStepGetNumPrecSolves(void* arkode_mem, long int* npsolves)
{
  return (ARKodeGetNumPrecSolves(arkode_mem, npsolves));
}

int ARKStepGetNumLinIters(void* arkode_mem, long int* nliters)
{
  return (ARKodeGetNumLinIters(arkode_mem, nliters));
}

int ARKStepGetNumLinConvFails(void* arkode_mem, long int* nlcfails)
{
  return (ARKodeGetNumLinConvFails(arkode_mem, nlcfails));
}

int ARKStepGetNumJTSetupEvals(void* arkode_mem, long int* njtsetups)
{
  return (ARKodeGetNumJTSetupEvals(arkode_mem, njtsetups));
}

int ARKStepGetNumJtimesEvals(void* arkode_mem, long int* njvevals)
{
  return (ARKodeGetNumJtimesEvals(arkode_mem, njvevals));
}

int ARKStepGetNumLinRhsEvals(void* arkode_mem, long int* nfevalsLS)
{
  return (ARKodeGetNumLinRhsEvals(arkode_mem, nfevalsLS));
}

int ARKStepGetLastLinFlag(void* arkode_mem, long int* flag)
{
  return (ARKodeGetLastLinFlag(arkode_mem, flag));
}

int ARKStepGetMassWorkSpace(void* arkode_mem, long int* lenrwMLS,
                            long int* leniwMLS)
{
  return (ARKodeGetMassWorkSpace(arkode_mem, lenrwMLS, leniwMLS));
}

int ARKStepGetNumMassSetups(void* arkode_mem, long int* nmsetups)
{
  return (ARKodeGetNumMassSetups(arkode_mem, nmsetups));
}

int ARKStepGetNumMassMultSetups(void* arkode_mem, long int* nmvsetups)
{
  return (ARKodeGetNumMassMultSetups(arkode_mem, nmvsetups));
}

int ARKStepGetNumMassMult(void* arkode_mem, long int* nmvevals)
{
  return (ARKodeGetNumMassMult(arkode_mem, nmvevals));
}

int ARKStepGetNumMassSolves(void* arkode_mem, long int* nmsolves)
{
  return (ARKodeGetNumMassSolves(arkode_mem, nmsolves));
}

int ARKStepGetNumMassPrecEvals(void* arkode_mem, long int* nmpevals)
{
  return (ARKodeGetNumMassPrecEvals(arkode_mem, nmpevals));
}

int ARKStepGetNumMassPrecSolves(void* arkode_mem, long int* nmpsolves)
{
  return (ARKodeGetNumMassPrecSolves(arkode_mem, nmpsolves));
}

int ARKStepGetNumMassIters(void* arkode_mem, long int* nmiters)
{
  return (ARKodeGetNumMassIters(arkode_mem, nmiters));
}

int ARKStepGetNumMassConvFails(void* arkode_mem, long int* nmcfails)
{
  return (ARKodeGetNumMassConvFails(arkode_mem, nmcfails));
}

int ARKStepGetNumMTSetups(void* arkode_mem, long int* nmtsetups)
{
  return (ARKodeGetNumMTSetups(arkode_mem, nmtsetups));
}

int ARKStepGetLastMassFlag(void* arkode_mem, long int* flag)
{
  return (ARKodeGetLastMassFlag(arkode_mem, flag));
}

char* ARKStepGetLinReturnFlagName(long int flag)
{
  return (ARKodeGetLinReturnFlagName(flag));
}

void ARKStepFree(void** arkode_mem) { ARKodeFree(arkode_mem); }

void ARKStepPrintMem(void* arkode_mem, FILE* outfile)
{
  ARKodePrintMem(arkode_mem, outfile);
}

int ARKStepSetRelaxFn(void* arkode_mem, ARKRelaxFn rfn, ARKRelaxJacFn rjac)
{
  return (ARKodeSetRelaxFn(arkode_mem, rfn, rjac));
}

int ARKStepSetRelaxEtaFail(void* arkode_mem, sunrealtype eta_rf)
{
  return (ARKodeSetRelaxEtaFail(arkode_mem, eta_rf));
}

int ARKStepSetRelaxLowerBound(void* arkode_mem, sunrealtype lower)
{
  return (ARKodeSetRelaxLowerBound(arkode_mem, lower));
}

int ARKStepSetRelaxMaxFails(void* arkode_mem, int max_fails)
{
  return (ARKodeSetRelaxMaxFails(arkode_mem, max_fails));
}

int ARKStepSetRelaxMaxIters(void* arkode_mem, int max_iters)
{
  return (ARKodeSetRelaxMaxIters(arkode_mem, max_iters));
}

int ARKStepSetRelaxSolver(void* arkode_mem, ARKRelaxSolver solver)
{
  return (ARKodeSetRelaxSolver(arkode_mem, solver));
}

int ARKStepSetRelaxResTol(void* arkode_mem, sunrealtype res_tol)
{
  return (ARKodeSetRelaxResTol(arkode_mem, res_tol));
}

int ARKStepSetRelaxTol(void* arkode_mem, sunrealtype rel_tol, sunrealtype abs_tol)
{
  return (ARKodeSetRelaxTol(arkode_mem, rel_tol, abs_tol));
}

int ARKStepSetRelaxUpperBound(void* arkode_mem, sunrealtype upper)
{
  return (ARKodeSetRelaxUpperBound(arkode_mem, upper));
}

int ARKStepGetNumRelaxFnEvals(void* arkode_mem, long int* r_evals)
{
  return (ARKodeGetNumRelaxFnEvals(arkode_mem, r_evals));
}

int ARKStepGetNumRelaxJacEvals(void* arkode_mem, long int* J_evals)
{
  return (ARKodeGetNumRelaxJacEvals(arkode_mem, J_evals));
}

int ARKStepGetNumRelaxFails(void* arkode_mem, long int* relax_fails)
{
  return (ARKodeGetNumRelaxFails(arkode_mem, relax_fails));
}

int ARKStepGetNumRelaxBoundFails(void* arkode_mem, long int* fails)
{
  return (ARKodeGetNumRelaxBoundFails(arkode_mem, fails));
}

int ARKStepGetNumRelaxSolveFails(void* arkode_mem, long int* fails)
{
  return (ARKodeGetNumRelaxSolveFails(arkode_mem, fails));
}

int ARKStepGetNumRelaxSolveIters(void* arkode_mem, long int* iters)
{
  return (ARKodeGetNumRelaxSolveIters(arkode_mem, iters));
}

/*===============================================================
  EOF
  ===============================================================*/<|MERGE_RESOLUTION|>--- conflicted
+++ resolved
@@ -216,38 +216,9 @@
   ark_mem->liw -= Bliw;
   ark_mem->lrw -= Blrw;
 
-<<<<<<< HEAD
-/*---------------------------------------------------------------
-  Wrapper functions for accumulated temporal error estimation.
-  ---------------------------------------------------------------*/
-int ARKStepSetAccumulatedErrorType(void* arkode_mem, int accum_type)
-{
-  return (arkSetAccumulatedErrorType(arkode_mem, accum_type));
-}
-
-int ARKStepResetAccumulatedError(void* arkode_mem)
-{
-  return (arkResetAccumulatedError(arkode_mem));
-}
-
-int ARKStepGetAccumulatedError(void* arkode_mem, sunrealtype* accum_error)
-{
-  return (arkGetAccumulatedError(arkode_mem, accum_error));
-}
-
-/*---------------------------------------------------------------
-  These wrappers for ARKLs module 'set' routines all are
-  documented in arkode_arkstep.h.
-  ---------------------------------------------------------------*/
-int ARKStepSetLinearSolver(void* arkode_mem, SUNLinearSolver LS, SUNMatrix A)
-{
-  return (arkLSSetLinearSolver(arkode_mem, LS, A));
-}
-=======
   /*
    * determine mode (implicit/explicit/ImEx), and perform appropriate actions
    */
->>>>>>> d10ca84d
 
   /* explicit */
   if (Bi == NULL)
@@ -405,17 +376,6 @@
                     "At least one valid table number must be supplied");
     return (ARK_ILL_INPUT);
 
-<<<<<<< HEAD
-int ARKStepGetEstLocalErrors(void* arkode_mem, N_Vector ele)
-{
-  return (arkGetEstLocalErrors(arkode_mem, ele));
-}
-
-int ARKStepGetWorkSpace(void* arkode_mem, long int* lenrw, long int* leniw)
-{
-  return (arkGetWorkSpace(arkode_mem, lenrw, leniw));
-}
-=======
     /* explicit */
   }
   else if (itable < 0)
@@ -427,7 +387,6 @@
                       "Illegal ERK table number");
       return (ARK_ILL_INPUT);
     }
->>>>>>> d10ca84d
 
     /* fill in table based on argument */
     step_mem->Be = ARKodeButcherTable_LoadERK(etable);
@@ -1900,10 +1859,6 @@
   return (ARKodeSetInterpolateStopTime(arkode_mem, interp));
 }
 
-<<<<<<< HEAD
-/*---------------------------------------------------------------
-  ARKStepGetTimestepperStats:
-=======
 int ARKStepSetStopTime(void* arkode_mem, sunrealtype tstop)
 {
   return (ARKodeSetStopTime(arkode_mem, tstop));
@@ -1938,7 +1893,6 @@
 {
   return (ARKodeSetUserData(arkode_mem, user_data));
 }
->>>>>>> d10ca84d
 
 int ARKStepSetPostprocessStepFn(void* arkode_mem, ARKPostProcessFn ProcessStep)
 {
