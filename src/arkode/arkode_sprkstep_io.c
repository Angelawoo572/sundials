--- conflicted
+++ resolved
@@ -54,16 +54,9 @@
     ark_mem->step                 = sprkStep_TakeStep_Compensated;
     if (!step_mem->yerr)
     {
-<<<<<<< HEAD
       if (sunVec_Clone(ark_mem->yn, &(step_mem->yerr))) { return ARK_MEM_FAIL; }
-=======
-      if (!arkAllocVec(ark_mem, ark_mem->yn, &(step_mem->yerr)))
-      {
-        return ARK_MEM_FAIL;
-      }
       /* Zero yerr for compensated summation */
       N_VConst(ZERO, step_mem->yerr);
->>>>>>> 91ef8068
     }
   }
   else
