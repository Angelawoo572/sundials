/*---------------------------------------------------------------
 * Programmer(s): Daniel R. Reynolds @ SMU
 *---------------------------------------------------------------
 * SUNDIALS Copyright Start
 * Copyright (c) 2002-2024, Lawrence Livermore National Security
 * and Southern Methodist University.
 * All rights reserved.
 *
 * See the top-level LICENSE and NOTICE files for details.
 *
 * SPDX-License-Identifier: BSD-3-Clause
 * SUNDIALS Copyright End
 *---------------------------------------------------------------
 * This is the implementation file for the main ARKODE
 * infrastructure.  It is independent of the ARKODE time step
 * module, nonlinear solver, linear solver and vector modules in
 * use.
 *--------------------------------------------------------------*/

#include "arkode/arkode.h"

#include <stdarg.h>
#include <stdio.h>
#include <stdlib.h>
#include <string.h>
#include <sunadaptcontroller/sunadaptcontroller_soderlind.h>
#include <sundials/sundials_config.h>
#include <sundials/sundials_math.h>
#include <sundials/sundials_types.h>

#include "arkode_impl.h"
#include "arkode_interp_impl.h"
#include "sundials/priv/sundials_errors_impl.h"
#include "sundials/sundials_context.h"
#include "sundials/sundials_logger.h"
#include "sundials_utils.h"

/*===============================================================
  Exported functions
  ===============================================================*/

/*---------------------------------------------------------------
  ARKodeResize:

  ARKodeResize re-initializes ARKODE's memory for a problem with a
  changing vector size.  It is assumed that the problem dynamics
  before and after the vector resize will be comparable, so that
  all time-stepping heuristics prior to calling ARKodeResize
  remain valid after the call.  If instead the dynamics should be
  re-calibrated, the ARKODE memory structure should be deleted
  with a call to ARKodeFree, and re-created with a call to
  *StepCreate.

  To aid in the vector-resize operation, the user can supply a
  vector resize function, that will take as input an N_Vector with
  the previous size, and return as output a corresponding vector
  of the new size.  If this function (of type ARKVecResizeFn) is
  not supplied (i.e. is set to NULL), then all existing N_Vectors
  will be destroyed and re-cloned from the input vector.

  In the case that the dynamical time scale should be modified
  slightly from the previous time scale, an input "hscale" is
  allowed, that will re-scale the upcoming time step by the
  specified factor.  If a value <= 0 is specified, the default of
  1.0 will be used.

  Other arguments:
  ark_mem          Existing ARKODE memory data structure.
  y0               The newly-sized solution vector, holding
                   the current dependent variable values.
  t0               The current value of the independent
                   variable.
  resize_data      User-supplied data structure that will be
                   passed to the supplied resize function.

  The return value is ARK_SUCCESS = 0 if no errors occurred, or
  a negative value otherwise.
  ---------------------------------------------------------------*/
int ARKodeResize(void* arkode_mem, N_Vector y0, sunrealtype hscale,
                 sunrealtype t0, ARKVecResizeFn resize, void* resize_data)
{
  sunbooleantype resizeOK;
  sunindextype lrw1, liw1, lrw_diff, liw_diff;
  int retval;
  ARKodeMem ark_mem;

  /* Check ark_mem */
  if (arkode_mem == NULL)
  {
    arkProcessError(NULL, ARK_MEM_NULL, __LINE__, __func__, __FILE__,
                    MSG_ARK_NO_MEM);
    return (ARK_MEM_NULL);
  }
  ark_mem = (ARKodeMem)arkode_mem;

  /* Check if ark_mem was allocated */
  if (ark_mem->MallocDone == SUNFALSE)
  {
    arkProcessError(ark_mem, ARK_NO_MALLOC, __LINE__, __func__, __FILE__,
                    MSG_ARK_NO_MALLOC);
    return (ARK_NO_MALLOC);
  }

  /* Check for legal input parameters */
  if (y0 == NULL)
  {
    arkProcessError(ark_mem, ARK_ILL_INPUT, __LINE__, __func__, __FILE__,
                    MSG_ARK_NULL_Y0);
    return (ARK_ILL_INPUT);
  }

  /* Copy the input parameters into ARKODE state */
  ark_mem->tcur = t0;
  ark_mem->tn   = t0;

  /* Update time-stepping parameters */
  /*   adjust upcoming step size depending on hscale */
  if (hscale <= ZERO) { hscale = ONE; }
  if (hscale != ONE)
  {
    /* Encode hscale into ark_mem structure */
    ark_mem->eta = hscale;
    ark_mem->hprime *= hscale;

    /* If next step would overtake tstop, adjust stepsize */
    if (ark_mem->tstopset)
    {
      if ((ark_mem->tcur + ark_mem->hprime - ark_mem->tstop) * ark_mem->hprime >
          ZERO)
      {
        ark_mem->hprime = (ark_mem->tstop - ark_mem->tcur) *
                          (ONE - FOUR * ark_mem->uround);
        ark_mem->eta = ark_mem->hprime / ark_mem->h;
      }
    }
  }

  /* Determine change in vector sizes */
  lrw1 = liw1 = 0;
  if (y0->ops->nvspace != NULL) { N_VSpace(y0, &lrw1, &liw1); }
  lrw_diff      = lrw1 - ark_mem->lrw1;
  liw_diff      = liw1 - ark_mem->liw1;
  ark_mem->lrw1 = lrw1;
  ark_mem->liw1 = liw1;

  /* Resize the solver vectors (using y0 as a template) */
  resizeOK = arkResizeVectors(ark_mem, resize, resize_data, lrw_diff, liw_diff,
                              y0);
  if (!resizeOK)
  {
    arkProcessError(ark_mem, ARK_MEM_FAIL, __LINE__, __func__, __FILE__,
                    "Unable to resize vector");
    return (ARK_MEM_FAIL);
  }

  /* Resize the interpolation structure memory */
  if (ark_mem->interp != NULL)
  {
    retval = arkInterpResize(ark_mem, ark_mem->interp, resize, resize_data,
                             lrw_diff, liw_diff, y0);
    if (retval != ARK_SUCCESS)
    {
      arkProcessError(ark_mem, retval, __LINE__, __func__, __FILE__,
                      "Interpolation module resize failure");
      return (retval);
    }
  }

  /* Copy y0 into ark_yn to set the current solution */
  N_VScale(ONE, y0, ark_mem->yn);
  ark_mem->fn_is_current = SUNFALSE;

  /* Disable constraints */
  ark_mem->constraintsSet = SUNFALSE;

  /* Indicate that problem needs to be initialized */
  ark_mem->initsetup  = SUNTRUE;
  ark_mem->init_type  = RESIZE_INIT;
  ark_mem->firststage = SUNTRUE;

  /* Call the stepper-specific resize (if provided) */
  if (ark_mem->step_resize)
  {
    return (ark_mem->step_resize(ark_mem, y0, hscale, t0, resize, resize_data));
  }

  /* Problem has been successfully re-sized */
  return (ARK_SUCCESS);
}

/*---------------------------------------------------------------
  ARKodeReset:

  This routine resets an ARKode module to solve the same
  problem from the given time with the input state (all counter
  values are retained).
  ---------------------------------------------------------------*/
int ARKodeReset(void* arkode_mem, sunrealtype tR, N_Vector yR)
{
  ARKodeMem ark_mem;
  int retval;
  if (arkode_mem == NULL)
  {
    arkProcessError(NULL, ARK_MEM_NULL, __LINE__, __func__, __FILE__,
                    MSG_ARK_NO_MEM);
    return (ARK_MEM_NULL);
  }
  ark_mem = (ARKodeMem)arkode_mem;

  /* Reset main ARKODE infrastructure */
  retval = arkInit(ark_mem, tR, yR, RESET_INIT);
  if (retval != ARK_SUCCESS)
  {
    arkProcessError(ark_mem, retval, __LINE__, __func__, __FILE__,
                    "ARKode reset failure");
    return (retval);
  }

  /* Call stepper routine to perform remaining reset operations (if provided) */
  if (ark_mem->step_reset) { return (ark_mem->step_reset(ark_mem, tR, yR)); }

  return (ARK_SUCCESS);
}

/*---------------------------------------------------------------
  ARKodeSStolerances, ARKodeSVtolerances, ARKodeWFtolerances:

  These functions specify the integration tolerances. One of them
  SHOULD be called before the first call to ARKodeEvolve; otherwise
  default values of reltol=1e-4 and abstol=1e-9 will be used,
  which may be entirely incorrect for a specific problem.

  ARKodeSStolerances specifies scalar relative and absolute
  tolerances.

  ARKodeSVtolerances specifies scalar relative tolerance and a
  vector absolute tolerance (a potentially different absolute
  tolerance for each vector component).

  ARKodeWFtolerances specifies a user-provides function (of type
  ARKEwtFn) which will be called to set the error weight vector.
  ---------------------------------------------------------------*/
int ARKodeSStolerances(void* arkode_mem, sunrealtype reltol, sunrealtype abstol)
{
  /* unpack ark_mem */
  ARKodeMem ark_mem;
  if (arkode_mem == NULL)
  {
    arkProcessError(NULL, ARK_MEM_NULL, __LINE__, __func__, __FILE__,
                    MSG_ARK_NO_MEM);
    return (ARK_MEM_NULL);
  }
  ark_mem = (ARKodeMem)arkode_mem;

  /* Check inputs */
  if (ark_mem->MallocDone == SUNFALSE)
  {
    arkProcessError(ark_mem, ARK_NO_MALLOC, __LINE__, __func__, __FILE__,
                    MSG_ARK_NO_MALLOC);
    return (ARK_NO_MALLOC);
  }
  if (reltol < ZERO)
  {
    arkProcessError(ark_mem, ARK_ILL_INPUT, __LINE__, __func__, __FILE__,
                    MSG_ARK_BAD_RELTOL);
    return (ARK_ILL_INPUT);
  }
  if (abstol < ZERO)
  {
    arkProcessError(ark_mem, ARK_ILL_INPUT, __LINE__, __func__, __FILE__,
                    MSG_ARK_BAD_ABSTOL);
    return (ARK_ILL_INPUT);
  }

  /* Set flag indicating whether abstol == 0 */
  ark_mem->atolmin0 = (abstol == ZERO);

  /* Copy tolerances into memory */
  ark_mem->reltol  = reltol;
  ark_mem->Sabstol = abstol;
  ark_mem->itol    = ARK_SS;

  /* enforce use of arkEwtSetSS */
  ark_mem->user_efun = SUNFALSE;
  ark_mem->efun      = arkEwtSetSS;
  ark_mem->e_data    = ark_mem;

  return (ARK_SUCCESS);
}

int ARKodeSVtolerances(void* arkode_mem, sunrealtype reltol, N_Vector abstol)
{
  /* local variables */
  sunrealtype abstolmin;

  /* unpack ark_mem */
  ARKodeMem ark_mem;
  if (arkode_mem == NULL)
  {
    arkProcessError(NULL, ARK_MEM_NULL, __LINE__, __func__, __FILE__,
                    MSG_ARK_NO_MEM);
    return (ARK_MEM_NULL);
  }
  ark_mem = (ARKodeMem)arkode_mem;

  /* Check inputs */
  if (ark_mem->MallocDone == SUNFALSE)
  {
    arkProcessError(ark_mem, ARK_NO_MALLOC, __LINE__, __func__, __FILE__,
                    MSG_ARK_NO_MALLOC);
    return (ARK_NO_MALLOC);
  }
  if (reltol < ZERO)
  {
    arkProcessError(ark_mem, ARK_ILL_INPUT, __LINE__, __func__, __FILE__,
                    MSG_ARK_BAD_RELTOL);
    return (ARK_ILL_INPUT);
  }
  if (abstol == NULL)
  {
    arkProcessError(ark_mem, ARK_ILL_INPUT, __LINE__, __func__, __FILE__,
                    MSG_ARK_NULL_ABSTOL);
    return (ARK_ILL_INPUT);
  }
  if (abstol->ops->nvmin == NULL)
  {
    arkProcessError(ark_mem, ARK_ILL_INPUT, __LINE__, __func__, __FILE__,
                    "Missing N_VMin routine from N_Vector");
    return (ARK_ILL_INPUT);
  }
  abstolmin = N_VMin(abstol);
  if (abstolmin < ZERO)
  {
    arkProcessError(ark_mem, ARK_ILL_INPUT, __LINE__, __func__, __FILE__,
                    MSG_ARK_BAD_ABSTOL);
    return (ARK_ILL_INPUT);
  }

  /* Set flag indicating whether min(abstol) == 0 */
  ark_mem->atolmin0 = (abstolmin == ZERO);

  /* Copy tolerances into memory */
  if (!(ark_mem->VabstolMallocDone))
  {
    if (sunVec_Clone(ark_mem->ewt, &(ark_mem->Vabstol)))
    {
      arkProcessError(ark_mem, ARK_MEM_FAIL, __LINE__, __func__, __FILE__,
                      MSG_ARK_ARKMEM_FAIL);
      return (ARK_ILL_INPUT);
    }
    ark_mem->VabstolMallocDone = SUNTRUE;
  }
  N_VScale(ONE, abstol, ark_mem->Vabstol);
  ark_mem->reltol = reltol;
  ark_mem->itol   = ARK_SV;

  /* enforce use of arkEwtSetSV */
  ark_mem->user_efun = SUNFALSE;
  ark_mem->efun      = arkEwtSetSV;
  ark_mem->e_data    = ark_mem;

  return (ARK_SUCCESS);
}

int ARKodeWFtolerances(void* arkode_mem, ARKEwtFn efun)
{
  /* unpack ark_mem */
  ARKodeMem ark_mem;
  if (arkode_mem == NULL)
  {
    arkProcessError(NULL, ARK_MEM_NULL, __LINE__, __func__, __FILE__,
                    MSG_ARK_NO_MEM);
    return (ARK_MEM_NULL);
  }
  ark_mem = (ARKodeMem)arkode_mem;

  if (ark_mem->MallocDone == SUNFALSE)
  {
    arkProcessError(ark_mem, ARK_NO_MALLOC, __LINE__, __func__, __FILE__,
                    MSG_ARK_NO_MALLOC);
    return (ARK_NO_MALLOC);
  }

  /* Copy tolerance data into memory */
  ark_mem->itol      = ARK_WF;
  ark_mem->user_efun = SUNTRUE;
  ark_mem->efun      = efun;
  ark_mem->e_data    = ark_mem->user_data;

  return (ARK_SUCCESS);
}

/*---------------------------------------------------------------
  ARKodeResStolerance, ARKodeResVtolerance, ARKodeResFtolerance:

  These functions specify the absolute residual tolerance.
  Specification of the absolute residual tolerance is only
  necessary for problems with non-identity mass matrices in which
  the units of the solution vector y dramatically differ from the
  units of the ODE right-hand side f(t,y).  If this occurs, one
  of these routines SHOULD be called before the first call to
  ARKODE; otherwise the default value of rabstol=1e-9 will be
  used, which may be entirely incorrect for a specific problem.

  ARKodeResStolerances specifies a scalar residual tolerance.

  ARKodeResVtolerances specifies a vector residual tolerance
  (a potentially different absolute residual tolerance for
  each vector component).

  ARKodeResFtolerances specifies a user-provides function (of
  type ARKRwtFn) which will be called to set the residual
  weight vector.
  ---------------------------------------------------------------*/
int ARKodeResStolerance(void* arkode_mem, sunrealtype rabstol)
{
  /* unpack ark_mem */
  ARKodeMem ark_mem;
  if (arkode_mem == NULL)
  {
    arkProcessError(NULL, ARK_MEM_NULL, __LINE__, __func__, __FILE__,
                    MSG_ARK_NO_MEM);
    return (ARK_MEM_NULL);
  }
  ark_mem = (ARKodeMem)arkode_mem;

  /* Guard against use for time steppers that do not support mass matrices */
  if (!ark_mem->step_supports_massmatrix)
  {
    arkProcessError(ark_mem, ARK_STEPPER_UNSUPPORTED, __LINE__, __func__,
                    __FILE__, "time-stepping module does not support non-identity mass matrices");
    return (ARK_STEPPER_UNSUPPORTED);
  }

  /* Check inputs */
  if (ark_mem->MallocDone == SUNFALSE)
  {
    arkProcessError(ark_mem, ARK_NO_MALLOC, __LINE__, __func__, __FILE__,
                    MSG_ARK_NO_MALLOC);
    return (ARK_NO_MALLOC);
  }
  if (rabstol < ZERO)
  {
    arkProcessError(ark_mem, ARK_ILL_INPUT, __LINE__, __func__, __FILE__,
                    MSG_ARK_BAD_RABSTOL);
    return (ARK_ILL_INPUT);
  }

  /* Set flag indicating whether rabstol == 0 */
  ark_mem->Ratolmin0 = (rabstol == ZERO);

  /* Allocate space for rwt if necessary */
  if (ark_mem->rwt_is_ewt)
  {
    ark_mem->rwt = NULL;
    if (sunVec_Clone(ark_mem->ewt, &(ark_mem->rwt)))
    {
      arkProcessError(ark_mem, ARK_MEM_FAIL, __LINE__, __func__, __FILE__,
                      MSG_ARK_ARKMEM_FAIL);
      return (ARK_ILL_INPUT);
    }
    ark_mem->rwt_is_ewt = SUNFALSE;
  }

  /* Copy tolerances into memory */
  ark_mem->SRabstol = rabstol;
  ark_mem->ritol    = ARK_SS;

  /* enforce use of arkRwtSet */
  ark_mem->user_efun = SUNFALSE;
  ark_mem->rfun      = arkRwtSet;
  ark_mem->r_data    = ark_mem;

  return (ARK_SUCCESS);
}

int ARKodeResVtolerance(void* arkode_mem, N_Vector rabstol)
{
  /* local variables */
  sunrealtype rabstolmin;

  /* unpack ark_mem */
  ARKodeMem ark_mem;
  if (arkode_mem == NULL)
  {
    arkProcessError(NULL, ARK_MEM_NULL, __LINE__, __func__, __FILE__,
                    MSG_ARK_NO_MEM);
    return (ARK_MEM_NULL);
  }
  ark_mem = (ARKodeMem)arkode_mem;

  /* Guard against use for time steppers that do not support mass matrices */
  if (!ark_mem->step_supports_massmatrix)
  {
    arkProcessError(ark_mem, ARK_STEPPER_UNSUPPORTED, __LINE__, __func__,
                    __FILE__, "time-stepping module does not support non-identity mass matrices");
    return (ARK_STEPPER_UNSUPPORTED);
  }

  /* Check inputs */
  if (ark_mem->MallocDone == SUNFALSE)
  {
    arkProcessError(ark_mem, ARK_NO_MALLOC, __LINE__, __func__, __FILE__,
                    MSG_ARK_NO_MALLOC);
    return (ARK_NO_MALLOC);
  }
  if (rabstol == NULL)
  {
    arkProcessError(ark_mem, ARK_NO_MALLOC, __LINE__, __func__, __FILE__,
                    MSG_ARK_NULL_RABSTOL);
    return (ARK_NO_MALLOC);
  }
  if (rabstol->ops->nvmin == NULL)
  {
    arkProcessError(ark_mem, ARK_ILL_INPUT, __LINE__, __func__, __FILE__,
                    "Missing N_VMin routine from N_Vector");
    return (ARK_ILL_INPUT);
  }
  rabstolmin = N_VMin(rabstol);
  if (rabstolmin < ZERO)
  {
    arkProcessError(ark_mem, ARK_ILL_INPUT, __LINE__, __func__, __FILE__,
                    MSG_ARK_BAD_RABSTOL);
    return (ARK_ILL_INPUT);
  }

  /* Set flag indicating whether min(abstol) == 0 */
  ark_mem->Ratolmin0 = (rabstolmin == ZERO);

  /* Allocate space for rwt if necessary */
  if (ark_mem->rwt_is_ewt)
  {
    ark_mem->rwt = NULL;
    if (sunVec_Clone(ark_mem->ewt, &(ark_mem->rwt)))
    {
      arkProcessError(ark_mem, ARK_MEM_FAIL, __LINE__, __func__, __FILE__,
                      MSG_ARK_ARKMEM_FAIL);
      return (ARK_ILL_INPUT);
    }
    ark_mem->rwt_is_ewt = SUNFALSE;
  }

  /* Copy tolerances into memory */
  if (!(ark_mem->VRabstolMallocDone))
  {
    if (sunVec_Clone(ark_mem->rwt, &(ark_mem->VRabstol)))
    {
      arkProcessError(ark_mem, ARK_MEM_FAIL, __LINE__, __func__, __FILE__,
                      MSG_ARK_ARKMEM_FAIL);
      return (ARK_ILL_INPUT);
    }
    ark_mem->VRabstolMallocDone = SUNTRUE;
  }
  N_VScale(ONE, rabstol, ark_mem->VRabstol);
  ark_mem->ritol = ARK_SV;

  /* enforce use of arkRwtSet */
  ark_mem->user_efun = SUNFALSE;
  ark_mem->rfun      = arkRwtSet;
  ark_mem->r_data    = ark_mem;

  return (ARK_SUCCESS);
}

int ARKodeResFtolerance(void* arkode_mem, ARKRwtFn rfun)
{
  /* unpack ark_mem */
  ARKodeMem ark_mem;
  if (arkode_mem == NULL)
  {
    arkProcessError(NULL, ARK_MEM_NULL, __LINE__, __func__, __FILE__,
                    MSG_ARK_NO_MEM);
    return (ARK_MEM_NULL);
  }
  ark_mem = (ARKodeMem)arkode_mem;

  /* Guard against use for time steppers that do not support mass matrices */
  if (!ark_mem->step_supports_massmatrix)
  {
    arkProcessError(ark_mem, ARK_STEPPER_UNSUPPORTED, __LINE__, __func__,
                    __FILE__, "time-stepping module does not support non-identity mass matrices");
    return (ARK_STEPPER_UNSUPPORTED);
  }

  if (ark_mem->MallocDone == SUNFALSE)
  {
    arkProcessError(ark_mem, ARK_NO_MALLOC, __LINE__, __func__, __FILE__,
                    MSG_ARK_NO_MALLOC);
    return (ARK_NO_MALLOC);
  }

  /* Allocate space for rwt if necessary */
  if (ark_mem->rwt_is_ewt)
  {
    ark_mem->rwt = NULL;
    if (sunVec_Clone(ark_mem->ewt, &(ark_mem->rwt)))
    {
      arkProcessError(ark_mem, ARK_MEM_FAIL, __LINE__, __func__, __FILE__,
                      MSG_ARK_ARKMEM_FAIL);
      return (ARK_ILL_INPUT);
    }
    ark_mem->rwt_is_ewt = SUNFALSE;
  }

  /* Copy tolerance data into memory */
  ark_mem->ritol     = ARK_WF;
  ark_mem->user_rfun = SUNTRUE;
  ark_mem->rfun      = rfun;
  ark_mem->r_data    = ark_mem->user_data;

  return (ARK_SUCCESS);
}

/*---------------------------------------------------------------
  ARKodeEvolve:

  This routine is the main driver of ARKODE-based integrators.

  It integrates over a time interval defined by the user, by
  calling the time step module to do internal time steps.

  The first time that ARKodeEvolve is called for a successfully
  initialized problem, it computes a tentative initial step size.

  ARKodeEvolve supports two modes as specified by itask: ARK_NORMAL and
  ARK_ONE_STEP.  In the ARK_NORMAL mode, the solver steps until
  it reaches or passes tout and then interpolates to obtain
  y(tout).  In the ARK_ONE_STEP mode, it takes one internal step
  and returns.  The behavior of both modes can be over-rided
  through user-specification of ark_tstop (through the
  *StepSetStopTime function), in which case if a solver step
  would pass tstop, the step is shortened so that it stops at
  exactly the specified stop time, and hence interpolation of
  y(tout) is not required.
  ---------------------------------------------------------------*/
int ARKodeEvolve(void* arkode_mem, sunrealtype tout, N_Vector yout,
                 sunrealtype* tret, int itask)
{
  long int nstloc;
  int retval, kflag, istate, ir;
  int ewtsetOK;
  sunrealtype troundoff, nrm;
  sunbooleantype inactive_roots;
  sunrealtype dsm;
  int nflag, ncf, nef, constrfails;
  int relax_fails;
  ARKodeMem ark_mem;

  /* used only with debugging logging */
  SUNDIALS_MAYBE_UNUSED int attempts;

  /* Check and process inputs */

  /* Check if ark_mem exists */
  if (arkode_mem == NULL)
  {
    arkProcessError(NULL, ARK_MEM_NULL, __LINE__, __func__, __FILE__,
                    MSG_ARK_NO_MEM);
    return (ARK_MEM_NULL);
  }
  ark_mem = (ARKodeMem)arkode_mem;

  /* Check if ark_mem was allocated */
  if (ark_mem->MallocDone == SUNFALSE)
  {
    arkProcessError(ark_mem, ARK_NO_MALLOC, __LINE__, __func__, __FILE__,
                    MSG_ARK_NO_MALLOC);
    return (ARK_NO_MALLOC);
  }

  /* Check for yout != NULL */
  if ((ark_mem->ycur = yout) == NULL)
  {
    arkProcessError(ark_mem, ARK_ILL_INPUT, __LINE__, __func__, __FILE__,
                    MSG_ARK_YOUT_NULL);
    return (ARK_ILL_INPUT);
  }

  /* Check for tret != NULL */
  if (tret == NULL)
  {
    arkProcessError(ark_mem, ARK_ILL_INPUT, __LINE__, __func__, __FILE__,
                    MSG_ARK_TRET_NULL);
    return (ARK_ILL_INPUT);
  }

  /* Check for valid itask */
  if ((itask != ARK_NORMAL) && (itask != ARK_ONE_STEP))
  {
    arkProcessError(ark_mem, ARK_ILL_INPUT, __LINE__, __func__, __FILE__,
                    MSG_ARK_BAD_ITASK);
    return (ARK_ILL_INPUT);
  }

  /* start profiler */
  SUNDIALS_MARK_FUNCTION_BEGIN(ARK_PROFILER);

  /* store copy of itask if using root-finding */
  if (ark_mem->root_mem != NULL)
  {
    if (itask == ARK_NORMAL) { ark_mem->root_mem->toutc = tout; }
    ark_mem->root_mem->taskc = itask;
  }

  /* perform first-step-specific initializations:
     - initialize tret values to initialization time
     - perform initial integrator setup  */
  if (ark_mem->initsetup)
  {
    ark_mem->tretlast = *tret = ark_mem->tcur;
    retval                    = arkInitialSetup(ark_mem, tout);
    if (retval != ARK_SUCCESS)
    {
      SUNDIALS_MARK_FUNCTION_END(ARK_PROFILER);
      return (retval);
    }
  }

  /* perform stopping tests */
  if (!ark_mem->initsetup)
  {
    if (arkStopTests(ark_mem, tout, yout, tret, itask, &retval))
    {
      SUNDIALS_MARK_FUNCTION_END(ARK_PROFILER);
      return (retval);
    }
  }

  /*--------------------------------------------------
    Looping point for successful internal steps

    - update the ewt/rwt vectors for upcoming step
    - check for errors (too many steps, too much
      accuracy requested, step size too small)
    - loop over attempts at a new step:
      * try to take step (via time stepper module),
        handle solver convergence or other failures
      * if the stepper requests ARK_RETRY_STEP, we
        retry the step without accumulating failures.
        A stepper should never request this multiple
        times in a row.
      * perform constraint-handling (if selected)
      * check temporal error
      * if all of the above pass, complete step by
        updating current time, solution, error &
        stepsize history arrays.
    - perform stop tests:
      * check for root in last step taken
      * check if tout was passed
      * check if close to tstop
      * check if in ONE_STEP mode (must return)
    --------------------------------------------------*/
  nstloc = 0;
  for (;;)
  {
    ark_mem->next_h = ark_mem->h;

    /* Reset and check ewt and rwt */
    if (!ark_mem->initsetup)
    {
      ewtsetOK = ark_mem->efun(ark_mem->yn, ark_mem->ewt, ark_mem->e_data);
      if (ewtsetOK != 0)
      {
        if (ark_mem->itol == ARK_WF)
        {
          arkProcessError(ark_mem, ARK_ILL_INPUT, __LINE__, __func__, __FILE__,
                          MSG_ARK_EWT_NOW_FAIL, ark_mem->tcur);
        }
        else
        {
          arkProcessError(ark_mem, ARK_ILL_INPUT, __LINE__, __func__, __FILE__,
                          MSG_ARK_EWT_NOW_BAD, ark_mem->tcur);
        }

        istate            = ARK_ILL_INPUT;
        ark_mem->tretlast = *tret = ark_mem->tcur;
        N_VScale(ONE, ark_mem->yn, yout);
        break;
      }

      if (!ark_mem->rwt_is_ewt)
      {
        ewtsetOK = ark_mem->rfun(ark_mem->yn, ark_mem->rwt, ark_mem->r_data);
        if (ewtsetOK != 0)
        {
          if (ark_mem->itol == ARK_WF)
          {
            arkProcessError(ark_mem, ARK_ILL_INPUT, __LINE__, __func__,
                            __FILE__, MSG_ARK_RWT_NOW_FAIL, ark_mem->tcur);
          }
          else
          {
            arkProcessError(ark_mem, ARK_ILL_INPUT, __LINE__, __func__,
                            __FILE__, MSG_ARK_RWT_NOW_BAD, ark_mem->tcur);
          }

          istate            = ARK_ILL_INPUT;
          ark_mem->tretlast = *tret = ark_mem->tcur;
          N_VScale(ONE, ark_mem->yn, yout);
          break;
        }
      }
    }

    /* Check for too many steps */
    if ((ark_mem->mxstep > 0) && (nstloc >= ark_mem->mxstep))
    {
      arkProcessError(ark_mem, ARK_TOO_MUCH_WORK, __LINE__, __func__, __FILE__,
                      MSG_ARK_MAX_STEPS, ark_mem->tcur);
      istate            = ARK_TOO_MUCH_WORK;
      ark_mem->tretlast = *tret = ark_mem->tcur;
      N_VScale(ONE, ark_mem->yn, yout);
      break;
    }

    /* Check for too much accuracy requested */
    nrm            = N_VWrmsNorm(ark_mem->yn, ark_mem->ewt);
    ark_mem->tolsf = ark_mem->uround * nrm;
    if (ark_mem->tolsf > ONE && !ark_mem->fixedstep)
    {
      arkProcessError(ark_mem, ARK_TOO_MUCH_ACC, __LINE__, __func__, __FILE__,
                      MSG_ARK_TOO_MUCH_ACC, ark_mem->tcur);
      istate            = ARK_TOO_MUCH_ACC;
      ark_mem->tretlast = *tret = ark_mem->tcur;
      N_VScale(ONE, ark_mem->yn, yout);
      ark_mem->tolsf *= TWO;
      break;
    }
    else { ark_mem->tolsf = ONE; }

    /* Check for h below roundoff level in tn */
    if (ark_mem->tcur + ark_mem->h == ark_mem->tcur)
    {
      ark_mem->nhnil++;
      if (ark_mem->nhnil <= ark_mem->mxhnil)
      {
        arkProcessError(ark_mem, ARK_WARNING, __LINE__, __func__, __FILE__,
                        MSG_ARK_HNIL, ark_mem->tcur, ark_mem->h);
      }
      if (ark_mem->nhnil == ark_mem->mxhnil)
      {
        arkProcessError(ark_mem, ARK_WARNING, __LINE__, __func__, __FILE__,
                        MSG_ARK_HNIL_DONE);
      }
    }

    /* Update parameter for upcoming step size */
    if (ark_mem->hprime != ark_mem->h)
    {
      ark_mem->h      = ark_mem->h * ark_mem->eta;
      ark_mem->next_h = ark_mem->h;
    }
    if (ark_mem->fixedstep)
    {
      ark_mem->h      = ark_mem->hin;
      ark_mem->next_h = ark_mem->h;

      /* patch for 'fixedstep' + 'tstop' use case:
         limit fixed step size if step would overtake tstop */
      if (ark_mem->tstopset)
      {
        if ((ark_mem->tcur + ark_mem->h - ark_mem->tstop) * ark_mem->h > ZERO)
        {
          ark_mem->h = (ark_mem->tstop - ark_mem->tcur) *
                       (ONE - FOUR * ark_mem->uround);
        }
      }
    }

    /* Looping point for step attempts */
    dsm      = ZERO;
    kflag    = ARK_SUCCESS;
    attempts = ncf = nef = constrfails = ark_mem->last_kflag = 0;
    relax_fails                                              = 0;
    nflag                                                    = FIRST_CALL;
    for (;;)
    {
      /* increment attempt counters
         Note: kflag can only equal ARK_RETRY_STEP if the stepper rejected
         the current step size before performing calculations. Thus, we do
         not include those when keeping track of step "attempts". */
      if (kflag != ARK_RETRY_STEP)
      {
        attempts++;
        ark_mem->nst_attempts++;
      }

#if SUNDIALS_LOGGING_LEVEL >= SUNDIALS_LOGGING_DEBUG
      SUNLogger_QueueMsg(ARK_LOGGER, SUN_LOGLEVEL_DEBUG, "ARKODE::ARKodeEvolve",
                         "start-step",
                         "step = %li, attempt = %i, h = %" RSYM
                         ", tcur = %" RSYM,
                         ark_mem->nst, attempts, ark_mem->h, ark_mem->tcur);
#endif

      /* Call time stepper module to attempt a step:
            0 => step completed successfully
           >0 => step encountered recoverable failure; reduce step if possible
           <0 => step encountered unrecoverable failure */
      kflag = ark_mem->step((void*)ark_mem, &dsm, &nflag);
      if (kflag < 0) { break; }

      /* handle solver convergence failures */
      kflag = arkCheckConvergence(ark_mem, &nflag, &ncf);
      if (kflag < 0) { break; }

      /* Perform relaxation:
           - computes relaxation parameter
           - on success, updates ycur, h, and dsm
           - on recoverable failure, updates eta and signals to retry step
           - on fatal error, returns negative error flag */
      if (ark_mem->relax_enabled && (kflag == ARK_SUCCESS))
      {
        kflag = arkRelax(ark_mem, &relax_fails, &dsm);
        if (kflag < 0) { break; }
      }

      /* perform constraint-handling (if selected, and if solver check passed) */
      if (ark_mem->constraintsSet && (kflag == ARK_SUCCESS))
      {
        kflag = arkCheckConstraints(ark_mem, &constrfails, &nflag);
        if (kflag < 0) { break; }
      }

      /* when fixed time-stepping is enabled, 'success' == successful stage solves
         (checked in previous block), so just enforce no step size change */
      if (ark_mem->fixedstep)
      {
        ark_mem->eta = ONE;
        break;
      }

      /* check temporal error (if checks above passed) */
      if (kflag == ARK_SUCCESS)
      {
        kflag = arkCheckTemporalError(ark_mem, &nflag, &nef, dsm);
        if (kflag < 0) { break; }
      }

      /* if ignoring temporal error test result (XBraid) force step to pass */
      if (ark_mem->force_pass)
      {
        ark_mem->last_kflag = kflag;
        kflag               = ARK_SUCCESS;
        break;
      }

      /* break attempt loop on successful step */
      if (kflag == ARK_SUCCESS) { break; }

      /* unsuccessful step, if |h| = hmin, return ARK_ERR_FAILURE */
      if (SUNRabs(ark_mem->h) <= ark_mem->hmin * ONEPSM)
      {
        SUNDIALS_MARK_FUNCTION_END(ARK_PROFILER);
        return (ARK_ERR_FAILURE);
      }

      /* update h, hprime and next_h for next iteration */
      ark_mem->h *= ark_mem->eta;
      ark_mem->next_h = ark_mem->hprime = ark_mem->h;

    } /* end looping for step attempts */

    /* If step attempt loop succeeded, complete step (update current time, solution,
       error stepsize history arrays; call user-supplied step postprocessing function)
       (added stuff from arkStep_PrepareNextStep -- revisit) */
    if (kflag == ARK_SUCCESS) { kflag = arkCompleteStep(ark_mem, dsm); }

    /* If step attempt loop failed, process flag and return to user */
    if (kflag != ARK_SUCCESS)
    {
      istate            = arkHandleFailure(ark_mem, kflag);
      ark_mem->tretlast = *tret = ark_mem->tcur;
      N_VScale(ONE, ark_mem->yn, yout);
      break;
    }

    nstloc++;

    /* Check for root in last step taken. */
    if (ark_mem->root_mem != NULL)
    {
      if (ark_mem->root_mem->nrtfn > 0)
      {
        retval = arkRootCheck3((void*)ark_mem);
        if (retval == RTFOUND)
        { /* A new root was found */
          ark_mem->root_mem->irfnd = 1;
          istate                   = ARK_ROOT_RETURN;
          ark_mem->tretlast = *tret = ark_mem->root_mem->tlo;
          break;
        }
        else if (retval == ARK_RTFUNC_FAIL)
        { /* g failed */
          arkProcessError(ark_mem, ARK_RTFUNC_FAIL, __LINE__, __func__, __FILE__,
                          MSG_ARK_RTFUNC_FAILED, ark_mem->root_mem->tlo);
          istate = ARK_RTFUNC_FAIL;
          break;
        }

        /* If we are at the end of the first step and we still have
           some event functions that are inactive, issue a warning
           as this may indicate a user error in the implementation
           of the root function. */
        if (ark_mem->nst == 1)
        {
          inactive_roots = SUNFALSE;
          for (ir = 0; ir < ark_mem->root_mem->nrtfn; ir++)
          {
            if (!ark_mem->root_mem->gactive[ir])
            {
              inactive_roots = SUNTRUE;
              break;
            }
          }
          if ((ark_mem->root_mem->mxgnull > 0) && inactive_roots)
          {
            arkProcessError(ark_mem, ARK_WARNING, __LINE__, __func__, __FILE__,
                            MSG_ARK_INACTIVE_ROOTS);
          }
        }
      }
    }

    /* Check if tn is at tstop or near tstop */
    if (ark_mem->tstopset)
    {
      troundoff = FUZZ_FACTOR * ark_mem->uround *
                  (SUNRabs(ark_mem->tcur) + SUNRabs(ark_mem->h));

      if (SUNRabs(ark_mem->tcur - ark_mem->tstop) <= troundoff)
      {
        /* Ensure tout >= tstop, otherwise check for tout return below */
        if ((tout - ark_mem->tstop) * ark_mem->h >= ZERO ||
            SUNRabs(tout - ark_mem->tstop) <= troundoff)
        {
          if (ark_mem->tstopinterp && ark_mem->interp)
          {
            retval = ARKodeGetDky(ark_mem, ark_mem->tstop, 0, yout);
            if (retval != ARK_SUCCESS)
            {
              arkProcessError(ark_mem, retval, __LINE__, __func__, __FILE__,
                              MSG_ARK_INTERPOLATION_FAIL, ark_mem->tstop);
              istate = retval;
              break;
            }
          }
          else { N_VScale(ONE, ark_mem->yn, yout); }
          ark_mem->tretlast = *tret = ark_mem->tstop;
          ark_mem->tstopset         = SUNFALSE;
          istate                    = ARK_TSTOP_RETURN;
          break;
        }
      }
      /* limit upcoming step if it will overcome tstop */
      else if ((ark_mem->tcur + ark_mem->hprime - ark_mem->tstop) * ark_mem->h >
               ZERO)
      {
        ark_mem->hprime = (ark_mem->tstop - ark_mem->tcur) *
                          (ONE - FOUR * ark_mem->uround);
        ark_mem->eta = ark_mem->hprime / ark_mem->h;
      }
    }

    /* In NORMAL mode, check if tout reached */
    if ((itask == ARK_NORMAL) && (ark_mem->tcur - tout) * ark_mem->h >= ZERO)
    {
      if (ark_mem->interp)
      {
        retval = ARKodeGetDky(ark_mem, tout, 0, yout);
        if (retval != ARK_SUCCESS)
        {
          arkProcessError(ark_mem, retval, __LINE__, __func__, __FILE__,
                          MSG_ARK_INTERPOLATION_FAIL, tout);
          istate = retval;
          break;
        }
        ark_mem->tretlast = *tret = tout;
      }
      else
      {
        N_VScale(ONE, ark_mem->yn, yout);
        ark_mem->tretlast = *tret = ark_mem->tcur;
      }
      ark_mem->next_h = ark_mem->hprime;
      istate          = ARK_SUCCESS;
      break;
    }

    /* In ONE_STEP mode, copy y and exit loop */
    if (itask == ARK_ONE_STEP)
    {
      istate            = ARK_SUCCESS;
      ark_mem->tretlast = *tret = ark_mem->tcur;
      N_VScale(ONE, ark_mem->yn, yout);
      ark_mem->next_h = ark_mem->hprime;
      break;
    }

  } /* end looping for internal steps */

  /* stop profiler and return */
  SUNDIALS_MARK_FUNCTION_END(ARK_PROFILER);
  return (istate);
}

/*---------------------------------------------------------------
  ARKodeGetDky:

  This routine computes the k-th derivative of the interpolating
  polynomial at the time t and stores the result in the vector
  dky. This routine internally calls arkInterpEvaluate to perform
  the interpolation.  We have the restriction that 0 <= k <= 3.
  This routine uses an interpolating polynomial of degree
  max(deg, k), i.e. it will form a polynomial of the degree
  available by the interpolation module and/or requested by
  the user through deg, unless higher-order derivatives are
  requested.

  This function is called by ARKodeEvolve with k=0 and t=tout to
  perform interpolation of outputs, but may also be called
  indirectly by the user via time step module *StepGetDky calls.
  Note: in all cases it will be called after ark_tcur has been
  updated to correspond with the end time of the last successful
  step.
  ---------------------------------------------------------------*/
int ARKodeGetDky(void* arkode_mem, sunrealtype t, int k, N_Vector dky)
{
  sunrealtype s, tfuzz, tp, tn1;
  int retval;
  ARKodeMem ark_mem;

  /* Check if ark_mem exists */
  if (arkode_mem == NULL)
  {
    arkProcessError(NULL, ARK_MEM_NULL, __LINE__, __func__, __FILE__,
                    MSG_ARK_NO_MEM);
    return (ARK_MEM_NULL);
  }
  ark_mem = (ARKodeMem)arkode_mem;

  /* Check all inputs for legality */
  if (dky == NULL)
  {
    arkProcessError(ark_mem, ARK_BAD_DKY, __LINE__, __func__, __FILE__,
                    MSG_ARK_NULL_DKY);
    return (ARK_BAD_DKY);
  }
  if (ark_mem->interp == NULL)
  {
    arkProcessError(ark_mem, ARK_MEM_NULL, __LINE__, __func__, __FILE__,
                    "Missing interpolation structure");
    return (ARK_MEM_NULL);
  }

  /* Allow for some slack */
  tfuzz = FUZZ_FACTOR * ark_mem->uround *
          (SUNRabs(ark_mem->tcur) + SUNRabs(ark_mem->hold));
  if (ark_mem->hold < ZERO) { tfuzz = -tfuzz; }
  tp  = ark_mem->tcur - ark_mem->hold - tfuzz;
  tn1 = ark_mem->tcur + tfuzz;
  if ((t - tp) * (t - tn1) > ZERO)
  {
    arkProcessError(ark_mem, ARK_BAD_T, __LINE__, __func__, __FILE__,
                    MSG_ARK_BAD_T, t, ark_mem->tcur - ark_mem->hold,
                    ark_mem->tcur);
    return (ARK_BAD_T);
  }

  /* call arkInterpEvaluate to evaluate result */
  s      = (t - ark_mem->tcur) / ark_mem->h;
  retval = arkInterpEvaluate(ark_mem, ark_mem->interp, s, k,
                             ARK_INTERP_MAX_DEGREE, dky);
  if (retval != ARK_SUCCESS)
  {
    arkProcessError(ark_mem, retval, __LINE__, __func__, __FILE__,
                    "Error calling arkInterpEvaluate");
    return (retval);
  }
  return (ARK_SUCCESS);
}

/*---------------------------------------------------------------
  ARKodeFree:

  This routine frees the ARKODE infrastructure memory.
  ---------------------------------------------------------------*/
void ARKodeFree(void** arkode_mem)
{
  ARKodeMem ark_mem;

  if (*arkode_mem == NULL) { return; }

  ark_mem = (ARKodeMem)(*arkode_mem);

  /* free the time-stepper module memory (if provided) */
  if (ark_mem->step_free) { ark_mem->step_free(ark_mem); }

  /* free vector storage */
  arkFreeVectors(ark_mem);

  /* free the time step adaptivity module */
  if (ark_mem->hadapt_mem != NULL)
  {
    if (ark_mem->hadapt_mem->owncontroller)
    {
      (void)SUNAdaptController_Destroy(ark_mem->hadapt_mem->hcontroller);
      ark_mem->hadapt_mem->owncontroller = SUNFALSE;
    }
    free(ark_mem->hadapt_mem);
    ark_mem->hadapt_mem = NULL;
  }

  /* free the interpolation module */
  if (ark_mem->interp != NULL)
  {
    arkInterpFree(ark_mem, ark_mem->interp);
    ark_mem->interp = NULL;
  }

  /* free the root-finding module */
  if (ark_mem->root_mem != NULL)
  {
    (void)arkRootFree(ark_mem);
    ark_mem->root_mem = NULL;
  }

  /* free the relaxation module */
  if (ark_mem->relax_mem)
  {
    (void)arkRelaxDestroy(ark_mem->relax_mem);
    ark_mem->relax_mem = NULL;
  }

  free(*arkode_mem);
  *arkode_mem = NULL;
}

/*---------------------------------------------------------------
  ARKodePrintMem:

  This routine outputs the ark_mem structure to a specified file
  pointer.
  ---------------------------------------------------------------*/
void ARKodePrintMem(void* arkode_mem, FILE* outfile)
{
  ARKodeMem ark_mem;

  /* Check if ark_mem exists */
  if (arkode_mem == NULL)
  {
    arkProcessError(NULL, ARK_MEM_NULL, __LINE__, __func__, __FILE__,
                    MSG_ARK_NO_MEM);
    return;
  }
  ark_mem = (ARKodeMem)arkode_mem;

  /* if outfile==NULL, set it to stdout */
  if (outfile == NULL) { outfile = stdout; }

  /* output general values */
  fprintf(outfile, "itol = %i\n", ark_mem->itol);
  fprintf(outfile, "ritol = %i\n", ark_mem->ritol);
  fprintf(outfile, "mxhnil = %i\n", ark_mem->mxhnil);
  fprintf(outfile, "mxstep = %li\n", ark_mem->mxstep);
  fprintf(outfile, "lrw1 = %li\n", (long int)ark_mem->lrw1);
  fprintf(outfile, "liw1 = %li\n", (long int)ark_mem->liw1);
  fprintf(outfile, "lrw = %li\n", (long int)ark_mem->lrw);
  fprintf(outfile, "liw = %li\n", (long int)ark_mem->liw);
  fprintf(outfile, "user_efun = %i\n", ark_mem->user_efun);
  fprintf(outfile, "tstopset = %i\n", ark_mem->tstopset);
  fprintf(outfile, "tstopinterp = %i\n", ark_mem->tstopinterp);
  fprintf(outfile, "tstop = %" RSYM "\n", ark_mem->tstop);
  fprintf(outfile, "VabstolMallocDone = %i\n", ark_mem->VabstolMallocDone);
  fprintf(outfile, "MallocDone = %i\n", ark_mem->MallocDone);
  fprintf(outfile, "initsetup = %i\n", ark_mem->initsetup);
  fprintf(outfile, "init_type = %i\n", ark_mem->init_type);
  fprintf(outfile, "firststage = %i\n", ark_mem->firststage);
  fprintf(outfile, "uround = %" RSYM "\n", ark_mem->uround);
  fprintf(outfile, "reltol = %" RSYM "\n", ark_mem->reltol);
  fprintf(outfile, "Sabstol = %" RSYM "\n", ark_mem->Sabstol);
  fprintf(outfile, "fixedstep = %i\n", ark_mem->fixedstep);
  fprintf(outfile, "tolsf = %" RSYM "\n", ark_mem->tolsf);
  fprintf(outfile, "call_fullrhs = %i\n", ark_mem->call_fullrhs);

  /* output counters */
  fprintf(outfile, "nhnil = %i\n", ark_mem->nhnil);
  fprintf(outfile, "nst_attempts = %li\n", ark_mem->nst_attempts);
  fprintf(outfile, "nst = %li\n", ark_mem->nst);
  fprintf(outfile, "ncfn = %li\n", ark_mem->ncfn);
  fprintf(outfile, "netf = %li\n", ark_mem->netf);

  /* output time-stepping values */
  fprintf(outfile, "hin = %" RSYM "\n", ark_mem->hin);
  fprintf(outfile, "h = %" RSYM "\n", ark_mem->h);
  fprintf(outfile, "hprime = %" RSYM "\n", ark_mem->hprime);
  fprintf(outfile, "next_h = %" RSYM "\n", ark_mem->next_h);
  fprintf(outfile, "eta = %" RSYM "\n", ark_mem->eta);
  fprintf(outfile, "tcur = %" RSYM "\n", ark_mem->tcur);
  fprintf(outfile, "tretlast = %" RSYM "\n", ark_mem->tretlast);
  fprintf(outfile, "hmin = %" RSYM "\n", ark_mem->hmin);
  fprintf(outfile, "hmax_inv = %" RSYM "\n", ark_mem->hmax_inv);
  fprintf(outfile, "h0u = %" RSYM "\n", ark_mem->h0u);
  fprintf(outfile, "tn = %" RSYM "\n", ark_mem->tn);
  fprintf(outfile, "hold = %" RSYM "\n", ark_mem->hold);
  fprintf(outfile, "maxnef = %i\n", ark_mem->maxnef);
  fprintf(outfile, "maxncf = %i\n", ark_mem->maxncf);

  /* output time-stepping adaptivity structure */
  fprintf(outfile, "timestep adaptivity structure:\n");
  arkPrintAdaptMem(ark_mem->hadapt_mem, outfile);

  /* output inequality constraints quantities */
  fprintf(outfile, "constraintsSet = %i\n", ark_mem->constraintsSet);
  fprintf(outfile, "maxconstrfails = %i\n", ark_mem->maxconstrfails);

  /* output root-finding quantities */
  if (ark_mem->root_mem != NULL)
  {
    (void)arkPrintRootMem((void*)ark_mem, outfile);
  }

  /* output interpolation quantities */
  if (ark_mem->interp) { arkInterpPrintMem(ark_mem->interp, outfile); }
  else { fprintf(outfile, "interpolation = NULL\n"); }

#ifdef SUNDIALS_DEBUG_PRINTVEC
  /* output vector quantities */
  fprintf(outfile, "Vapbsol:\n");
  N_VPrintFile(ark_mem->Vabstol, outfile);
  fprintf(outfile, "ewt:\n");
  N_VPrintFile(ark_mem->ewt, outfile);
  if (!ark_mem->rwt_is_ewt)
  {
    fprintf(outfile, "rwt:\n");
    N_VPrintFile(ark_mem->rwt, outfile);
  }
  fprintf(outfile, "ycur:\n");
  N_VPrintFile(ark_mem->ycur, outfile);
  fprintf(outfile, "yn:\n");
  N_VPrintFile(ark_mem->yn, outfile);
  fprintf(outfile, "fn:\n");
  if (ark_mem->fn) { N_VPrintFile(ark_mem->fn, outfile); }
  fprintf(outfile, "tempv1:\n");
  N_VPrintFile(ark_mem->tempv1, outfile);
  fprintf(outfile, "tempv2:\n");
  N_VPrintFile(ark_mem->tempv2, outfile);
  fprintf(outfile, "tempv3:\n");
  N_VPrintFile(ark_mem->tempv3, outfile);
  fprintf(outfile, "tempv4:\n");
  N_VPrintFile(ark_mem->tempv4, outfile);
  fprintf(outfile, "tempv5:\n");
  N_VPrintFile(ark_mem->tempv5, outfile);
  fprintf(outfile, "constraints:\n");
  N_VPrintFile(ark_mem->constraints, outfile);
#endif

  /* Call stepper PrintMem function (if provided) */
  if (ark_mem->step_printmem) { ark_mem->step_printmem(ark_mem, outfile); }
}

/*------------------------------------------------------------------------------
  ARKodeCreateMRIStepInnerStepper

  Wraps an ARKODE integrator as an MRIStep inner stepper.
  ----------------------------------------------------------------------------*/

int ARKodeCreateMRIStepInnerStepper(void* inner_arkode_mem,
                                    MRIStepInnerStepper* stepper)
{
  ARKodeMem ark_mem;
  int retval;

  /* Check if ark_mem exists */
  if (inner_arkode_mem == NULL)
  {
    arkProcessError(NULL, ARK_MEM_NULL, __LINE__, __func__, __FILE__,
                    MSG_ARK_NO_MEM);
    return (ARK_MEM_NULL);
  }
  ark_mem = (ARKodeMem)inner_arkode_mem;

  /* return with an error if the ARKODE solver does not support forcing */
  if (ark_mem->step_setforcing == NULL)
  {
    arkProcessError(ark_mem, ARK_STEPPER_UNSUPPORTED, __LINE__, __func__,
                    __FILE__, "time-stepping module does not support forcing");
    return (ARK_STEPPER_UNSUPPORTED);
  }

  retval = MRIStepInnerStepper_Create(ark_mem->sunctx, stepper);
  if (retval != ARK_SUCCESS) { return (retval); }

  retval = MRIStepInnerStepper_SetContent(*stepper, inner_arkode_mem);
  if (retval != ARK_SUCCESS) { return (retval); }

  retval = MRIStepInnerStepper_SetEvolveFn(*stepper, ark_MRIStepInnerEvolve);
  if (retval != ARK_SUCCESS) { return (retval); }

  retval = MRIStepInnerStepper_SetFullRhsFn(*stepper, ark_MRIStepInnerFullRhs);
  if (retval != ARK_SUCCESS) { return (retval); }

  retval = MRIStepInnerStepper_SetResetFn(*stepper, ark_MRIStepInnerReset);
  if (retval != ARK_SUCCESS) { return (retval); }

  retval =
    MRIStepInnerStepper_SetAccumulatedErrorGetFn(*stepper,
                                                 ark_MRIStepInnerGetAccumulatedError);
  if (retval != ARK_SUCCESS) { return (retval); }

  retval =
    MRIStepInnerStepper_SetAccumulatedErrorResetFn(*stepper,
                                                   ark_MRIStepInnerResetAccumulatedError);
  if (retval != ARK_SUCCESS) { return (retval); }

  retval = MRIStepInnerStepper_SetRTolFn(*stepper, ark_MRIStepInnerSetRTol);
  if (retval != ARK_SUCCESS) { return (retval); }

  return (ARK_SUCCESS);
}

/*===============================================================
  Private internal functions
  ===============================================================*/

/*---------------------------------------------------------------
  arkCreate:

  arkCreate creates an internal memory block for a problem to
  be solved by a time step module built on ARKODE.  If successful,
  arkCreate returns a pointer to the problem memory. If an
  initialization error occurs, arkCreate prints an error message
  to standard err and returns NULL.
  ---------------------------------------------------------------*/
ARKodeMem arkCreate(SUNContext sunctx)
{
  int iret;
  ARKodeMem ark_mem;

  if (!sunctx)
  {
    arkProcessError(NULL, ARK_ILL_INPUT, __LINE__, __func__, __FILE__,
                    MSG_ARK_NULL_SUNCTX);
    return (NULL);
  }

  ark_mem = NULL;
  ark_mem = (ARKodeMem)malloc(sizeof(struct ARKodeMemRec));
  if (ark_mem == NULL)
  {
    arkProcessError(NULL, ARK_MEM_FAIL, __LINE__, __func__, __FILE__,
                    MSG_ARK_ARKMEM_FAIL);
    return (NULL);
  }

  /* Zero out ark_mem */
  memset(ark_mem, 0, sizeof(struct ARKodeMemRec));

  /* Set the context */
  ark_mem->sunctx = sunctx;

  /* Set uround */
  ark_mem->uround = SUN_UNIT_ROUNDOFF;

  /* Initialize time step module to NULL */
  ark_mem->step_attachlinsol              = NULL;
  ark_mem->step_attachmasssol             = NULL;
  ark_mem->step_disablelsetup             = NULL;
  ark_mem->step_disablemsetup             = NULL;
  ark_mem->step_getlinmem                 = NULL;
  ark_mem->step_getmassmem                = NULL;
  ark_mem->step_getimplicitrhs            = NULL;
  ark_mem->step_mmult                     = NULL;
  ark_mem->step_getgammas                 = NULL;
  ark_mem->step_init                      = NULL;
  ark_mem->step_fullrhs                   = NULL;
  ark_mem->step                           = NULL;
  ark_mem->step_setuserdata               = NULL;
  ark_mem->step_printallstats             = NULL;
  ark_mem->step_writeparameters           = NULL;
  ark_mem->step_resize                    = NULL;
  ark_mem->step_reset                     = NULL;
  ark_mem->step_free                      = NULL;
  ark_mem->step_printmem                  = NULL;
  ark_mem->step_setdefaults               = NULL;
  ark_mem->step_computestate              = NULL;
  ark_mem->step_setrelaxfn                = NULL;
  ark_mem->step_setorder                  = NULL;
  ark_mem->step_setnonlinearsolver        = NULL;
  ark_mem->step_setlinear                 = NULL;
  ark_mem->step_setnonlinear              = NULL;
  ark_mem->step_setautonomous             = NULL;
  ark_mem->step_setnlsrhsfn               = NULL;
  ark_mem->step_setdeduceimplicitrhs      = NULL;
  ark_mem->step_setnonlincrdown           = NULL;
  ark_mem->step_setnonlinrdiv             = NULL;
  ark_mem->step_setdeltagammamax          = NULL;
  ark_mem->step_setlsetupfrequency        = NULL;
  ark_mem->step_setpredictormethod        = NULL;
  ark_mem->step_setmaxnonliniters         = NULL;
  ark_mem->step_setnonlinconvcoef         = NULL;
  ark_mem->step_setstagepredictfn         = NULL;
  ark_mem->step_getnumrhsevals            = NULL;
  ark_mem->step_setstepdirection          = NULL;
  ark_mem->step_getnumlinsolvsetups       = NULL;
  ark_mem->step_setadaptcontroller        = NULL;
  ark_mem->step_getestlocalerrors         = NULL;
  ark_mem->step_getcurrentgamma           = NULL;
  ark_mem->step_getnonlinearsystemdata    = NULL;
  ark_mem->step_getnumnonlinsolviters     = NULL;
  ark_mem->step_getnumnonlinsolvconvfails = NULL;
  ark_mem->step_getnonlinsolvstats        = NULL;
  ark_mem->step_setforcing                = NULL;
  ark_mem->step_mem                       = NULL;
  ark_mem->step_supports_adaptive         = SUNFALSE;
  ark_mem->step_supports_implicit         = SUNFALSE;
  ark_mem->step_supports_massmatrix       = SUNFALSE;
  ark_mem->step_supports_relaxation       = SUNFALSE;

  /* Initialize root finding variables */
  ark_mem->root_mem = NULL;

  /* Initialize inequality constraints variables */
  ark_mem->constraintsSet = SUNFALSE;
  ark_mem->constraints    = NULL;

  /* Initialize relaxation variables */
  ark_mem->relax_enabled = SUNFALSE;
  ark_mem->relax_mem     = NULL;

  /* Initialize lrw and liw */
  ark_mem->lrw = 18;
  ark_mem->liw = 53; /* fcn/data ptr, int, long int, sunindextype, sunbooleantype */

  /* No mallocs have been done yet */
  ark_mem->VabstolMallocDone  = SUNFALSE;
  ark_mem->VRabstolMallocDone = SUNFALSE;
  ark_mem->MallocDone         = SUNFALSE;

  /* No user-supplied step postprocessing function yet */
  ark_mem->ProcessStep = NULL;
  ark_mem->ps_data     = NULL;

  /* No user-supplied stage postprocessing function yet */
  ark_mem->ProcessStage = NULL;

  /* No user_data pointer yet */
  ark_mem->user_data = NULL;

  /* Allocate step adaptivity structure and note storage */
  ark_mem->hadapt_mem = arkAdaptInit();
  if (ark_mem->hadapt_mem == NULL)
  {
    arkProcessError(NULL, ARK_MEM_FAIL, __LINE__, __func__, __FILE__,
                    "Allocation of step adaptivity structure failed");
    ARKodeFree((void**)&ark_mem);
    return (NULL);
  }
  ark_mem->lrw += ARK_ADAPT_LRW;
  ark_mem->liw += ARK_ADAPT_LIW;

  /* Initialize the interpolation structure to NULL */
  ark_mem->interp        = NULL;
  ark_mem->interp_type   = ARK_INTERP_HERMITE;
  ark_mem->interp_degree = ARK_INTERP_MAX_DEGREE;

  /* Initially, rwt should point to ewt */
  ark_mem->rwt_is_ewt = SUNTRUE;

  /* Indicate that calling the full RHS function is not required, this flag is
     updated to SUNTRUE by the interpolation module initialization function
     and/or the stepper initialization function in arkInitialSetup */
  ark_mem->call_fullrhs = SUNFALSE;

  /* Indicate that the problem needs to be initialized */
  ark_mem->initsetup   = SUNTRUE;
  ark_mem->init_type   = FIRST_INIT;
  ark_mem->firststage  = SUNTRUE;
  ark_mem->initialized = SUNFALSE;

  /* Initial step size has not been determined yet */
  ark_mem->h   = ZERO;
  ark_mem->h0u = ZERO;

  /* Accumulated error estimation strategy */
  ark_mem->AccumErrorType = ARK_ACCUMERROR_NONE;
  ark_mem->AccumError     = ZERO;

  /* Set default values for integrator and stepper optional inputs */
  iret = ARKodeSetDefaults(ark_mem);
  if (iret != ARK_SUCCESS)
  {
    arkProcessError(NULL, 0, __LINE__, __func__, __FILE__,
                    "Error setting default solver options");
    ARKodeFree((void**)&ark_mem);
    return (NULL);
  }

  /* Return pointer to ARKODE memory block */
  return (ark_mem);
}

/*---------------------------------------------------------------
  arkRwtSet

  This routine is responsible for setting the residual weight
  vector rwt, according to tol_type, as follows:

  (1) rwt[i] = 1 / (reltol * SUNRabs(M*ycur[i]) + rabstol), i=0,...,neq-1
      if tol_type = ARK_SS
  (2) rwt[i] = 1 / (reltol * SUNRabs(M*ycur[i]) + rabstol[i]), i=0,...,neq-1
      if tol_type = ARK_SV
  (3) unset if tol_type is any other value (occurs rwt=ewt)

  arkRwtSet returns 0 if rwt is successfully set as above to a
  positive vector and -1 otherwise. In the latter case, rwt is
  considered undefined.

  All the real work is done in the routines arkRwtSetSS, arkRwtSetSV.
  ---------------------------------------------------------------*/
int arkRwtSet(N_Vector y, N_Vector weight, void* data)
{
  ARKodeMem ark_mem;
  N_Vector My;
  int flag = 0;

  /* data points to ark_mem here */
  ark_mem = (ARKodeMem)data;

  /* return if rwt is just ewt */
  if (ark_mem->rwt_is_ewt) { return (0); }

  /* put M*y into ark_tempv1 */
  My = ark_mem->tempv1;
  if (ark_mem->step_mmult != NULL)
  {
    flag = ark_mem->step_mmult((void*)ark_mem, y, My);
    if (flag != ARK_SUCCESS) { return (ARK_MASSMULT_FAIL); }
  }
  else
  { /* this condition should not apply, but just in case */
    N_VScale(ONE, y, My);
  }

  /* call appropriate routine to fill rwt */
  switch (ark_mem->ritol)
  {
  case ARK_SS: flag = arkRwtSetSS(ark_mem, My, weight); break;
  case ARK_SV: flag = arkRwtSetSV(ark_mem, My, weight); break;
  }

  return (flag);
}

/*---------------------------------------------------------------
  arkInit:

  arkInit allocates and initializes memory for a problem. All
  inputs are checked for errors. If any error occurs during
  initialization, an error flag is returned. Otherwise, it returns
  ARK_SUCCESS.  This routine should be called by an ARKODE
  timestepper module (not by the user).  This routine must be
  called prior to calling ARKodeEvolve to evolve the problem. The
  initialization type indicates if the values of internal counters
  should be reinitialized (FIRST_INIT) or retained (RESET_INIT).
  ---------------------------------------------------------------*/
int arkInit(ARKodeMem ark_mem, sunrealtype t0, N_Vector y0, int init_type)
{
  sunbooleantype stepperOK, nvectorOK, allocOK;
  int retval;
  sunindextype lrw1, liw1;

  /* Check ark_mem */
  if (ark_mem == NULL)
  {
    arkProcessError(NULL, ARK_MEM_NULL, __LINE__, __func__, __FILE__,
                    MSG_ARK_NO_MEM);
    return (ARK_MEM_NULL);
  }

  /* Check for legal input parameters */
  if (y0 == NULL)
  {
    arkProcessError(ark_mem, ARK_ILL_INPUT, __LINE__, __func__, __FILE__,
                    MSG_ARK_NULL_Y0);
    return (ARK_ILL_INPUT);
  }

  /* Check if reset was called before the first Evolve call */
  if (init_type == RESET_INIT && !(ark_mem->initialized))
  {
    init_type = FIRST_INIT;
  }

  /* Check if allocations have been done i.e., is this first init call */
  if (ark_mem->MallocDone == SUNFALSE)
  {
    /* Test if all required time stepper operations are implemented */
    stepperOK = arkCheckTimestepper(ark_mem);
    if (!stepperOK)
    {
      arkProcessError(ark_mem, ARK_ILL_INPUT, __LINE__, __func__, __FILE__,
                      "Time stepper module is missing required functionality");
      return (ARK_ILL_INPUT);
    }

    /* Test if all required vector operations are implemented */
    nvectorOK = arkCheckNvector(y0);
    if (!nvectorOK)
    {
      arkProcessError(ark_mem, ARK_ILL_INPUT, __LINE__, __func__, __FILE__,
                      MSG_ARK_BAD_NVECTOR);
      return (ARK_ILL_INPUT);
    }

    /* Set space requirements for one N_Vector */
    if (y0->ops->nvspace != NULL) { N_VSpace(y0, &lrw1, &liw1); }
    else
    {
      lrw1 = 0;
      liw1 = 0;
    }
    ark_mem->lrw1 = lrw1;
    ark_mem->liw1 = liw1;

    /* Allocate the solver vectors (using y0 as a template) */
    allocOK = arkAllocVectors(ark_mem, y0);
    if (!allocOK)
    {
      arkProcessError(ark_mem, ARK_MEM_FAIL, __LINE__, __func__, __FILE__,
                      MSG_ARK_MEM_FAIL);
      return (ARK_MEM_FAIL);
    }

    /* All allocations are complete */
    ark_mem->MallocDone = SUNTRUE;
  }

  /* All allocation and error checking is complete at this point */

  /* Copy the input parameters into ARKODE state */
  ark_mem->tcur = t0;
  ark_mem->tn   = t0;

  /* Initialize yn */
  N_VScale(ONE, y0, ark_mem->yn);
  ark_mem->fn_is_current = SUNFALSE;

  /* Clear any previous 'tstop' */
  ark_mem->tstopset = SUNFALSE;

  /* Initializations on (re-)initialization call, skip on reset */
  if (init_type == FIRST_INIT)
  {
    /* Counters */
    ark_mem->nst_attempts = 0;
    ark_mem->nst          = 0;
    ark_mem->nhnil        = 0;
    ark_mem->ncfn         = 0;
    ark_mem->netf         = 0;
    ark_mem->nconstrfails = 0;

    /* Initial, old, and next step sizes */
    ark_mem->h0u    = ZERO;
    ark_mem->hold   = ZERO;
    ark_mem->next_h = ZERO;

    /* Tolerance scale factor */
    ark_mem->tolsf = ONE;

    /* Reset error controller object */
    if (ark_mem->hadapt_mem->hcontroller)
    {
      retval = SUNAdaptController_Reset(ark_mem->hadapt_mem->hcontroller);
      if (retval != SUN_SUCCESS)
      {
        arkProcessError(ark_mem, ARK_CONTROLLER_ERR, __LINE__, __func__,
                        __FILE__, "Unable to reset error controller object");
        return (ARK_CONTROLLER_ERR);
      }
    }

    /* Adaptivity counters */
    ark_mem->hadapt_mem->nst_acc = 0;
    ark_mem->hadapt_mem->nst_exp = 0;

    /* Accumulated error estimate */
    ark_mem->AccumError = ZERO;

    /* Indicate that calling the full RHS function is not required, this flag is
       updated to SUNTRUE by the interpolation module initialization function
       and/or the stepper initialization function in arkInitialSetup */
    ark_mem->call_fullrhs = SUNFALSE;

    /* Indicate that initialization has not been done before */
    ark_mem->initialized = SUNFALSE;
  }

  /* Indicate initialization is needed */
  ark_mem->initsetup  = SUNTRUE;
  ark_mem->init_type  = init_type;
  ark_mem->firststage = SUNTRUE;

  return (ARK_SUCCESS);
}

/*---------------------------------------------------------------
  arkCheckTimestepper:

  This routine checks if all required time stepper function
  pointers have been supplied.  If any of them is missing it
  returns SUNFALSE.
  ---------------------------------------------------------------*/
sunbooleantype arkCheckTimestepper(ARKodeMem ark_mem)
{
  if ((ark_mem->step_init == NULL) || (ark_mem->step == NULL) ||
      (ark_mem->step_mem == NULL))
  {
    return (SUNFALSE);
  }
  return (SUNTRUE);
}

/*---------------------------------------------------------------
  arkCheckNvector:

  This routine checks if all required vector operations are
  present.  If any of them is missing it returns SUNFALSE.
  ---------------------------------------------------------------*/
sunbooleantype arkCheckNvector(N_Vector tmpl) /* to be updated?? */
{
  if ((tmpl->ops->nvclone == NULL) || (tmpl->ops->nvdestroy == NULL) ||
      (tmpl->ops->nvlinearsum == NULL) || (tmpl->ops->nvconst == NULL) ||
      (tmpl->ops->nvdiv == NULL) || (tmpl->ops->nvscale == NULL) ||
      (tmpl->ops->nvabs == NULL) || (tmpl->ops->nvinv == NULL) ||
      (tmpl->ops->nvaddconst == NULL) || (tmpl->ops->nvmaxnorm == NULL) ||
      (tmpl->ops->nvwrmsnorm == NULL))
  {
    return (SUNFALSE);
  }
  else { return (SUNTRUE); }
}

/*---------------------------------------------------------------
  arkInitialSetup

  This routine performs all necessary items to prepare ARKODE for
  the first internal step after initialization, reinitialization,
  a reset() call, or a resize() call, including:
  - input consistency checks
  - (re)initializes the stepper
  - computes error and residual weights
  - (re)initialize the interpolation structure
  - checks for valid initial step input or estimates first step
  - checks for approach to tstop
  - checks for root near t0
  ---------------------------------------------------------------*/
int arkInitialSetup(ARKodeMem ark_mem, sunrealtype tout)
{
  int retval, hflag, istate;
  sunrealtype tout_hin, rh, htmp;
  sunbooleantype conOK;

  /* Check that user has supplied an initial step size if fixedstep mode is on */
  if ((ark_mem->fixedstep) && (ark_mem->hin == ZERO))
  {
    arkProcessError(ark_mem, ARK_ILL_INPUT, __LINE__, __func__, __FILE__,
                    "Fixed step mode enabled, but no step size set");
    return (ARK_ILL_INPUT);
  }

  /* If using a built-in routine for error/residual weights with abstol==0,
     ensure that N_VMin is available */
  if ((!ark_mem->user_efun) && (ark_mem->atolmin0) && (!ark_mem->yn->ops->nvmin))
  {
    arkProcessError(ark_mem, ARK_ILL_INPUT, __LINE__, __func__, __FILE__,
                    "N_VMin unimplemented (required by error-weight function)");
    return (ARK_ILL_INPUT);
  }
  if ((!ark_mem->user_rfun) && (!ark_mem->rwt_is_ewt) && (ark_mem->Ratolmin0) &&
      (!ark_mem->yn->ops->nvmin))
  {
    arkProcessError(ark_mem, ARK_ILL_INPUT, __LINE__, __func__,
                    __FILE__, "N_VMin unimplemented (required by residual-weight function)");
    return (ARK_ILL_INPUT);
  }

  /* Test input tstop for legality (correct direction of integration) */
  if (ark_mem->tstopset)
  {
    htmp = (ark_mem->h == ZERO) ? tout - ark_mem->tcur : ark_mem->h;
    if ((ark_mem->tstop - ark_mem->tcur) * htmp <= ZERO)
    {
      arkProcessError(ark_mem, ARK_ILL_INPUT, __LINE__, __func__, __FILE__,
                      MSG_ARK_BAD_TSTOP, ark_mem->tstop, ark_mem->tcur);
      return (ARK_ILL_INPUT);
    }
  }

  /* Check to see if y0 satisfies constraints */
  if (ark_mem->constraintsSet)
  {
    conOK = N_VConstrMask(ark_mem->constraints, ark_mem->yn, ark_mem->tempv1);
    if (!conOK)
    {
      arkProcessError(ark_mem, ARK_ILL_INPUT, __LINE__, __func__, __FILE__,
                      MSG_ARK_Y0_FAIL_CONSTR);
      return (ARK_ILL_INPUT);
    }
  }

  /* Load initial error weights */
  retval = ark_mem->efun(ark_mem->yn, ark_mem->ewt, ark_mem->e_data);
  if (retval != 0)
  {
    if (ark_mem->itol == ARK_WF)
    {
      arkProcessError(ark_mem, ARK_ILL_INPUT, __LINE__, __func__, __FILE__,
                      MSG_ARK_EWT_FAIL);
    }
    else
    {
      arkProcessError(ark_mem, ARK_ILL_INPUT, __LINE__, __func__, __FILE__,
                      MSG_ARK_BAD_EWT);
    }
    return (ARK_ILL_INPUT);
  }

  /* Set up the time stepper module */
  if (ark_mem->step_init == NULL)
  {
    arkProcessError(ark_mem, ARK_ILL_INPUT, __LINE__, __func__, __FILE__,
                    "Time stepper module is missing");
    return (ARK_ILL_INPUT);
  }
  retval = ark_mem->step_init(ark_mem, tout, ark_mem->init_type);
  if (retval != ARK_SUCCESS)
  {
    arkProcessError(ark_mem, retval, __LINE__, __func__, __FILE__,
                    "Error in initialization of time stepper module");
    return (retval);
  }

  /* Load initial residual weights */
  if (ark_mem->rwt_is_ewt)
  { /* update pointer to ewt */
    ark_mem->rwt = ark_mem->ewt;
  }
  else
  {
    retval = ark_mem->rfun(ark_mem->yn, ark_mem->rwt, ark_mem->r_data);
    if (retval != 0)
    {
      if (ark_mem->itol == ARK_WF)
      {
        arkProcessError(ark_mem, ARK_ILL_INPUT, __LINE__, __func__, __FILE__,
                        MSG_ARK_RWT_FAIL);
      }
      else
      {
        arkProcessError(ark_mem, ARK_ILL_INPUT, __LINE__, __func__, __FILE__,
                        MSG_ARK_BAD_RWT);
      }
      return (ARK_ILL_INPUT);
    }
  }

  /* Create default interpolation module (if needed) */
  if (ark_mem->interp_type != ARK_INTERP_NONE && !(ark_mem->interp))
  {
    if (ark_mem->interp_type == ARK_INTERP_LAGRANGE)
    {
      ark_mem->interp = arkInterpCreate_Lagrange(ark_mem, ark_mem->interp_degree);
    }
    else
    {
      ark_mem->interp = arkInterpCreate_Hermite(ark_mem, ark_mem->interp_degree);
    }
    if (ark_mem->interp == NULL)
    {
      arkProcessError(ark_mem, ARK_MEM_FAIL, __LINE__, __func__, __FILE__,
                      "Unable to allocate interpolation module");
      return ARK_MEM_FAIL;
    }
  }

  /* Fill initial interpolation data (if needed) */
  if (ark_mem->interp != NULL)
  {
    /* Stepper init may have limited the interpolation degree */
    if (arkInterpSetDegree(ark_mem, ark_mem->interp, ark_mem->interp_degree))
    {
      arkProcessError(ark_mem, ARK_ILL_INPUT, __LINE__, __func__, __FILE__,
                      "Unable to update interpolation polynomial degree");
      return ARK_ILL_INPUT;
    }

    if (arkInterpInit(ark_mem, ark_mem->interp, ark_mem->tcur))
    {
      arkProcessError(ark_mem, ARK_ILL_INPUT, __LINE__, __func__, __FILE__,
                      "Unable to initialize interpolation module");
      return ARK_ILL_INPUT;
    }
  }

  /* Check if the configuration requires interpolation */
  if (ark_mem->root_mem && !(ark_mem->interp))
  {
    arkProcessError(ark_mem, ARK_ILL_INPUT, __LINE__, __func__, __FILE__,
                    "Rootfinding requires an interpolation module");
    return ARK_ILL_INPUT;
  }

  if (ark_mem->tstopinterp && !(ark_mem->interp))
  {
    arkProcessError(ark_mem, ARK_ILL_INPUT, __LINE__, __func__, __FILE__,
                    "Stop time interpolation requires an interpolation module");
    return ARK_ILL_INPUT;
  }

  /* If fullrhs will be called (to estimate initial step, explicit steppers, Hermite
     interpolation module, and possibly (but not always) arkRootCheck1), then
     ensure that it is provided, and space is allocated for fn.  Otherwise,
     we should free ark_mem->fn if it is allocated. */
  if (ark_mem->call_fullrhs || (ark_mem->h0u == ZERO && ark_mem->hin == ZERO) ||
      ark_mem->root_mem)
  {
    if (!ark_mem->step_fullrhs)
    {
      arkProcessError(ark_mem, ARK_ILL_INPUT, __LINE__, __func__, __FILE__,
                      MSG_ARK_MISSING_FULLRHS);
      return ARK_ILL_INPUT;
    }

    if (sunVec_Clone(ark_mem->yn, &ark_mem->fn))
    {
      arkProcessError(ark_mem, ARK_MEM_FAIL, __LINE__, __func__, __FILE__,
                      MSG_ARK_MEM_FAIL);
      return (ARK_MEM_FAIL);
    }
  }
  else
  {
    if (ark_mem->fn != NULL) { arkFreeVec(ark_mem, &ark_mem->fn); }
  }

  /* initialization complete */
  ark_mem->initialized = SUNTRUE;

  /* Set initial step size */
  if (ark_mem->h0u == ZERO)
  {
    /* Check input h for validity */
    ark_mem->h = ark_mem->hin;
    if ((ark_mem->h != ZERO) && ((tout - ark_mem->tcur) * ark_mem->h < ZERO))
    {
      arkProcessError(ark_mem, ARK_ILL_INPUT, __LINE__, __func__, __FILE__,
                      MSG_ARK_BAD_H0);
      return (ARK_ILL_INPUT);
    }

    /* Estimate initial h if not set */
    if (ark_mem->h == ZERO)
    {
      /* If necessary, temporarily set h as it is used to compute the tolerance
         in a potential mass matrix solve when computing the full rhs */
      ark_mem->h = SUNRabs(tout - ark_mem->tcur);
      if (ark_mem->h == ZERO) { ark_mem->h = ONE; }

      /* Estimate the first step size */
      tout_hin = tout;
      if (ark_mem->tstopset &&
          (tout - ark_mem->tcur) * (tout - ark_mem->tstop) > ZERO)
      {
        tout_hin = ark_mem->tstop;
      }
      hflag = arkHin(ark_mem, tout_hin);
      if (hflag != ARK_SUCCESS)
      {
        istate = arkHandleFailure(ark_mem, hflag);
        return (istate);
      }

      /* Use first step growth factor for estimated h */
      ark_mem->hadapt_mem->etamax = ark_mem->hadapt_mem->etamx1;
    }
    else if (ark_mem->nst == 0)
    {
      /* Use first step growth factor for user defined h */
      ark_mem->hadapt_mem->etamax = ark_mem->hadapt_mem->etamx1;
    }
    else
    {
      /* Use standard growth factor (e.g., for reset) */
      ark_mem->hadapt_mem->etamax = ark_mem->hadapt_mem->growth;
    }

    /* Enforce step size bounds */
    rh = SUNRabs(ark_mem->h) * ark_mem->hmax_inv;
    if (rh > ONE) { ark_mem->h /= rh; }
    if (SUNRabs(ark_mem->h) < ark_mem->hmin)
    {
      ark_mem->h *= ark_mem->hmin / SUNRabs(ark_mem->h);
    }

    /* Check for approach to tstop */
    if (ark_mem->tstopset)
    {
      if ((ark_mem->tcur + ark_mem->h - ark_mem->tstop) * ark_mem->h > ZERO)
      {
        ark_mem->h = (ark_mem->tstop - ark_mem->tcur) *
                     (ONE - FOUR * ark_mem->uround);
      }
    }

    /* Set initial time step factors */
    ark_mem->h0u    = ark_mem->h;
    ark_mem->eta    = ONE;
    ark_mem->hprime = ark_mem->h;
  }
  else
  {
    /* If next step would overtake tstop, adjust stepsize */
    if (ark_mem->tstopset)
    {
      if ((ark_mem->tcur + ark_mem->hprime - ark_mem->tstop) * ark_mem->h > ZERO)
      {
        ark_mem->hprime = (ark_mem->tstop - ark_mem->tcur) *
                          (ONE - FOUR * ark_mem->uround);
        ark_mem->eta = ark_mem->hprime / ark_mem->h;
      }
    }
  }

  /* Check for zeros of root function g at and near t0. */
  if (ark_mem->root_mem != NULL)
  {
    if (ark_mem->root_mem->nrtfn > 0)
    {
      retval = arkRootCheck1((void*)ark_mem);
      if (retval != ARK_SUCCESS) { return retval; }
    }
  }

  return (ARK_SUCCESS);
}

/*---------------------------------------------------------------
  arkStopTests

  This routine performs relevant stopping tests:
  - check for root in last step
  - check if we passed tstop
  - check if we passed tout (NORMAL mode)
  - check if current tn was returned (ONE_STEP mode)
  - check if we are close to tstop
  (adjust step size if needed)
  ---------------------------------------------------------------*/
int arkStopTests(ARKodeMem ark_mem, sunrealtype tout, N_Vector yout,
                 sunrealtype* tret, int itask, int* ier)
{
  int irfndp, retval;
  sunrealtype troundoff;

  /* Estimate an infinitesimal time interval to be used as
     a roundoff for time quantities (based on current time
     and step size) */
  troundoff = FUZZ_FACTOR * ark_mem->uround *
              (SUNRabs(ark_mem->tcur) + SUNRabs(ark_mem->h));

  /* First, check for a root in the last step taken, other than the
     last root found, if any.  If itask = ARK_ONE_STEP and y(tn) was not
     returned because of an intervening root, return y(tn) now.     */
  if (ark_mem->root_mem != NULL)
  {
    if (ark_mem->root_mem->nrtfn > 0)
    {
      /* Shortcut to roots found in previous step */
      irfndp = ark_mem->root_mem->irfnd;

      /* If the full RHS was not computed in the last call to arkCompleteStep
         and roots were found in the previous step, then compute the full rhs
         for possible use in arkRootCheck2 (not always necessary) */
      if (!(ark_mem->fn_is_current) && irfndp != 0)
      {
        retval = ark_mem->step_fullrhs(ark_mem, ark_mem->tn, ark_mem->yn,
                                       ark_mem->fn, ARK_FULLRHS_END);
        if (retval != 0)
        {
          arkProcessError(ark_mem, ARK_RHSFUNC_FAIL, __LINE__, __func__,
                          __FILE__, MSG_ARK_RHSFUNC_FAILED);
          *ier = ARK_RHSFUNC_FAIL;
          return (1);
        }
        ark_mem->fn_is_current = SUNTRUE;
      }

      retval = arkRootCheck2((void*)ark_mem);

      if (retval == CLOSERT)
      {
        arkProcessError(ark_mem, ARK_ILL_INPUT, __LINE__, __func__, __FILE__,
                        MSG_ARK_CLOSE_ROOTS, ark_mem->root_mem->tlo);
        *ier = ARK_ILL_INPUT;
        return (1);
      }
      else if (retval == ARK_RTFUNC_FAIL)
      {
        arkProcessError(ark_mem, ARK_RTFUNC_FAIL, __LINE__, __func__, __FILE__,
                        MSG_ARK_RTFUNC_FAILED, ark_mem->root_mem->tlo);
        *ier = ARK_RTFUNC_FAIL;
        return (1);
      }
      else if (retval == RTFOUND)
      {
        ark_mem->tretlast = *tret = ark_mem->root_mem->tlo;
        *ier                      = ARK_ROOT_RETURN;
        return (1);
      }

      /* If tn is distinct from tretlast (within roundoff),
         check remaining interval for roots */
      if (SUNRabs(ark_mem->tcur - ark_mem->tretlast) > troundoff)
      {
        retval = arkRootCheck3((void*)ark_mem);

        if (retval == ARK_SUCCESS)
        { /* no root found */
          ark_mem->root_mem->irfnd = 0;
          if ((irfndp == 1) && (itask == ARK_ONE_STEP))
          {
            ark_mem->tretlast = *tret = ark_mem->tcur;
            N_VScale(ONE, ark_mem->yn, yout);
            *ier = ARK_SUCCESS;
            return (1);
          }
        }
        else if (retval == RTFOUND)
        { /* a new root was found */
          ark_mem->root_mem->irfnd = 1;
          ark_mem->tretlast = *tret = ark_mem->root_mem->tlo;
          *ier                      = ARK_ROOT_RETURN;
          return (1);
        }
        else if (retval == ARK_RTFUNC_FAIL)
        { /* g failed */
          arkProcessError(ark_mem, ARK_RTFUNC_FAIL, __LINE__, __func__, __FILE__,
                          MSG_ARK_RTFUNC_FAILED, ark_mem->root_mem->tlo);
          *ier = ARK_RTFUNC_FAIL;
          return (1);
        }
      }

    } /* end of root stop check */
  }

  /* Test for tn at tstop or near tstop */
  if (ark_mem->tstopset)
  {
    if (SUNRabs(ark_mem->tcur - ark_mem->tstop) <= troundoff)
    {
      /* Ensure tout >= tstop, otherwise check for tout return below */
      if ((tout - ark_mem->tstop) * ark_mem->h >= ZERO ||
          SUNRabs(tout - ark_mem->tstop) <= troundoff)
      {
        if (ark_mem->tstopinterp && ark_mem->interp)
        {
          *ier = ARKodeGetDky(ark_mem, ark_mem->tstop, 0, yout);
          if (*ier != ARK_SUCCESS)
          {
            arkProcessError(ark_mem, ARK_ILL_INPUT, __LINE__, __func__, __FILE__,
                            MSG_ARK_BAD_TSTOP, ark_mem->tstop, ark_mem->tcur);
            *ier = ARK_ILL_INPUT;
            return (1);
          }
        }
        else { N_VScale(ONE, ark_mem->yn, yout); }
        ark_mem->tretlast = *tret = ark_mem->tstop;
        ark_mem->tstopset         = SUNFALSE;
        *ier                      = ARK_TSTOP_RETURN;
        return (1);
      }
    }
    /* If next step would overtake tstop, adjust stepsize */
    else if ((ark_mem->tcur + ark_mem->hprime - ark_mem->tstop) * ark_mem->h >
             ZERO)
    {
      ark_mem->hprime = (ark_mem->tstop - ark_mem->tcur) *
                        (ONE - FOUR * ark_mem->uround);
      ark_mem->eta = ark_mem->hprime / ark_mem->h;
    }
  }

  /* In ARK_NORMAL mode, test if tout was reached */
  if ((itask == ARK_NORMAL) && ((ark_mem->tcur - tout) * ark_mem->h >= ZERO))
  {
    if (ark_mem->interp)
    {
      *ier = ARKodeGetDky(ark_mem, tout, 0, yout);
      if (*ier != ARK_SUCCESS)
      {
        arkProcessError(ark_mem, ARK_ILL_INPUT, __LINE__, __func__, __FILE__,
                        MSG_ARK_BAD_TOUT, tout);
        *ier = ARK_ILL_INPUT;
        return (1);
      }
      ark_mem->tretlast = *tret = tout;
    }
    else
    {
      N_VScale(ONE, ark_mem->yn, yout);
      ark_mem->tretlast = *tret = ark_mem->tcur;
    }
    *ier = ARK_SUCCESS;
    return (1);
  }

  /* In ARK_ONE_STEP mode, test if tn was returned */
  if (itask == ARK_ONE_STEP &&
      SUNRabs(ark_mem->tcur - ark_mem->tretlast) > troundoff)
  {
    ark_mem->tretlast = *tret = ark_mem->tcur;
    N_VScale(ONE, ark_mem->yn, yout);
    *ier = ARK_SUCCESS;
    return (1);
  }

  return (0);
}

/*---------------------------------------------------------------
  arkHin

  This routine computes a tentative initial step size h0.
  If tout is too close to tn (= t0), then arkHin returns
  ARK_TOO_CLOSE and h remains uninitialized. Note that here tout
  is either the value passed to ARKodeEvolve at the first call or the
  value of tstop (if tstop is enabled and it is closer to t0=tn
  than tout). If the RHS function fails unrecoverably, arkHin
  returns ARK_RHSFUNC_FAIL. If the RHS function fails recoverably
  too many times and recovery is not possible, arkHin returns
  ARK_REPTD_RHSFUNC_ERR. Otherwise, arkHin sets h to the chosen
  value h0 and returns ARK_SUCCESS.

  The algorithm used seeks to find h0 as a solution of
  (WRMS norm of (h0^2 ydd / 2)) = 1,
  where ydd = estimated second derivative of y.  Although this
  choice is based on an error expansion of the Backward Euler
  method, and hence results in an overly-conservative time step
  for our higher-order ARK methods, it does find an order-of-
  magnitude estimate of the initial time scale of the solution.
  Since this method is only used on the first time step, the
  additional caution will not overly hinder solver efficiency.

  We start with an initial estimate equal to the geometric mean
  of the lower and upper bounds on the step size.

  Loop up to H0_ITERS times to find h0.
  Stop if new and previous values differ by a factor < 2.
  Stop if hnew/hg > 2 after one iteration, as this probably
  means that the ydd value is bad because of cancellation error.

  For each new proposed hg, we allow H0_ITERS attempts to
  resolve a possible recoverable failure from f() by reducing
  the proposed stepsize by a factor of 0.2. If a legal stepsize
  still cannot be found, fall back on a previous value if
  possible, or else return ARK_REPTD_RHSFUNC_ERR.

  Finally, we apply a bias (0.5) and verify that h0 is within
  bounds.
  ---------------------------------------------------------------*/
int arkHin(ARKodeMem ark_mem, sunrealtype tout)
{
  int retval, sign, count1, count2;
  sunrealtype tdiff, tdist, tround, hlb, hub;
  sunrealtype hg, hgs, hs, hnew, hrat, h0, yddnrm;
  sunbooleantype hgOK;

  /* If tout is too close to tn, give up */
  if ((tdiff = tout - ark_mem->tcur) == ZERO) { return (ARK_TOO_CLOSE); }

  sign   = (tdiff > ZERO) ? 1 : -1;
  tdist  = SUNRabs(tdiff);
  tround = ark_mem->uround * SUNMAX(SUNRabs(ark_mem->tcur), SUNRabs(tout));

  if (tdist < TWO * tround) { return (ARK_TOO_CLOSE); }

  /* call full RHS if needed */
  if (!(ark_mem->fn_is_current))
  {
    /* NOTE: The step size (h) is used in setting the tolerance in a potential
       mass matrix solve when computing the full RHS. Before calling arkHin, h
       is set to |tout - tcur| or 1 and so we do not need to guard against
       h == 0 here before calling the full RHS. */
    retval = ark_mem->step_fullrhs(ark_mem, ark_mem->tn, ark_mem->yn,
                                   ark_mem->fn, ARK_FULLRHS_START);
    if (retval) { return ARK_RHSFUNC_FAIL; }
    ark_mem->fn_is_current = SUNTRUE;
  }

  /* Set lower and upper bounds on h0, and take geometric mean
     as first trial value.
     Exit with this value if the bounds cross each other. */
  hlb = H0_LBFACTOR * tround;
  hub = arkUpperBoundH0(ark_mem, tdist);

  hg = SUNRsqrt(hlb * hub);

  if (hub < hlb)
  {
    if (sign == -1) { ark_mem->h = -hg; }
    else { ark_mem->h = hg; }
    return (ARK_SUCCESS);
  }

  /* Outer loop */
  hs = hg; /* safeguard against 'uninitialized variable' warning */
  for (count1 = 1; count1 <= H0_ITERS; count1++)
  {
    /* Attempts to estimate ydd */
    hgOK = SUNFALSE;

    for (count2 = 1; count2 <= H0_ITERS; count2++)
    {
      hgs    = hg * sign;
      retval = arkYddNorm(ark_mem, hgs, &yddnrm);
      /* If f() failed unrecoverably, give up */
      if (retval < 0) { return (ARK_RHSFUNC_FAIL); }
      /* If successful, we can use ydd */
      if (retval == ARK_SUCCESS)
      {
        hgOK = SUNTRUE;
        break;
      }
      /* f() failed recoverably; cut step size and test it again */
      hg *= SUN_RCONST(0.2);
    }

    /* If f() failed recoverably H0_ITERS times */
    if (!hgOK)
    {
      /* Exit if this is the first or second pass. No recovery possible */
      if (count1 <= 2) { return (ARK_REPTD_RHSFUNC_ERR); }
      /* We have a fall-back option. The value hs is a previous hnew which
         passed through f(). Use it and break */
      hnew = hs;
      break;
    }

    /* The proposed step size is feasible. Save it. */
    hs = hg;

    /* Propose new step size */
    hnew = (yddnrm * hub * hub > TWO) ? SUNRsqrt(TWO / yddnrm)
                                      : SUNRsqrt(hg * hub);

    /* If last pass, stop now with hnew */
    if (count1 == H0_ITERS) { break; }

    hrat = hnew / hg;

    /* Accept hnew if it does not differ from hg by more than a factor of 2 */
    if ((hrat > HALF) && (hrat < TWO)) { break; }

    /* After one pass, if ydd seems to be bad, use fall-back value. */
    if ((count1 > 1) && (hrat > TWO))
    {
      hnew = hg;
      break;
    }

    /* Send this value back through f() */
    hg = hnew;
  }

  /* Apply bounds, bias factor, and attach sign */
  h0 = H0_BIAS * hnew;
  if (h0 < hlb) { h0 = hlb; }
  if (h0 > hub) { h0 = hub; }
  if (sign == -1) { h0 = -h0; }
  ark_mem->h = h0;

  return (ARK_SUCCESS);
}

/*---------------------------------------------------------------
  arkUpperBoundH0

  This routine sets an upper bound on abs(h0) based on
  tdist = tn - t0 and the values of y[i]/y'[i].
  ---------------------------------------------------------------*/
sunrealtype arkUpperBoundH0(ARKodeMem ark_mem, sunrealtype tdist)
{
  sunrealtype hub_inv, hub;
  N_Vector temp1, temp2;

  /* Bound based on |y0|/|y0'| -- allow at most an increase of
   * H0_UBFACTOR in y0 (based on a forward Euler step). The weight
   * factor is used as a safeguard against zero components in y0. */
  temp1 = ark_mem->tempv1;
  temp2 = ark_mem->tempv2;

  N_VAbs(ark_mem->yn, temp2);
  ark_mem->efun(ark_mem->yn, temp1, ark_mem->e_data);
  N_VInv(temp1, temp1);
  N_VLinearSum(H0_UBFACTOR, temp2, ONE, temp1, temp1);

  N_VAbs(ark_mem->fn, temp2);

  N_VDiv(temp2, temp1, temp1);
  hub_inv = N_VMaxNorm(temp1);

  /* bound based on tdist -- allow at most a step of magnitude
   * H0_UBFACTOR * tdist */
  hub = H0_UBFACTOR * tdist;

  /* Use the smaller of the two */
  if (hub * hub_inv > ONE) { hub = ONE / hub_inv; }

  return (hub);
}

/*---------------------------------------------------------------
  arkYddNorm

  This routine computes an estimate of the second derivative of y
  using a difference quotient, and returns its WRMS norm.
  ---------------------------------------------------------------*/
int arkYddNorm(ARKodeMem ark_mem, sunrealtype hg, sunrealtype* yddnrm)
{
  int retval;

  /* increment y with a multiple of f */
  N_VLinearSum(hg, ark_mem->fn, ONE, ark_mem->yn, ark_mem->ycur);

  /* compute y', via the ODE RHS routine */
  retval = ark_mem->step_fullrhs(ark_mem, ark_mem->tcur + hg, ark_mem->ycur,
                                 ark_mem->tempv1, ARK_FULLRHS_OTHER);
  if (retval != 0) { return (ARK_RHSFUNC_FAIL); }

  /* difference new f and original f to estimate y'' */
  N_VLinearSum(ONE / hg, ark_mem->tempv1, -ONE / hg, ark_mem->fn,
               ark_mem->tempv1);

  /* reset ycur to equal yn (unnecessary?) */
  N_VScale(ONE, ark_mem->yn, ark_mem->ycur);

  /* compute norm of y'' */
  *yddnrm = N_VWrmsNorm(ark_mem->tempv1, ark_mem->ewt);

  return (ARK_SUCCESS);
}

/*---------------------------------------------------------------
  arkCompleteStep

  This routine performs various update operations when the step
  solution is complete.  It is assumed that the timestepper
  module has stored the time-evolved solution in ark_mem->ycur,
  and the step that gave rise to this solution in ark_mem->h.
  We update the current time (tn), the current solution (yn),
  increment the overall step counter nst, record the values hold
  and tnew, allow for user-provided postprocessing, and update
  the interpolation structure.
  ---------------------------------------------------------------*/
int arkCompleteStep(ARKodeMem ark_mem, sunrealtype dsm)
{
  int retval;
  sunrealtype troundoff;

  /* Set current time to the end of the step (in case the last
     stage time does not coincide with the step solution time).
     If tstop is enabled, it is possible for tn + h to be past
     tstop by roundoff, and in that case, we reset tn (after
     incrementing by h) to tstop. */

  /* During long-time integration, roundoff can creep into tcur.
     Compensated summation fixes this but with increased cost, so it is optional. */
  if (ark_mem->use_compensated_sums)
  {
    sunCompensatedSum(ark_mem->tn, ark_mem->h, &ark_mem->tcur, &ark_mem->terr);
  }
  else { ark_mem->tcur = ark_mem->tn + ark_mem->h; }

  if (ark_mem->tstopset)
  {
    troundoff = FUZZ_FACTOR * ark_mem->uround *
                (SUNRabs(ark_mem->tcur) + SUNRabs(ark_mem->h));
    if (SUNRabs(ark_mem->tcur - ark_mem->tstop) <= troundoff)
    {
      ark_mem->tcur = ark_mem->tstop;
    }
  }

#if SUNDIALS_LOGGING_LEVEL >= SUNDIALS_LOGGING_DEBUG
  SUNLogger_QueueMsg(ARK_LOGGER, SUN_LOGLEVEL_DEBUG, "ARKODE::arkCompleteStep",
                     "end-step", "step = %li, h = %" RSYM ", tcur = %" RSYM,
                     ark_mem->nst, ark_mem->h, ark_mem->tcur);
#endif

  /* store this step's contribution to accumulated temporal error */
  if (ark_mem->AccumErrorType != ARK_ACCUMERROR_NONE)
  {
    if (ark_mem->AccumErrorType == ARK_ACCUMERROR_MAX)
    {
      ark_mem->AccumError = SUNMAX(dsm, ark_mem->AccumError);
    }
    else if (ark_mem->AccumErrorType == ARK_ACCUMERROR_SUM)
    {
      ark_mem->AccumError += dsm;
    }
    else /* ARK_ACCUMERROR_AVG */ { ark_mem->AccumError += (dsm * ark_mem->h); }
  }

  /* apply user-supplied step postprocessing function (if supplied) */
  if (ark_mem->ProcessStep != NULL)
  {
    retval = ark_mem->ProcessStep(ark_mem->tcur, ark_mem->ycur, ark_mem->ps_data);
    if (retval != 0) { return (ARK_POSTPROCESS_STEP_FAIL); }
  }

  /* update interpolation structure

     NOTE: This must be called before updating yn with ycur as the interpolation
     module may need to save tn, yn from the start of this step */
  if (ark_mem->interp != NULL)
  {
    retval = arkInterpUpdate(ark_mem, ark_mem->interp, ark_mem->tcur);
    if (retval != ARK_SUCCESS) { return (retval); }
  }

  /* update yn to current solution */
  N_VScale(ONE, ark_mem->ycur, ark_mem->yn);
  ark_mem->fn_is_current = SUNFALSE;

  /* Notify time step controller object of successful step */
  if (ark_mem->hadapt_mem->hcontroller)
  {
    retval = SUNAdaptController_UpdateH(ark_mem->hadapt_mem->hcontroller,
                                        ark_mem->h, dsm);
    if (retval != SUN_SUCCESS)
    {
      arkProcessError(ark_mem, ARK_CONTROLLER_ERR, __LINE__, __func__, __FILE__,
                      "Failure updating controller object");
      return (ARK_CONTROLLER_ERR);
    }
  }

  /* update scalar quantities */
  ark_mem->nst++;
  ark_mem->hold   = ark_mem->h;
  ark_mem->tn     = ark_mem->tcur;
  ark_mem->hprime = ark_mem->h * ark_mem->eta;

  /* Reset growth factor for subsequent time step */
  ark_mem->hadapt_mem->etamax = ark_mem->hadapt_mem->growth;

  /* Turn off flag indicating initial step and first stage */
  ark_mem->initsetup  = SUNFALSE;
  ark_mem->firststage = SUNFALSE;

  return (ARK_SUCCESS);
}

/*---------------------------------------------------------------
  arkHandleFailure

  This routine prints error messages for all cases of failure by
  arkHin and ark_step. It returns to ARKODE the value that ARKODE
  is to return to the user.
  ---------------------------------------------------------------*/
int arkHandleFailure(ARKodeMem ark_mem, int flag)
{
  /* Depending on flag, print error message and return error flag */
  switch (flag)
  {
  case ARK_ERR_FAILURE:
    arkProcessError(ark_mem, ARK_ERR_FAILURE, __LINE__, __func__, __FILE__,
                    MSG_ARK_ERR_FAILS, ark_mem->tcur, ark_mem->h);
    break;
  case ARK_CONV_FAILURE:
    arkProcessError(ark_mem, ARK_CONV_FAILURE, __LINE__, __func__, __FILE__,
                    MSG_ARK_CONV_FAILS, ark_mem->tcur, ark_mem->h);
    break;
  case ARK_LSETUP_FAIL:
    arkProcessError(ark_mem, ARK_LSETUP_FAIL, __LINE__, __func__, __FILE__,
                    MSG_ARK_SETUP_FAILED, ark_mem->tcur);
    break;
  case ARK_LSOLVE_FAIL:
    arkProcessError(ark_mem, ARK_LSOLVE_FAIL, __LINE__, __func__, __FILE__,
                    MSG_ARK_SOLVE_FAILED, ark_mem->tcur);
    break;
  case ARK_RHSFUNC_FAIL:
    arkProcessError(ark_mem, ARK_RHSFUNC_FAIL, __LINE__, __func__, __FILE__,
                    MSG_ARK_RHSFUNC_FAILED, ark_mem->tcur);
    break;
  case ARK_UNREC_RHSFUNC_ERR:
    arkProcessError(ark_mem, ARK_UNREC_RHSFUNC_ERR, __LINE__, __func__,
                    __FILE__, MSG_ARK_RHSFUNC_UNREC, ark_mem->tcur);
    break;
  case ARK_REPTD_RHSFUNC_ERR:
    arkProcessError(ark_mem, ARK_REPTD_RHSFUNC_ERR, __LINE__, __func__,
                    __FILE__, MSG_ARK_RHSFUNC_REPTD, ark_mem->tcur);
    break;
  case ARK_RTFUNC_FAIL:
    arkProcessError(ark_mem, ARK_RTFUNC_FAIL, __LINE__, __func__, __FILE__,
                    MSG_ARK_RTFUNC_FAILED, ark_mem->tcur);
    break;
  case ARK_TOO_CLOSE:
    arkProcessError(ark_mem, ARK_TOO_CLOSE, __LINE__, __func__, __FILE__,
                    MSG_ARK_TOO_CLOSE);
    break;
  case ARK_CONSTR_FAIL:
    arkProcessError(ark_mem, ARK_CONSTR_FAIL, __LINE__, __func__, __FILE__,
                    MSG_ARK_FAILED_CONSTR, ark_mem->tcur);
    break;
  case ARK_MASSSOLVE_FAIL:
    arkProcessError(ark_mem, ARK_MASSSOLVE_FAIL, __LINE__, __func__, __FILE__,
                    MSG_ARK_MASSSOLVE_FAIL);
    break;
  case ARK_NLS_SETUP_FAIL:
    arkProcessError(ark_mem, ARK_NLS_SETUP_FAIL, __LINE__, __func__,
                    __FILE__, "At t = %Lg the nonlinear solver setup failed unrecoverably",
                    (long double)ark_mem->tcur);
    break;
  case ARK_VECTOROP_ERR:
    arkProcessError(ark_mem, ARK_VECTOROP_ERR, __LINE__, __func__, __FILE__,
                    MSG_ARK_VECTOROP_ERR, ark_mem->tcur);
    break;
  case ARK_INNERSTEP_FAIL:
    arkProcessError(ark_mem, ARK_INNERSTEP_FAIL, __LINE__, __func__, __FILE__,
                    MSG_ARK_INNERSTEP_FAILED, ark_mem->tcur);
    break;
  case ARK_NLS_OP_ERR:
    arkProcessError(ark_mem, ARK_NLS_OP_ERR, __LINE__, __func__, __FILE__,
                    MSG_ARK_NLS_FAIL, ark_mem->tcur);
    break;
  case ARK_USER_PREDICT_FAIL:
    arkProcessError(ark_mem, ARK_USER_PREDICT_FAIL, __LINE__, __func__,
                    __FILE__, MSG_ARK_USER_PREDICT_FAIL, ark_mem->tcur);
    break;
  case ARK_POSTPROCESS_STEP_FAIL:
    arkProcessError(ark_mem, ARK_POSTPROCESS_STEP_FAIL, __LINE__, __func__,
                    __FILE__, MSG_ARK_POSTPROCESS_STEP_FAIL, ark_mem->tcur);
    break;
  case ARK_POSTPROCESS_STAGE_FAIL:
    arkProcessError(ark_mem, ARK_POSTPROCESS_STAGE_FAIL, __LINE__, __func__,
                    __FILE__, MSG_ARK_POSTPROCESS_STAGE_FAIL, ark_mem->tcur);
    break;
  case ARK_INTERP_FAIL:
    arkProcessError(ark_mem, ARK_INTERP_FAIL, __LINE__, __func__, __FILE__,
                    "At t = %Lg the interpolation module failed unrecoverably",
                    (long double)ark_mem->tcur);
    break;
  case ARK_INVALID_TABLE:
    arkProcessError(ark_mem, ARK_INVALID_TABLE, __LINE__, __func__, __FILE__,
                    "ARKODE was provided an invalid method table");
    break;
  case ARK_RELAX_FAIL:
    arkProcessError(ark_mem, ARK_RELAX_FAIL, __LINE__, __func__, __FILE__,
                    "At t = %Lg the relaxation module failed",
                    (long double)ark_mem->tcur);
    break;
  case ARK_RELAX_MEM_NULL:
    arkProcessError(ark_mem, ARK_RELAX_MEM_NULL, __LINE__, __func__, __FILE__,
                    "The ARKODE relaxation module memory is NULL");
    break;
  case ARK_RELAX_FUNC_FAIL:
    arkProcessError(ark_mem, ARK_RELAX_FUNC_FAIL, __LINE__, __func__, __FILE__,
                    "The relaxation function failed unrecoverably");
    break;
  case ARK_RELAX_JAC_FAIL:
    arkProcessError(ark_mem, ARK_RELAX_JAC_FAIL, __LINE__, __func__, __FILE__,
                    "The relaxation Jacobian failed unrecoverably");
    break;
  case ARK_DOMEIG_FAIL:
    arkProcessError(ark_mem, ARK_DOMEIG_FAIL, __LINE__, __func__, __FILE__,
                    "The dominant eigenvalue function failed unrecoverably");
    break;
  case ARK_MAX_STAGE_LIMIT_FAIL:
    arkProcessError(ark_mem, ARK_MAX_STAGE_LIMIT_FAIL, __LINE__, __func__,
                    __FILE__, "The max stage limit failed unrecoverably");
    break;
  case ARK_SUNSTEPPER_ERR:
    arkProcessError(ark_mem, ARK_SUNSTEPPER_ERR, __LINE__, __func__, __FILE__,
                    "An inner SUNStepper error occurred");
    break;
  default:
    /* This return should never happen */
    arkProcessError(ark_mem, ARK_UNRECOGNIZED_ERROR, __LINE__, __func__, __FILE__,
                    "ARKODE encountered an unrecognized error. Please report "
                    "this to the Sundials developers at "
                    "sundials-users@llnl.gov");
    return (ARK_UNRECOGNIZED_ERROR);
  }

  return (flag);
}

/*---------------------------------------------------------------
  arkEwtSetSS

  This routine is responsible for setting the error weight vector
  ewt as follows:

  ewt[i] = 1 / (reltol * SUNRabs(ycur[i]) + abstol), i=0,...,neq-1

  When the absolute tolerance is zero, it tests for non-positive
  components before inverting. arkEwtSetSS returns 0 if ewt is
  successfully set to a positive vector and -1 otherwise. In the
  latter case, ewt is considered undefined.
  ---------------------------------------------------------------*/
int arkEwtSetSS(N_Vector ycur, N_Vector weight, void* arkode_mem)
{
  ARKodeMem ark_mem = (ARKodeMem)arkode_mem;
  N_VAbs(ycur, ark_mem->tempv1);
  N_VScale(ark_mem->reltol, ark_mem->tempv1, ark_mem->tempv1);
  N_VAddConst(ark_mem->tempv1, ark_mem->Sabstol, ark_mem->tempv1);
  if (ark_mem->atolmin0)
  {
    if (N_VMin(ark_mem->tempv1) <= ZERO) { return (-1); }
  }
  N_VInv(ark_mem->tempv1, weight);
  return (0);
}

/*---------------------------------------------------------------
  arkEwtSetSV

  This routine is responsible for setting the error weight vector
  ewt as follows:

  ewt[i] = 1 / (reltol * SUNRabs(ycur[i]) + abstol[i]), i=0,...,neq-1

  When any absolute tolerance is zero, it tests for non-positive
  components before inverting. arkEwtSetSV returns 0 if ewt is
  successfully set to a positive vector and -1 otherwise. In the
  latter case, ewt is considered undefined.
  ---------------------------------------------------------------*/
int arkEwtSetSV(N_Vector ycur, N_Vector weight, void* arkode_mem)
{
  ARKodeMem ark_mem = (ARKodeMem)arkode_mem;
  N_VAbs(ycur, ark_mem->tempv1);
  N_VLinearSum(ark_mem->reltol, ark_mem->tempv1, ONE, ark_mem->Vabstol,
               ark_mem->tempv1);
  if (ark_mem->atolmin0)
  {
    if (N_VMin(ark_mem->tempv1) <= ZERO) { return (-1); }
  }
  N_VInv(ark_mem->tempv1, weight);
  return (0);
}

/*---------------------------------------------------------------
  arkEwtSetSmallReal

  This routine is responsible for setting the error weight vector
  ewt as follows:

  ewt[i] = SUN_SMALL_REAL

  This is routine is only used with explicit time stepping with
  a fixed step size to avoid a potential too much error return
  to the user.
  ---------------------------------------------------------------*/
int arkEwtSetSmallReal(SUNDIALS_MAYBE_UNUSED N_Vector ycur, N_Vector weight,
                       SUNDIALS_MAYBE_UNUSED void* arkode_mem)
{
  N_VConst(SUN_SMALL_REAL, weight);
  return (ARK_SUCCESS);
}

/*---------------------------------------------------------------
  arkRwtSetSS

  This routine sets rwt as described above in the case tol_type = ARK_SS.
  When the absolute tolerance is zero, it tests for non-positive
  components before inverting. arkRwtSetSS returns 0 if rwt is
  successfully set to a positive vector and -1 otherwise. In the
  latter case, rwt is considered undefined.
  ---------------------------------------------------------------*/
int arkRwtSetSS(ARKodeMem ark_mem, N_Vector My, N_Vector weight)
{
  N_VAbs(My, ark_mem->tempv1);
  N_VScale(ark_mem->reltol, ark_mem->tempv1, ark_mem->tempv1);
  N_VAddConst(ark_mem->tempv1, ark_mem->SRabstol, ark_mem->tempv1);
  if (ark_mem->Ratolmin0)
  {
    if (N_VMin(ark_mem->tempv1) <= ZERO) { return (-1); }
  }
  N_VInv(ark_mem->tempv1, weight);
  return (0);
}

/*---------------------------------------------------------------
  arkRwtSetSV

  This routine sets rwt as described above in the case tol_type = ARK_SV.
  When any absolute tolerance is zero, it tests for non-positive
  components before inverting. arkRwtSetSV returns 0 if rwt is
  successfully set to a positive vector and -1 otherwise. In the
  latter case, rwt is considered undefined.
  ---------------------------------------------------------------*/
int arkRwtSetSV(ARKodeMem ark_mem, N_Vector My, N_Vector weight)
{
  N_VAbs(My, ark_mem->tempv1);
  N_VLinearSum(ark_mem->reltol, ark_mem->tempv1, ONE, ark_mem->VRabstol,
               ark_mem->tempv1);
  if (ark_mem->Ratolmin0)
  {
    if (N_VMin(ark_mem->tempv1) <= ZERO) { return (-1); }
  }
  N_VInv(ark_mem->tempv1, weight);
  return (0);
}

/*---------------------------------------------------------------
  arkExpStab is the default explicit stability estimation function
  ---------------------------------------------------------------*/
int arkExpStab(SUNDIALS_MAYBE_UNUSED N_Vector y,
               SUNDIALS_MAYBE_UNUSED sunrealtype t, sunrealtype* hstab,
               SUNDIALS_MAYBE_UNUSED void* data)
{
  /* explicit stability not used by default,
     set to zero to disable */
  *hstab = SUN_RCONST(0.0);

  return (ARK_SUCCESS);
}

/*---------------------------------------------------------------
  arkPredict_MaximumOrder

  This routine predicts the nonlinear implicit stage solution
  using the ARKode interpolation module.  This uses the
  highest-degree interpolant supported by the module (stored
  in the interpolation module).
  ---------------------------------------------------------------*/
int arkPredict_MaximumOrder(ARKodeMem ark_mem, sunrealtype tau, N_Vector yguess)
{
  /* verify that ark_mem and interpolation structure are provided */
  if (ark_mem == NULL)
  {
    arkProcessError(NULL, ARK_MEM_NULL, __LINE__, __func__, __FILE__,
                    "ARKodeMem structure is NULL");
    return (ARK_MEM_NULL);
  }
  if (ark_mem->interp == NULL)
  {
    arkProcessError(ark_mem, ARK_MEM_NULL, __LINE__, __func__, __FILE__,
                    "ARKodeInterpMem structure is NULL");
    return (ARK_MEM_NULL);
  }

  /* call the interpolation module to do the work */
  return (arkInterpEvaluate(ark_mem, ark_mem->interp, tau, 0,
                            ARK_INTERP_MAX_DEGREE, yguess));
}

/*---------------------------------------------------------------
  arkPredict_VariableOrder

  This routine predicts the nonlinear implicit stage solution
  using the ARKODE interpolation module.  The degree of the
  interpolant is based on the level of extrapolation outside the
  preceding time step.
  ---------------------------------------------------------------*/
int arkPredict_VariableOrder(ARKodeMem ark_mem, sunrealtype tau, N_Vector yguess)
{
  int ord;
  sunrealtype tau_tol  = HALF;
  sunrealtype tau_tol2 = SUN_RCONST(0.75);

  /* verify that ark_mem and interpolation structure are provided */
  if (ark_mem == NULL)
  {
    arkProcessError(NULL, ARK_MEM_NULL, __LINE__, __func__, __FILE__,
                    "ARKodeMem structure is NULL");
    return (ARK_MEM_NULL);
  }
  if (ark_mem->interp == NULL)
  {
    arkProcessError(ark_mem, ARK_MEM_NULL, __LINE__, __func__, __FILE__,
                    "ARKodeInterpMem structure is NULL");
    return (ARK_MEM_NULL);
  }

  /* set the polynomial order based on tau input */
  if (tau <= tau_tol) { ord = 3; }
  else if (tau <= tau_tol2) { ord = 2; }
  else { ord = 1; }

  /* call the interpolation module to do the work */
  return (arkInterpEvaluate(ark_mem, ark_mem->interp, tau, 0, ord, yguess));
}

/*---------------------------------------------------------------
  arkPredict_CutoffOrder

  This routine predicts the nonlinear implicit stage solution
  using the ARKODE interpolation module.  If the level of
  extrapolation is small enough, it uses the maximum degree
  polynomial available (stored in the interpolation module
  structure); otherwise it uses a linear polynomial.
  ---------------------------------------------------------------*/
int arkPredict_CutoffOrder(ARKodeMem ark_mem, sunrealtype tau, N_Vector yguess)
{
  int ord;
  sunrealtype tau_tol = HALF;

  /* verify that ark_mem and interpolation structure are provided */
  if (ark_mem == NULL)
  {
    arkProcessError(NULL, ARK_MEM_NULL, __LINE__, __func__, __FILE__,
                    "ARKodeMem structure is NULL");
    return (ARK_MEM_NULL);
  }
  if (ark_mem->interp == NULL)
  {
    arkProcessError(ark_mem, ARK_MEM_NULL, __LINE__, __func__, __FILE__,
                    "ARKodeInterpMem structure is NULL");
    return (ARK_MEM_NULL);
  }

  /* set the polynomial order based on tau input */
  if (tau <= tau_tol) { ord = ARK_INTERP_MAX_DEGREE; }
  else { ord = 1; }

  /* call the interpolation module to do the work */
  return (arkInterpEvaluate(ark_mem, ark_mem->interp, tau, 0, ord, yguess));
}

/*---------------------------------------------------------------
  arkPredict_Bootstrap

  This routine predicts the nonlinear implicit stage solution
  using a quadratic Hermite interpolating polynomial, based on
  the data {y_n, f(t_n,y_n), f(t_n+hj,z_j)}.

  Note: we assume that ftemp = f(t_n+hj,z_j) can be computed via
     N_VLinearCombination(nvec, cvals, Xvecs, ftemp),
  i.e. the inputs cvals[0:nvec-1] and Xvecs[0:nvec-1] may be
  combined to form f(t_n+hj,z_j).
  ---------------------------------------------------------------*/
int arkPredict_Bootstrap(ARKodeMem ark_mem, sunrealtype hj, sunrealtype tau,
                         int nvec, sunrealtype* cvals, N_Vector* Xvecs,
                         N_Vector yguess)
{
  sunrealtype a0, a1, a2;
  int i, retval;

  /* verify that ark_mem and interpolation structure are provided */
  if (ark_mem == NULL)
  {
    arkProcessError(NULL, ARK_MEM_NULL, __LINE__, __func__, __FILE__,
                    "ARKodeMem structure is NULL");
    return (ARK_MEM_NULL);
  }
  if (ark_mem->interp == NULL)
  {
    arkProcessError(ark_mem, ARK_MEM_NULL, __LINE__, __func__, __FILE__,
                    "ARKodeInterpMem structure is NULL");
    return (ARK_MEM_NULL);
  }

  /* set coefficients for Hermite interpolant */
  a0 = ONE;
  a2 = tau * tau / TWO / hj;
  a1 = tau - a2;

  /* set arrays for fused vector operation; shift inputs for
     f(t_n+hj,z_j) to end of queue */
  for (i = 0; i < nvec; i++)
  {
    cvals[2 + i] = a2 * cvals[i];
    Xvecs[2 + i] = Xvecs[i];
  }
  cvals[0] = a0;
  Xvecs[0] = ark_mem->yn;
  cvals[1] = a1;
  Xvecs[1] = ark_mem->fn;

  /* call fused vector operation to compute prediction */
  retval = N_VLinearCombination(nvec + 2, cvals, Xvecs, yguess);
  if (retval != 0) { return (ARK_VECTOROP_ERR); }
  return (ARK_SUCCESS);
}

/*---------------------------------------------------------------
  arkCheckConvergence

  This routine checks the return flag from the time-stepper's
  "step" routine for algebraic solver convergence issues.

  Returns ARK_SUCCESS (0) if successful, PREDICT_AGAIN (>0)
  on a recoverable convergence failure, or a relevant
  nonrecoverable failure flag (<0).
  --------------------------------------------------------------*/
int arkCheckConvergence(ARKodeMem ark_mem, int* nflagPtr, int* ncfPtr)
{
  ARKodeHAdaptMem hadapt_mem;

  /* If nonlinear solver succeeded, return with ARK_SUCCESS */
  if (*nflagPtr == ARK_SUCCESS) { return (ARK_SUCCESS); }
  /* Returns with an ARK_RETRY_STEP flag occur at a stage well before
  any algebraic solvers are involved. On the other hand,
  the arkCheckConvergence function handles the results from algebraic
  solvers, which never take place with an ARK_RETRY_STEP flag.
  Therefore, we immediately return from arkCheckConvergence,
  as it is irrelevant in the case of an ARK_RETRY_STEP */
  if (*nflagPtr == ARK_RETRY_STEP) { return (ARK_RETRY_STEP); }

  /* The nonlinear soln. failed; increment ncfn */
  ark_mem->ncfn++;

  /* If fixed time stepping, then return with convergence failure */
  if (ark_mem->fixedstep) { return (ARK_CONV_FAILURE); }

  /* Otherwise, access adaptivity structure */
  if (ark_mem->hadapt_mem == NULL)
  {
    arkProcessError(ark_mem, ARK_MEM_NULL, __LINE__, __func__, __FILE__,
                    MSG_ARKADAPT_NO_MEM);
    return (ARK_MEM_NULL);
  }
  hadapt_mem = ark_mem->hadapt_mem;

  /* Return if lsetup, lsolve, or rhs failed unrecoverably */
  if (*nflagPtr < 0)
  {
    if (*nflagPtr == ARK_LSETUP_FAIL) { return (ARK_LSETUP_FAIL); }
    else if (*nflagPtr == ARK_LSOLVE_FAIL) { return (ARK_LSOLVE_FAIL); }
    else if (*nflagPtr == ARK_RHSFUNC_FAIL) { return (ARK_RHSFUNC_FAIL); }
    else { return (ARK_NLS_OP_ERR); }
  }

  /* At this point, nflag = CONV_FAIL or RHSFUNC_RECVR; increment ncf */
  (*ncfPtr)++;
  hadapt_mem->etamax = ONE;

  /* If we had maxncf failures, or if |h| = hmin,
     return ARK_CONV_FAILURE or ARK_REPTD_RHSFUNC_ERR. */
  if ((*ncfPtr == ark_mem->maxncf) ||
      (SUNRabs(ark_mem->h) <= ark_mem->hmin * ONEPSM))
  {
    if (*nflagPtr == CONV_FAIL) { return (ARK_CONV_FAILURE); }
    if (*nflagPtr == RHSFUNC_RECVR) { return (ARK_REPTD_RHSFUNC_ERR); }
  }

  /* Reduce step size due to convergence failure */
  ark_mem->eta = hadapt_mem->etacf;

  /* Signal for Jacobian/preconditioner setup */
  *nflagPtr = PREV_CONV_FAIL;

  /* Return to reattempt the step */
  return (PREDICT_AGAIN);
}

/*---------------------------------------------------------------
  arkCheckConstraints

  This routine determines if the constraints of the problem
  are satisfied by the proposed step

  Returns ARK_SUCCESS if successful, otherwise CONSTR_RECVR
  --------------------------------------------------------------*/
int arkCheckConstraints(ARKodeMem ark_mem, int* constrfails, int* nflag)
{
  sunbooleantype constraintsPassed;
  N_Vector mm  = ark_mem->tempv4;
  N_Vector tmp = ark_mem->tempv3;

  /* Check constraints and get mask vector mm for where constraints failed */
  constraintsPassed = N_VConstrMask(ark_mem->constraints, ark_mem->ycur, mm);
  if (constraintsPassed) { return (ARK_SUCCESS); }

  /* Constraints not met */

  /* Update total fails and fails in current step */
  ark_mem->nconstrfails++;
  (*constrfails)++;

  /* Return with error if reached max fails in a step */
  if (*constrfails == ark_mem->maxconstrfails) { return (ARK_CONSTR_FAIL); }

  /* Return with error if using fixed step sizes */
  if (ark_mem->fixedstep) { return (ARK_CONSTR_FAIL); }

  /* Return with error if |h| == hmin */
  if (SUNRabs(ark_mem->h) <= ark_mem->hmin * ONEPSM)
  {
    return (ARK_CONSTR_FAIL);
  }

  /* Reduce h by computing eta = h'/h */
  N_VLinearSum(ONE, ark_mem->yn, -ONE, ark_mem->ycur, tmp);
  N_VProd(mm, tmp, tmp);
  ark_mem->eta = SUN_RCONST(0.9) * N_VMinQuotient(ark_mem->yn, tmp);
  ark_mem->eta = SUNMAX(ark_mem->eta, TENTH);

  /* Signal for Jacobian/preconditioner setup */
  *nflag = PREV_CONV_FAIL;

  /* Return to reattempt the step */
  return (CONSTR_RECVR);
}

/*---------------------------------------------------------------
  arkCheckTemporalError

  This routine performs the local error test for the method.
  The weighted local error norm dsm is passed in.  This value is
  used to predict the next step to attempt based on dsm.
  The test dsm <= 1 is made, and if this fails then additional
  checks are performed based on the number of successive error
  test failures.

  Returns ARK_SUCCESS if the test passes.

  If the test fails:
    - if maxnef error test failures have occurred or if
      SUNRabs(h) = hmin, we return ARK_ERR_FAILURE.
    - otherwise: set *nflagPtr to PREV_ERR_FAIL, and
      return TRY_AGAIN.
  --------------------------------------------------------------*/
int arkCheckTemporalError(ARKodeMem ark_mem, int* nflagPtr, int* nefPtr,
                          sunrealtype dsm)
{
  int retval;
  sunrealtype ttmp;
  ARKodeHAdaptMem hadapt_mem;

  /* Access hadapt_mem structure */
  if (ark_mem->hadapt_mem == NULL)
  {
    arkProcessError(ark_mem, ARK_MEM_NULL, __LINE__, __func__, __FILE__,
                    MSG_ARKADAPT_NO_MEM);
    return (ARK_MEM_NULL);
  }
  hadapt_mem = ark_mem->hadapt_mem;

  /* consider change of step size for next step attempt (may be
     larger/smaller than current step, depending on dsm) */
  ttmp   = (dsm <= ONE) ? ark_mem->tn + ark_mem->h : ark_mem->tn;
  retval = arkAdapt(ark_mem, hadapt_mem, ark_mem->ycur, ttmp, ark_mem->h, dsm);
  if (retval != ARK_SUCCESS) { return (ARK_ERR_FAILURE); }

  /* if we've made it here then no nonrecoverable failures occurred; someone above
     has recommended an 'eta' value for the next step -- enforce bounds on that value
     and set upcoming step size */
  ark_mem->eta = SUNMIN(ark_mem->eta, ark_mem->hadapt_mem->etamax);
  ark_mem->eta = SUNMAX(ark_mem->eta, ark_mem->hmin / SUNRabs(ark_mem->h));
  ark_mem->eta /=
    SUNMAX(ONE, SUNRabs(ark_mem->h) * ark_mem->hmax_inv * ark_mem->eta);

  /* If est. local error norm dsm passes test, return ARK_SUCCESS */
  if (dsm <= ONE) { return (ARK_SUCCESS); }

  /* Test failed; increment counters, set nflag */
  (*nefPtr)++;
  ark_mem->netf++;
  *nflagPtr = PREV_ERR_FAIL;

  /* At maxnef failures, return ARK_ERR_FAILURE */
  if (*nefPtr == ark_mem->maxnef) { return (ARK_ERR_FAILURE); }

  /* Set etamax=1 to prevent step size increase at end of this step */
  hadapt_mem->etamax = ONE;

  /* Enforce failure bounds on eta */
  if (*nefPtr >= hadapt_mem->small_nef)
  {
    ark_mem->eta = SUNMIN(ark_mem->eta, hadapt_mem->etamxf);
  }

  /* Enforce min/max step bounds once again due to adjustments above */
  ark_mem->eta = SUNMIN(ark_mem->eta, ark_mem->hadapt_mem->etamax);
  ark_mem->eta = SUNMAX(ark_mem->eta, ark_mem->hmin / SUNRabs(ark_mem->h));
  ark_mem->eta /=
    SUNMAX(ONE, SUNRabs(ark_mem->h) * ark_mem->hmax_inv * ark_mem->eta);

  return (TRY_AGAIN);
}

/*---------------------------------------------------------------
<<<<<<< HEAD
=======
  arkAllocVec and arkAllocVecArray:

  These routines allocate (respectively) single vector or a vector
  array based on a template vector.  If the target vector or vector
  array already exists it is left alone; otherwise it is allocated
  by cloning the input vector.

  This routine also updates the optional outputs lrw and liw, which
  are (respectively) the lengths of the overall ARKODE real and
  integer work spaces.

  SUNTRUE is returned if the allocation is successful (or if the
  target vector or vector array already exists) otherwise SUNFALSE
  is returned.
  ---------------------------------------------------------------*/
sunbooleantype arkAllocVec(ARKodeMem ark_mem, N_Vector tmpl, N_Vector* v)
{
  /* allocate the new vector if necessary */
  if (*v == NULL)
  {
    *v = N_VClone(tmpl);
    if (*v == NULL)
    {
      arkFreeVectors(ark_mem);
      return (SUNFALSE);
    }
    else
    {
      ark_mem->lrw += ark_mem->lrw1;
      ark_mem->liw += ark_mem->liw1;
    }
  }
  return (SUNTRUE);
}

sunbooleantype arkAllocVecArray(int count, N_Vector tmpl, N_Vector** v,
                                sunindextype lrw1, long int* lrw,
                                sunindextype liw1, long int* liw)
{
  /* allocate the new vector array if necessary */
  if (*v == NULL)
  {
    *v = N_VCloneVectorArray(count, tmpl);
    if (*v == NULL) { return (SUNFALSE); }
    *lrw += count * lrw1;
    *liw += count * liw1;
  }
  return (SUNTRUE);
}

/*---------------------------------------------------------------
  arkFreeVec and arkFreeVecArray:

  These routines (respectively) free a single vector or a vector
  array. If the target vector or vector array is already NULL it
  is left alone; otherwise it is freed and the optional outputs
  lrw and liw are updated accordingly.
  ---------------------------------------------------------------*/
void arkFreeVec(ARKodeMem ark_mem, N_Vector* v)
{
  if (*v != NULL)
  {
    N_VDestroy(*v);
    *v = NULL;
    ark_mem->lrw -= ark_mem->lrw1;
    ark_mem->liw -= ark_mem->liw1;
  }
}

void arkFreeVecArray(int count, N_Vector** v, sunindextype lrw1, long int* lrw,
                     sunindextype liw1, long int* liw)
{
  if (*v != NULL)
  {
    N_VDestroyVectorArray(*v, count);
    *v = NULL;
    *lrw -= count * lrw1;
    *liw -= count * liw1;
  }
}

/*---------------------------------------------------------------
>>>>>>> 91ef8068
  arkResizeVec and arkResizeVecArray:

  This routines (respectively) resize a single vector or a vector
  array based on a template vector. If the ARKVecResizeFn function
  is non-NULL, then it calls that routine to perform the resize;
  otherwise it deallocates and reallocates the target vector or
  vector array based on the template vector. These routines also
  updates the optional outputs lrw and liw, which are
  (respectively) the lengths of the overall ARKODE real and
  integer work spaces.

  SUNTRUE is returned if the resize is successful otherwise
  SUNFALSE is returned.
  ---------------------------------------------------------------*/
sunbooleantype arkResizeVec(ARKodeMem ark_mem, ARKVecResizeFn resize,
                            void* resize_data, sunindextype lrw_diff,
                            sunindextype liw_diff, N_Vector tmpl, N_Vector* v)
{
  if (*v != NULL)
  {
    if (resize == NULL)
    {
      N_VDestroy(*v);
      *v = NULL;
      *v = N_VClone(tmpl);
      if (*v == NULL)
      {
        arkProcessError(ark_mem, ARK_MEM_FAIL, __LINE__, __func__, __FILE__,
                        "Unable to clone vector");
        return (SUNFALSE);
      }
    }
    else
    {
      if (resize(*v, tmpl, resize_data))
      {
        arkProcessError(ark_mem, ARK_MEM_FAIL, __LINE__, __func__, __FILE__,
                        MSG_ARK_RESIZE_FAIL);
        return (SUNFALSE);
      }
    }
    ark_mem->lrw += lrw_diff;
    ark_mem->liw += liw_diff;
  }
  return (SUNTRUE);
}

sunbooleantype arkResizeVecArray(ARKVecResizeFn resize, void* resize_data,
                                 int count, N_Vector tmpl, N_Vector** v,
                                 sunindextype lrw_diff, long int* lrw,
                                 sunindextype liw_diff, long int* liw)
{
  int i;

  if (*v != NULL)
  {
    if (resize == NULL)
    {
      N_VDestroyVectorArray(*v, count);
      *v = NULL;
      *v = N_VCloneVectorArray(count, tmpl);
      if (*v == NULL) { return (SUNFALSE); }
    }
    else
    {
      for (i = 0; i < count; i++)
      {
        if (resize((*v)[i], tmpl, resize_data)) { return (SUNFALSE); }
      }
    }
    *lrw += count * lrw_diff;
    *liw += count * liw_diff;
  }
  return (SUNTRUE);
}

/*---------------------------------------------------------------
  arkAllocVectors:

  This routine allocates the ARKODE vectors ewt, yn, tempv* and
  ftemp. If any of these vectors already exist, they are left
  alone. Otherwise, it will allocate each vector by cloning the
  input vector. This routine also updates the optional outputs
  lrw and liw, which are (respectively) the lengths of the real
  and integer work spaces.

  If all memory allocations are successful, arkAllocVectors
  returns SUNTRUE, otherwise it returns SUNFALSE.
  ---------------------------------------------------------------*/
sunbooleantype arkAllocVectors(ARKodeMem ark_mem, N_Vector tmpl)
{
  /* Allocate ewt if needed */
  if (sunVec_Clone(tmpl, &ark_mem->ewt)) { return (SUNFALSE); }

  /* Set rwt to point at ewt */
  if (ark_mem->rwt_is_ewt) { ark_mem->rwt = ark_mem->ewt; }

  /* Allocate yn if needed */
  if (sunVec_Clone(tmpl, &ark_mem->yn)) { return (SUNFALSE); }

  /* Allocate tempv1 if needed */
  if (sunVec_Clone(tmpl, &ark_mem->tempv1))
  {
    return (SUNFALSE);
  }

  /* Allocate tempv2 if needed */
  if (sunVec_Clone(tmpl, &ark_mem->tempv2))
  {
    return (SUNFALSE);
  }

  /* Allocate tempv3 if needed */
  if (sunVec_Clone(tmpl, &ark_mem->tempv3))
  {
    return (SUNFALSE);
  }

  /* Allocate tempv4 if needed */
  if (sunVec_Clone(tmpl, &ark_mem->tempv4))
  {
    return (SUNFALSE);
  }

  return (SUNTRUE);
}

/*---------------------------------------------------------------
  arkResizeVectors:

  This routine resizes all ARKODE vectors if they exist,
  otherwise they are left alone. If a resize function is provided
  it is called to resize the vectors otherwise the vector is
  freed and a new vector is created by cloning in input vector.
  This routine also updates the optional outputs lrw and liw,
  which are (respectively) the lengths of the real and integer
  work spaces.

  If all memory allocations are successful, arkResizeVectors
  returns SUNTRUE, otherwise it returns SUNFALSE.
  ---------------------------------------------------------------*/
sunbooleantype arkResizeVectors(ARKodeMem ark_mem, ARKVecResizeFn resize,
                                void* resize_data, sunindextype lrw_diff,
                                sunindextype liw_diff, N_Vector tmpl)
{
  /* Vabstol */
  if (!arkResizeVec(ark_mem, resize, resize_data, lrw_diff, liw_diff, tmpl,
                    &ark_mem->Vabstol))
  {
    return (SUNFALSE);
  }

  /* VRabstol */
  if (!arkResizeVec(ark_mem, resize, resize_data, lrw_diff, liw_diff, tmpl,
                    &ark_mem->VRabstol))
  {
    return (SUNFALSE);
  }

  /* ewt */
  if (!arkResizeVec(ark_mem, resize, resize_data, lrw_diff, liw_diff, tmpl,
                    &ark_mem->ewt))
  {
    return (SUNFALSE);
  }

  /* rwt  */
  if (ark_mem->rwt_is_ewt)
  { /* update pointer to ewt */
    ark_mem->rwt = ark_mem->ewt;
  }
  else
  { /* resize if distinct from ewt */
    if (!arkResizeVec(ark_mem, resize, resize_data, lrw_diff, liw_diff, tmpl,
                      &ark_mem->rwt))
    {
      return (SUNFALSE);
    }
  }

  /* yn */
  if (!arkResizeVec(ark_mem, resize, resize_data, lrw_diff, liw_diff, tmpl,
                    &ark_mem->yn))
  {
    return (SUNFALSE);
  }

  /* fn */
  if (!arkResizeVec(ark_mem, resize, resize_data, lrw_diff, liw_diff, tmpl,
                    &ark_mem->fn))
  {
    return (SUNFALSE);
  }

  /* tempv* */
  if (!arkResizeVec(ark_mem, resize, resize_data, lrw_diff, liw_diff, tmpl,
                    &ark_mem->tempv1))
  {
    return (SUNFALSE);
  }

  if (!arkResizeVec(ark_mem, resize, resize_data, lrw_diff, liw_diff, tmpl,
                    &ark_mem->tempv2))
  {
    return (SUNFALSE);
  }

  if (!arkResizeVec(ark_mem, resize, resize_data, lrw_diff, liw_diff, tmpl,
                    &ark_mem->tempv3))
  {
    return (SUNFALSE);
  }

  if (!arkResizeVec(ark_mem, resize, resize_data, lrw_diff, liw_diff, tmpl,
                    &ark_mem->tempv4))
  {
    return (SUNFALSE);
  }

  /* constraints */
  if (!arkResizeVec(ark_mem, resize, resize_data, lrw_diff, liw_diff, tmpl,
                    &ark_mem->constraints))
  {
    return (SUNFALSE);
  }

  return (SUNTRUE);
}

/*---------------------------------------------------------------
  arkFreeVectors

  This routine frees the ARKODE vectors allocated in both
  arkAllocVectors and arkAllocRKVectors.
  ---------------------------------------------------------------*/
void arkFreeVectors(ARKodeMem ark_mem)
{
  (void)sunVec_Destroy(&ark_mem->ewt);
  if (!ark_mem->rwt_is_ewt)
  {
    (void)sunVec_Destroy(&ark_mem->rwt);
  }
  (void)sunVec_Destroy(&ark_mem->tempv1);
  (void)sunVec_Destroy(&ark_mem->tempv2);
  (void)sunVec_Destroy(&ark_mem->tempv3);
  (void)sunVec_Destroy(&ark_mem->tempv4);
  (void)sunVec_Destroy(&ark_mem->yn);
  (void)sunVec_Destroy(&ark_mem->fn);
  (void)sunVec_Destroy(&ark_mem->Vabstol);
  (void)sunVec_Destroy(&ark_mem->constraints);
}

/*---------------------------------------------------------------
  arkAccessHAdaptMem:

  Shortcut routine to unpack ark_mem and hadapt_mem structures from
  void* pointer.  If either is missing it returns ARK_MEM_NULL.
  ---------------------------------------------------------------*/
int arkAccessHAdaptMem(void* arkode_mem, const char* fname, ARKodeMem* ark_mem,
                       ARKodeHAdaptMem* hadapt_mem)
{
  /* access ARKodeMem structure */
  if (arkode_mem == NULL)
  {
    arkProcessError(NULL, ARK_MEM_NULL, __LINE__, fname, __FILE__,
                    MSG_ARK_NO_MEM);
    return (ARK_MEM_NULL);
  }
  *ark_mem = (ARKodeMem)arkode_mem;
  if ((*ark_mem)->hadapt_mem == NULL)
  {
    arkProcessError(*ark_mem, ARK_MEM_NULL, __LINE__, __func__, __FILE__,
                    MSG_ARKADAPT_NO_MEM);
    return (ARK_MEM_NULL);
  }
  *hadapt_mem = (ARKodeHAdaptMem)(*ark_mem)->hadapt_mem;
  return (ARK_SUCCESS);
}

/*---------------------------------------------------------------
  arkProcessError is a high level error handling function that
  calls the appropriate SUNDIALS error handler
  ---------------------------------------------------------------*/
void arkProcessError(ARKodeMem ark_mem, int error_code, int line,
                     const char* func, const char* file, const char* msgfmt, ...)
{
  /* We initialize the argument pointer variable before each vsnprintf call to avoid undefined behavior
     (msgfmt is the last required argument to arkProcessError) */
  va_list ap;

  /* Compose the message */
  va_start(ap, msgfmt);
  size_t msglen = 1;
  if (msgfmt) { msglen += vsnprintf(NULL, 0, msgfmt, ap); }
  va_end(ap);

  char* msg = (char*)malloc(msglen);

  va_start(ap, msgfmt);
  vsnprintf(msg, msglen, msgfmt, ap);
  va_end(ap);

  do {
    if (ark_mem == NULL)
    {
      SUNGlobalFallbackErrHandler(line, func, file, msg, error_code);
      break;
    }

    if (error_code == ARK_WARNING)
    {
#if SUNDIALS_LOGGING_LEVEL >= SUNDIALS_LOGGING_WARNING
      char* file_and_line = sunCombineFileAndLine(line, file);
      SUNLogger_QueueMsg(ARK_LOGGER, SUN_LOGLEVEL_WARNING, file_and_line, func,
                         msg);
      free(file_and_line);
#endif
      break;
    }

    /* Call the SUNDIALS main error handler */
    SUNHandleErrWithMsg(line, func, file, msg, error_code, ark_mem->sunctx);

    /* Clear the error now */
    (void)SUNContext_GetLastError(ark_mem->sunctx);
  }
  while (0);

  free(msg);

  return;
}

/*---------------------------------------------------------------
  Utility routines for ARKODE to serve as an MRIStepInnerStepper
  ---------------------------------------------------------------*/

/*------------------------------------------------------------------------------
  ark_MRIStepInnerEvolve

  Implementation of MRIStepInnerStepperEvolveFn to advance the inner (fast)
  ODE IVP.  Since the raw return value from an MRIStepInnerStepper is
  meaningless, aside from whether it is 0 (success), >0 (recoverable failure),
  and <0 (unrecoverable failure), we map various ARKODE return values
  accordingly.
  ----------------------------------------------------------------------------*/

int ark_MRIStepInnerEvolve(MRIStepInnerStepper stepper,
                           SUNDIALS_MAYBE_UNUSED sunrealtype t0,
                           sunrealtype tout, N_Vector y)
{
  void* arkode_mem; /* arkode memory             */
  ARKodeMem ark_mem;
  sunrealtype tret;           /* return time               */
  sunrealtype tshift, tscale; /* time normalization values */
  N_Vector* forcing;          /* forcing vectors           */
  int nforcing;               /* number of forcing vectors */
  int retval;                 /* return value              */

  /* extract the ARKODE memory struct */
  retval = MRIStepInnerStepper_GetContent(stepper, &arkode_mem);
  if (retval != ARK_SUCCESS) { return -1; }
  if (arkode_mem == NULL)
  {
    arkProcessError(NULL, ARK_MEM_NULL, __LINE__, __func__, __FILE__,
                    MSG_ARK_NO_MEM);
    return -1;
  }
  ark_mem = (ARKodeMem)arkode_mem;

  /* get the forcing data */
  retval = MRIStepInnerStepper_GetForcingData(stepper, &tshift, &tscale,
                                              &forcing, &nforcing);
  if (retval != ARK_SUCCESS) { return -1; }

  /* set the inner forcing data */
  retval = ark_mem->step_setforcing(ark_mem, tshift, tscale, forcing, nforcing);
  if (retval != ARK_SUCCESS) { return -1; }

  /* set the stop time */
  retval = ARKodeSetStopTime(arkode_mem, tout);
  if (retval != ARK_SUCCESS) { return -1; }

  /* evolve inner ODE, consider all positive return values as 'success' */
  retval = ARKodeEvolve(arkode_mem, tout, y, &tret, ARK_NORMAL);
  if (retval > 0) { retval = 0; }

  /* set a recoverable failure for a few ARKODE failure modes;
     on other ARKODE errors return with an unrecoverable failure */
  if (retval < 0)
  {
    if ((retval == ARK_TOO_MUCH_WORK) || (retval == ARK_CONV_FAILURE) ||
        (retval == ARK_ERR_FAILURE))
    {
      retval = 1;
    }
    else { return -1; }
  }

  /* disable inner forcing */
  if (ark_mem->step_setforcing(ark_mem, ZERO, ONE, NULL, 0) != ARK_SUCCESS)
  {
    return -1;
  }

  return retval;
}

/*------------------------------------------------------------------------------
  ark_MRIStepInnerFullRhs

  Implementation of MRIStepInnerStepperFullRhsFn to compute the full inner
  (fast) ODE IVP RHS.
  ----------------------------------------------------------------------------*/

int ark_MRIStepInnerFullRhs(MRIStepInnerStepper stepper, sunrealtype t,
                            N_Vector y, N_Vector f, int mode)
{
  void* arkode_mem; /* arkode memory */
  ARKodeMem ark_mem;
  int retval = MRIStepInnerStepper_GetContent(stepper, &arkode_mem);
  if (retval != ARK_SUCCESS) { return -1; }
  if (arkode_mem == NULL)
  {
    arkProcessError(NULL, ARK_MEM_NULL, __LINE__, __func__, __FILE__,
                    MSG_ARK_NO_MEM);
    return -1;
  }
  ark_mem = (ARKodeMem)arkode_mem;
  retval  = ark_mem->step_fullrhs(arkode_mem, t, y, f, mode);
  if (retval == ARK_SUCCESS) { return 0; }
  return -1;
}

/*------------------------------------------------------------------------------
  ark_MRIStepInnerReset

  Implementation of MRIStepInnerStepperResetFn to reset the inner (fast) stepper
  state.
  ----------------------------------------------------------------------------*/

int ark_MRIStepInnerReset(MRIStepInnerStepper stepper, sunrealtype tR, N_Vector yR)
{
  void* arkode_mem;
  int retval = MRIStepInnerStepper_GetContent(stepper, &arkode_mem);
  if (retval != ARK_SUCCESS) { return -1; }
  retval = ARKodeReset(arkode_mem, tR, yR);
  if (retval == ARK_SUCCESS) { return 0; }
  return -1;
}

/*------------------------------------------------------------------------------
  ark_MRIStepInnerGetAccumulatedError

  Implementation of MRIStepInnerGetAccumulatedError to retrieve the accumulated
  temporal error estimate from the inner (fast) stepper.
  ----------------------------------------------------------------------------*/

int ark_MRIStepInnerGetAccumulatedError(MRIStepInnerStepper stepper,
                                        sunrealtype* accum_error)
{
  void* arkode_mem;
  int retval = MRIStepInnerStepper_GetContent(stepper, &arkode_mem);
  if (retval != ARK_SUCCESS) { return -1; }
  retval = ARKodeGetAccumulatedError(arkode_mem, accum_error);
  if (retval == ARK_SUCCESS) { return 0; }
  if (retval > 0) { return 1; }
  return -1;
}

/*------------------------------------------------------------------------------
  ark_MRIStepInnerResetAccumulatedError

  Implementation of MRIStepInnerResetAccumulatedError to reset the accumulated
  temporal error estimator in the inner (fast) stepper.
  ----------------------------------------------------------------------------*/

int ark_MRIStepInnerResetAccumulatedError(MRIStepInnerStepper stepper)
{
  void* arkode_mem;
  int retval = MRIStepInnerStepper_GetContent(stepper, &arkode_mem);
  if (retval != ARK_SUCCESS) { return -1; }
  retval = ARKodeResetAccumulatedError(arkode_mem);
  if (retval == ARK_SUCCESS) { return 0; }
  return -1;
}

/*------------------------------------------------------------------------------
  ark_MRIStepInnerSetRTol

  Implementation of MRIStepInnerSetRTol to set a relative tolerance for the
  upcoming evolution using the inner (fast) stepper.
  ----------------------------------------------------------------------------*/

int ark_MRIStepInnerSetRTol(MRIStepInnerStepper stepper, sunrealtype rtol)
{
  void* arkode_mem;
  ARKodeMem ark_mem;
  int retval = MRIStepInnerStepper_GetContent(stepper, &arkode_mem);
  if (retval != ARK_SUCCESS) { return -1; }
  if (arkode_mem == NULL)
  {
    arkProcessError(NULL, ARK_MEM_NULL, __LINE__, __func__, __FILE__,
                    MSG_ARK_NO_MEM);
    return -1;
  }
  ark_mem = (ARKodeMem)arkode_mem;
  if (rtol > ZERO)
  {
    ark_mem->reltol = rtol;
    return 0;
  }
  else { return -1; }
}

/*===============================================================
  EOF
  ===============================================================*/<|MERGE_RESOLUTION|>--- conflicted
+++ resolved
@@ -1860,6 +1860,21 @@
   int retval, hflag, istate;
   sunrealtype tout_hin, rh, htmp;
   sunbooleantype conOK;
+
+  /* Set up the time stepper module */
+  if (ark_mem->step_init == NULL)
+  {
+    arkProcessError(ark_mem, ARK_ILL_INPUT, __LINE__, __func__, __FILE__,
+                    "Time stepper module is missing");
+    return (ARK_ILL_INPUT);
+  }
+  retval = ark_mem->step_init(ark_mem, ark_mem->init_type);
+  if (retval != ARK_SUCCESS)
+  {
+    arkProcessError(ark_mem, retval, __LINE__, __func__, __FILE__,
+                    "Error in initialization of time stepper module");
+    return (retval);
+  }
 
   /* Check that user has supplied an initial step size if fixedstep mode is on */
   if ((ark_mem->fixedstep) && (ark_mem->hin == ZERO))
@@ -3284,91 +3299,6 @@
 }
 
 /*---------------------------------------------------------------
-<<<<<<< HEAD
-=======
-  arkAllocVec and arkAllocVecArray:
-
-  These routines allocate (respectively) single vector or a vector
-  array based on a template vector.  If the target vector or vector
-  array already exists it is left alone; otherwise it is allocated
-  by cloning the input vector.
-
-  This routine also updates the optional outputs lrw and liw, which
-  are (respectively) the lengths of the overall ARKODE real and
-  integer work spaces.
-
-  SUNTRUE is returned if the allocation is successful (or if the
-  target vector or vector array already exists) otherwise SUNFALSE
-  is returned.
-  ---------------------------------------------------------------*/
-sunbooleantype arkAllocVec(ARKodeMem ark_mem, N_Vector tmpl, N_Vector* v)
-{
-  /* allocate the new vector if necessary */
-  if (*v == NULL)
-  {
-    *v = N_VClone(tmpl);
-    if (*v == NULL)
-    {
-      arkFreeVectors(ark_mem);
-      return (SUNFALSE);
-    }
-    else
-    {
-      ark_mem->lrw += ark_mem->lrw1;
-      ark_mem->liw += ark_mem->liw1;
-    }
-  }
-  return (SUNTRUE);
-}
-
-sunbooleantype arkAllocVecArray(int count, N_Vector tmpl, N_Vector** v,
-                                sunindextype lrw1, long int* lrw,
-                                sunindextype liw1, long int* liw)
-{
-  /* allocate the new vector array if necessary */
-  if (*v == NULL)
-  {
-    *v = N_VCloneVectorArray(count, tmpl);
-    if (*v == NULL) { return (SUNFALSE); }
-    *lrw += count * lrw1;
-    *liw += count * liw1;
-  }
-  return (SUNTRUE);
-}
-
-/*---------------------------------------------------------------
-  arkFreeVec and arkFreeVecArray:
-
-  These routines (respectively) free a single vector or a vector
-  array. If the target vector or vector array is already NULL it
-  is left alone; otherwise it is freed and the optional outputs
-  lrw and liw are updated accordingly.
-  ---------------------------------------------------------------*/
-void arkFreeVec(ARKodeMem ark_mem, N_Vector* v)
-{
-  if (*v != NULL)
-  {
-    N_VDestroy(*v);
-    *v = NULL;
-    ark_mem->lrw -= ark_mem->lrw1;
-    ark_mem->liw -= ark_mem->liw1;
-  }
-}
-
-void arkFreeVecArray(int count, N_Vector** v, sunindextype lrw1, long int* lrw,
-                     sunindextype liw1, long int* liw)
-{
-  if (*v != NULL)
-  {
-    N_VDestroyVectorArray(*v, count);
-    *v = NULL;
-    *lrw -= count * lrw1;
-    *liw -= count * liw1;
-  }
-}
-
-/*---------------------------------------------------------------
->>>>>>> 91ef8068
   arkResizeVec and arkResizeVecArray:
 
   This routines (respectively) resize a single vector or a vector
