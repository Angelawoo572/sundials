--- conflicted
+++ resolved
@@ -3275,91 +3275,6 @@
 }
 
 /*---------------------------------------------------------------
-<<<<<<< HEAD
-=======
-  arkAllocVec and arkAllocVecArray:
-
-  These routines allocate (respectively) single vector or a vector
-  array based on a template vector.  If the target vector or vector
-  array already exists it is left alone; otherwise it is allocated
-  by cloning the input vector.
-
-  This routine also updates the optional outputs lrw and liw, which
-  are (respectively) the lengths of the overall ARKODE real and
-  integer work spaces.
-
-  SUNTRUE is returned if the allocation is successful (or if the
-  target vector or vector array already exists) otherwise SUNFALSE
-  is returned.
-  ---------------------------------------------------------------*/
-sunbooleantype arkAllocVec(ARKodeMem ark_mem, N_Vector tmpl, N_Vector* v)
-{
-  /* allocate the new vector if necessary */
-  if (*v == NULL)
-  {
-    *v = N_VClone(tmpl);
-    if (*v == NULL)
-    {
-      arkFreeVectors(ark_mem);
-      return (SUNFALSE);
-    }
-    else
-    {
-      ark_mem->lrw += ark_mem->lrw1;
-      ark_mem->liw += ark_mem->liw1;
-    }
-  }
-  return (SUNTRUE);
-}
-
-sunbooleantype arkAllocVecArray(int count, N_Vector tmpl, N_Vector** v,
-                                sunindextype lrw1, long int* lrw,
-                                sunindextype liw1, long int* liw)
-{
-  /* allocate the new vector array if necessary */
-  if (*v == NULL)
-  {
-    *v = N_VCloneVectorArray(count, tmpl);
-    if (*v == NULL) { return (SUNFALSE); }
-    *lrw += count * lrw1;
-    *liw += count * liw1;
-  }
-  return (SUNTRUE);
-}
-
-/*---------------------------------------------------------------
-  arkFreeVec and arkFreeVecArray:
-
-  These routines (respectively) free a single vector or a vector
-  array. If the target vector or vector array is already NULL it
-  is left alone; otherwise it is freed and the optional outputs
-  lrw and liw are updated accordingly.
-  ---------------------------------------------------------------*/
-void arkFreeVec(ARKodeMem ark_mem, N_Vector* v)
-{
-  if (*v != NULL)
-  {
-    N_VDestroy(*v);
-    *v = NULL;
-    ark_mem->lrw -= ark_mem->lrw1;
-    ark_mem->liw -= ark_mem->liw1;
-  }
-}
-
-void arkFreeVecArray(int count, N_Vector** v, sunindextype lrw1, long int* lrw,
-                     sunindextype liw1, long int* liw)
-{
-  if (*v != NULL)
-  {
-    N_VDestroyVectorArray(*v, count);
-    *v = NULL;
-    *lrw -= count * lrw1;
-    *liw -= count * liw1;
-  }
-}
-
-/*---------------------------------------------------------------
->>>>>>> 91ef8068
   arkResizeVec and arkResizeVecArray:
 
   This routines (respectively) resize a single vector or a vector
