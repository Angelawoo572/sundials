--- conflicted
+++ resolved
@@ -1311,19 +1311,6 @@
       return (ARK_MEM_FAIL);
     }
 
-    /* Create default Hermite interpolation module */
-    if (!(ark_mem->interp))
-    {
-      ark_mem->interp = arkInterpCreate_Hermite(ark_mem, ARK_INTERP_MAX_DEGREE);
-      if (ark_mem->interp == NULL)
-      {
-        arkProcessError(ark_mem, ARK_MEM_FAIL, __LINE__, __func__, __FILE__,
-                        "Unable to allocate interpolation module");
-        return (ARK_MEM_FAIL);
-      }
-      ark_mem->interp_type = ARK_INTERP_HERMITE;
-    }
-
     /* All allocations are complete */
     ark_mem->MallocDone = SUNTRUE;
   }
@@ -1340,9 +1327,6 @@
 
   /* Clear any previous 'tstop' */
   ark_mem->tstopset = SUNFALSE;
-
-  /* Clear previous checkpoint index */
-  ark_mem->checkpoint_step_idx = 0;
 
   /* Initializations on (re-)initialization call, skip on reset */
   if (init_type == FIRST_INIT)
@@ -1358,19 +1342,21 @@
     /* Initial, old, and next step sizes */
     ark_mem->h0u    = ZERO;
     ark_mem->hold   = ZERO;
-    ark_mem->h      = ZERO;
     ark_mem->next_h = ZERO;
 
     /* Tolerance scale factor */
     ark_mem->tolsf = ONE;
 
     /* Reset error controller object */
-    retval = SUNAdaptController_Reset(ark_mem->hadapt_mem->hcontroller);
-    if (retval != SUN_SUCCESS)
-    {
-      arkProcessError(ark_mem, ARK_CONTROLLER_ERR, __LINE__, __func__, __FILE__,
-                      "Unable to reset error controller object");
-      return (ARK_CONTROLLER_ERR);
+    if (ark_mem->hadapt_mem->hcontroller)
+    {
+      retval = SUNAdaptController_Reset(ark_mem->hadapt_mem->hcontroller);
+      if (retval != SUN_SUCCESS)
+      {
+        arkProcessError(ark_mem, ARK_CONTROLLER_ERR, __LINE__, __func__,
+                        __FILE__, "Unable to reset error controller object");
+        return (ARK_CONTROLLER_ERR);
+      }
     }
 
     /* Adaptivity counters */
@@ -1746,158 +1732,6 @@
 }
 
 /*---------------------------------------------------------------
-<<<<<<< HEAD
-=======
-  arkInit:
-
-  arkInit allocates and initializes memory for a problem. All
-  inputs are checked for errors. If any error occurs during
-  initialization, an error flag is returned. Otherwise, it returns
-  ARK_SUCCESS.  This routine should be called by an ARKODE
-  timestepper module (not by the user).  This routine must be
-  called prior to calling ARKodeEvolve to evolve the problem. The
-  initialization type indicates if the values of internal counters
-  should be reinitialized (FIRST_INIT) or retained (RESET_INIT).
-  ---------------------------------------------------------------*/
-int arkInit(ARKodeMem ark_mem, sunrealtype t0, N_Vector y0, int init_type)
-{
-  sunbooleantype stepperOK, nvectorOK, allocOK;
-  int retval;
-  sunindextype lrw1, liw1;
-
-  /* Check ark_mem */
-  if (ark_mem == NULL)
-  {
-    arkProcessError(NULL, ARK_MEM_NULL, __LINE__, __func__, __FILE__,
-                    MSG_ARK_NO_MEM);
-    return (ARK_MEM_NULL);
-  }
-
-  /* Check for legal input parameters */
-  if (y0 == NULL)
-  {
-    arkProcessError(ark_mem, ARK_ILL_INPUT, __LINE__, __func__, __FILE__,
-                    MSG_ARK_NULL_Y0);
-    return (ARK_ILL_INPUT);
-  }
-
-  /* Check if reset was called before the first Evolve call */
-  if (init_type == RESET_INIT && !(ark_mem->initialized))
-  {
-    init_type = FIRST_INIT;
-  }
-
-  /* Check if allocations have been done i.e., is this first init call */
-  if (ark_mem->MallocDone == SUNFALSE)
-  {
-    /* Test if all required time stepper operations are implemented */
-    stepperOK = arkCheckTimestepper(ark_mem);
-    if (!stepperOK)
-    {
-      arkProcessError(ark_mem, ARK_ILL_INPUT, __LINE__, __func__, __FILE__,
-                      "Time stepper module is missing required functionality");
-      return (ARK_ILL_INPUT);
-    }
-
-    /* Test if all required vector operations are implemented */
-    nvectorOK = arkCheckNvector(y0);
-    if (!nvectorOK)
-    {
-      arkProcessError(ark_mem, ARK_ILL_INPUT, __LINE__, __func__, __FILE__,
-                      MSG_ARK_BAD_NVECTOR);
-      return (ARK_ILL_INPUT);
-    }
-
-    /* Set space requirements for one N_Vector */
-    if (y0->ops->nvspace != NULL) { N_VSpace(y0, &lrw1, &liw1); }
-    else
-    {
-      lrw1 = 0;
-      liw1 = 0;
-    }
-    ark_mem->lrw1 = lrw1;
-    ark_mem->liw1 = liw1;
-
-    /* Allocate the solver vectors (using y0 as a template) */
-    allocOK = arkAllocVectors(ark_mem, y0);
-    if (!allocOK)
-    {
-      arkProcessError(ark_mem, ARK_MEM_FAIL, __LINE__, __func__, __FILE__,
-                      MSG_ARK_MEM_FAIL);
-      return (ARK_MEM_FAIL);
-    }
-
-    /* All allocations are complete */
-    ark_mem->MallocDone = SUNTRUE;
-  }
-
-  /* All allocation and error checking is complete at this point */
-
-  /* Copy the input parameters into ARKODE state */
-  ark_mem->tcur = t0;
-  ark_mem->tn   = t0;
-
-  /* Initialize yn */
-  N_VScale(ONE, y0, ark_mem->yn);
-  ark_mem->fn_is_current = SUNFALSE;
-
-  /* Clear any previous 'tstop' */
-  ark_mem->tstopset = SUNFALSE;
-
-  /* Initializations on (re-)initialization call, skip on reset */
-  if (init_type == FIRST_INIT)
-  {
-    /* Counters */
-    ark_mem->nst_attempts = 0;
-    ark_mem->nst          = 0;
-    ark_mem->nhnil        = 0;
-    ark_mem->ncfn         = 0;
-    ark_mem->netf         = 0;
-    ark_mem->nconstrfails = 0;
-
-    /* Initial, old, and next step sizes */
-    ark_mem->h0u    = ZERO;
-    ark_mem->hold   = ZERO;
-    ark_mem->next_h = ZERO;
-
-    /* Tolerance scale factor */
-    ark_mem->tolsf = ONE;
-
-    /* Reset error controller object */
-    if (ark_mem->hadapt_mem->hcontroller)
-    {
-      retval = SUNAdaptController_Reset(ark_mem->hadapt_mem->hcontroller);
-      if (retval != SUN_SUCCESS)
-      {
-        arkProcessError(ark_mem, ARK_CONTROLLER_ERR, __LINE__, __func__,
-                        __FILE__, "Unable to reset error controller object");
-        return (ARK_CONTROLLER_ERR);
-      }
-    }
-
-    /* Adaptivity counters */
-    ark_mem->hadapt_mem->nst_acc = 0;
-    ark_mem->hadapt_mem->nst_exp = 0;
-
-    /* Indicate that calling the full RHS function is not required, this flag is
-       updated to SUNTRUE by the interpolation module initialization function
-       and/or the stepper initialization function in arkInitialSetup */
-    ark_mem->call_fullrhs = SUNFALSE;
-
-    /* Indicate that initialization has not been done before */
-    ark_mem->initialized = SUNFALSE;
-  }
-
-  /* Indicate initialization is needed */
-  ark_mem->initsetup  = SUNTRUE;
-  ark_mem->init_type  = init_type;
-  ark_mem->firststage = SUNTRUE;
-
-  return (ARK_SUCCESS);
-}
-
-/*---------------------------------------------------------------
->>>>>>> 83a4c3c3
   arkCheckTimestepper:
 
   This routine checks if all required time stepper function
