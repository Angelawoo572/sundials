/*---------------------------------------------------------------
 * Programmer(s): Daniel R. Reynolds @ SMU
 *---------------------------------------------------------------
 * SUNDIALS Copyright Start
 * Copyright (c) 2002-2024, Lawrence Livermore National Security
 * and Southern Methodist University.
 * All rights reserved.
 *
 * See the top-level LICENSE and NOTICE files for details.
 *
 * SPDX-License-Identifier: BSD-3-Clause
 * SUNDIALS Copyright End
 *---------------------------------------------------------------
 * This is the implementation file for ARKODE's ERK time stepper
 * module.
 *--------------------------------------------------------------*/

#include <stdio.h>
#include <stdlib.h>
#include <string.h>
#include <sundials/sundials_context.h>
#include <sundials/sundials_math.h>

#include "arkode/arkode_butcher.h"
#include "arkode_erkstep_impl.h"
#include "arkode_impl.h"
#include "arkode_interp_impl.h"

/*===============================================================
  Exported functions
  ===============================================================*/

void* ERKStepCreate(ARKRhsFn f, sunrealtype t0, N_Vector y0, SUNContext sunctx)
{
  ARKodeMem ark_mem;
  ARKodeERKStepMem step_mem;
  sunbooleantype nvectorOK;
  int retval;

  /* Check that f is supplied */
  if (f == NULL)
  {
    arkProcessError(NULL, ARK_ILL_INPUT, __LINE__, __func__, __FILE__,
                    MSG_ARK_NULL_F);
    return (NULL);
  }

  /* Check for legal input parameters */
  if (y0 == NULL)
  {
    arkProcessError(NULL, ARK_ILL_INPUT, __LINE__, __func__, __FILE__,
                    MSG_ARK_NULL_Y0);
    return (NULL);
  }

  if (!sunctx)
  {
    arkProcessError(NULL, ARK_ILL_INPUT, __LINE__, __func__, __FILE__,
                    MSG_ARK_NULL_SUNCTX);
    return (NULL);
  }

  /* Test if all required vector operations are implemented */
  nvectorOK = erkStep_CheckNVector(y0);
  if (!nvectorOK)
  {
    arkProcessError(NULL, ARK_ILL_INPUT, __LINE__, __func__, __FILE__,
                    MSG_ARK_BAD_NVECTOR);
    return (NULL);
  }

  /* Create ark_mem structure and set default values */
  ark_mem = arkCreate(sunctx);
  if (ark_mem == NULL)
  {
    arkProcessError(NULL, ARK_MEM_NULL, __LINE__, __func__, __FILE__,
                    MSG_ARK_NO_MEM);
    return (NULL);
  }

  /* Allocate ARKodeERKStepMem structure, and initialize to zero */
  step_mem = NULL;
  step_mem = (ARKodeERKStepMem)malloc(sizeof(struct ARKodeERKStepMemRec));
  if (step_mem == NULL)
  {
    arkProcessError(ark_mem, ARK_MEM_FAIL, __LINE__, __func__, __FILE__,
                    MSG_ARK_ARKMEM_FAIL);
    ARKodeFree((void**)&ark_mem);
    return (NULL);
  }
  memset(step_mem, 0, sizeof(struct ARKodeERKStepMemRec));

  /* Attach step_mem structure and function pointers to ark_mem */
  ark_mem->step_init                = erkStep_Init;
  ark_mem->step_fullrhs             = erkStep_FullRHS;
  ark_mem->step                     = erkStep_TakeStep;
  ark_mem->step_printallstats       = erkStep_PrintAllStats;
  ark_mem->step_writeparameters     = erkStep_WriteParameters;
  ark_mem->step_resize              = erkStep_Resize;
  ark_mem->step_free                = erkStep_Free;
  ark_mem->step_printmem            = erkStep_PrintMem;
  ark_mem->step_setdefaults         = erkStep_SetDefaults;
  ark_mem->step_setrelaxfn          = erkStep_SetRelaxFn;
  ark_mem->step_setorder            = erkStep_SetOrder;
  ark_mem->step_getestlocalerrors   = erkStep_GetEstLocalErrors;
  ark_mem->step_supports_adaptive   = SUNTRUE;
  ark_mem->step_supports_relaxation = SUNTRUE;
  ark_mem->step_mem                 = (void*)step_mem;

  /* Set default values for optional inputs */
  retval = erkStep_SetDefaults((void*)ark_mem);
  if (retval != ARK_SUCCESS)
  {
    arkProcessError(ark_mem, retval, __LINE__, __func__, __FILE__,
                    "Error setting default solver options");
    ARKodeFree((void**)&ark_mem);
    return (NULL);
  }

  /* Allocate the general ERK stepper vectors using y0 as a template */
  /* NOTE: F, cvals and Xvecs will be allocated later on
     (based on the number of ERK stages) */

  /* Copy the input parameters into ARKODE state */
  step_mem->f = f;

  /* Update the ARKODE workspace requirements -- UPDATE */
  ark_mem->liw += 41; /* fcn/data ptr, int, long int, sunindextype, sunbooleantype */
  ark_mem->lrw += 10;

  /* Initialize all the counters */
  step_mem->nfe = 0;
  /* Initialize fused op work space */
  step_mem->cvals        = NULL;
  step_mem->Xvecs        = NULL;
  step_mem->nfusedopvecs = 0;

  /* Initialize external polynomial forcing data */
  step_mem->forcing  = NULL;
  step_mem->nforcing = 0;

  /* Initialize main ARKODE infrastructure */
  retval = arkInit(ark_mem, t0, y0, FIRST_INIT);
  if (retval != ARK_SUCCESS)
  {
    arkProcessError(ark_mem, retval, __LINE__, __func__, __FILE__,
                    "Unable to initialize main ARKODE infrastructure");
    ARKodeFree((void**)&ark_mem);
    return (NULL);
  }

  return ((void*)ark_mem);
}

/*---------------------------------------------------------------
  ERKStepReInit:

  This routine re-initializes the ERKStep module to solve a new
  problem of the same size as was previously solved. This routine
  should also be called when the problem dynamics or desired solvers
  have changed dramatically, so that the problem integration should
  resume as if started from scratch.

  Note all internal counters are set to 0 on re-initialization.
  ---------------------------------------------------------------*/
int ERKStepReInit(void* arkode_mem, ARKRhsFn f, sunrealtype t0, N_Vector y0)
{
  ARKodeMem ark_mem;
  ARKodeERKStepMem step_mem;
  int retval;

  /* access ARKodeERKStepMem structure */
  retval = erkStep_AccessARKODEStepMem(arkode_mem, __func__, &ark_mem, &step_mem);
  if (retval != ARK_SUCCESS) { return (retval); }

  /* Check if ark_mem was allocated */
  if (ark_mem->MallocDone == SUNFALSE)
  {
    arkProcessError(ark_mem, ARK_NO_MALLOC, __LINE__, __func__, __FILE__,
                    MSG_ARK_NO_MALLOC);
    return (ARK_NO_MALLOC);
  }

  /* Check that f is supplied */
  if (f == NULL)
  {
    arkProcessError(ark_mem, ARK_ILL_INPUT, __LINE__, __func__, __FILE__,
                    MSG_ARK_NULL_F);
    return (ARK_ILL_INPUT);
  }

  /* Check for legal input parameters */
  if (y0 == NULL)
  {
    arkProcessError(ark_mem, ARK_ILL_INPUT, __LINE__, __func__, __FILE__,
                    MSG_ARK_NULL_Y0);
    return (ARK_ILL_INPUT);
  }

  /* Copy the input parameters into ARKODE state */
  step_mem->f = f;

  /* Initialize main ARKODE infrastructure */
  retval = arkInit(arkode_mem, t0, y0, FIRST_INIT);
  if (retval != ARK_SUCCESS)
  {
    arkProcessError(ark_mem, retval, __LINE__, __func__, __FILE__,
                    "Unable to initialize main ARKODE infrastructure");
    return (retval);
  }

  /* Initialize all the counters */
  step_mem->nfe = 0;

  return (ARK_SUCCESS);
}

/*===============================================================
  Interface routines supplied to ARKODE
  ===============================================================*/

/*---------------------------------------------------------------
  erkStep_Resize:

  This routine resizes the memory within the ERKStep module.
  ---------------------------------------------------------------*/
int erkStep_Resize(ARKodeMem ark_mem, N_Vector y0, sunrealtype hscale,
                   sunrealtype t0, ARKVecResizeFn resize, void* resize_data)
{
  ARKodeERKStepMem step_mem;
  sunindextype lrw1, liw1, lrw_diff, liw_diff;
  int i, retval;

  /* access ARKodeERKStepMem structure */
  retval = erkStep_AccessStepMem(ark_mem, __func__, &step_mem);
  if (retval != ARK_SUCCESS) { return (retval); }

  /* Determine change in vector sizes */
  lrw1 = liw1 = 0;
  if (y0->ops->nvspace != NULL) { N_VSpace(y0, &lrw1, &liw1); }
  lrw_diff      = lrw1 - ark_mem->lrw1;
  liw_diff      = liw1 - ark_mem->liw1;
  ark_mem->lrw1 = lrw1;
  ark_mem->liw1 = liw1;

  /* Resize the RHS vectors */
  for (i = 0; i < step_mem->stages; i++)
  {
    if (!arkResizeVec(ark_mem, resize, resize_data, lrw_diff, liw_diff, y0,
                      &step_mem->F[i]))
    {
      arkProcessError(ark_mem, ARK_MEM_FAIL, __LINE__, __func__, __FILE__,
                      "Unable to resize vector");
      return (ARK_MEM_FAIL);
    }
  }

  return (ARK_SUCCESS);
}

/*---------------------------------------------------------------
  erkStep_Free frees all ERKStep memory.
  ---------------------------------------------------------------*/
void erkStep_Free(ARKodeMem ark_mem)
{
  int j;
  sunindextype Bliw, Blrw;
  ARKodeERKStepMem step_mem;

  /* nothing to do if ark_mem is already NULL */
  if (ark_mem == NULL) { return; }

  /* conditional frees on non-NULL ERKStep module */
  if (ark_mem->step_mem != NULL)
  {
    step_mem = (ARKodeERKStepMem)ark_mem->step_mem;

    /* free the Butcher table */
    if (step_mem->B != NULL)
    {
      ARKodeButcherTable_Space(step_mem->B, &Bliw, &Blrw);
      ARKodeButcherTable_Free(step_mem->B);
      step_mem->B = NULL;
      ark_mem->liw -= Bliw;
      ark_mem->lrw -= Blrw;
    }

    /* free the RHS vectors */
    if (step_mem->F != NULL)
    {
      for (j = 0; j < step_mem->stages; j++)
      {
        arkFreeVec(ark_mem, &step_mem->F[j]);
      }
      free(step_mem->F);
      step_mem->F = NULL;
      ark_mem->liw -= step_mem->stages;
    }

    /* free the reusable arrays for fused vector interface */
    if (step_mem->cvals != NULL)
    {
      free(step_mem->cvals);
      step_mem->cvals = NULL;
      ark_mem->lrw -= step_mem->nfusedopvecs;
    }
    if (step_mem->Xvecs != NULL)
    {
      free(step_mem->Xvecs);
      step_mem->Xvecs = NULL;
      ark_mem->liw -= step_mem->nfusedopvecs;
    }
    step_mem->nfusedopvecs = 0;

    /* free the time stepper module itself */
    free(ark_mem->step_mem);
    ark_mem->step_mem = NULL;
  }
}

/*---------------------------------------------------------------
  erkStep_PrintMem:

  This routine outputs the memory from the ERKStep structure to
  a specified file pointer (useful when debugging).
  ---------------------------------------------------------------*/
void erkStep_PrintMem(ARKodeMem ark_mem, FILE* outfile)
{
  ARKodeERKStepMem step_mem;
  int retval;

#ifdef SUNDIALS_DEBUG_PRINTVEC
  int i;
#endif

  /* access ARKodeERKStepMem structure */
  retval = erkStep_AccessStepMem(ark_mem, __func__, &step_mem);
  if (retval != ARK_SUCCESS) { return; }

  /* output integer quantities */
  fprintf(outfile, "ERKStep: q = %i\n", step_mem->q);
  fprintf(outfile, "ERKStep: p = %i\n", step_mem->p);
  fprintf(outfile, "ERKStep: stages = %i\n", step_mem->stages);

  /* output long integer quantities */
  fprintf(outfile, "ERKStep: nfe = %li\n", step_mem->nfe);

  /* output sunrealtype quantities */
  fprintf(outfile, "ERKStep: Butcher table:\n");
  ARKodeButcherTable_Write(step_mem->B, outfile);

#ifdef SUNDIALS_DEBUG_PRINTVEC
  /* output vector quantities */
  for (i = 0; i < step_mem->stages; i++)
  {
    fprintf(outfile, "ERKStep: F[%i]:\n", i);
    N_VPrintFile(step_mem->F[i], outfile);
  }
#endif
}

/*---------------------------------------------------------------
  erkStep_Init:

  This routine is called just prior to performing internal time
  steps (after all user "set" routines have been called) from
  within arkInitialSetup.

  With initialization types FIRST_INIT this routine:
  - sets/checks the ARK Butcher tables to be used
  - allocates any memory that depends on the number of ARK
    stages, method order, or solver options
  - sets the call_fullrhs flag

  With other initialization types, this routine does nothing.
  ---------------------------------------------------------------*/
int erkStep_Init(ARKodeMem ark_mem, int init_type)
{
  ARKodeERKStepMem step_mem;
  sunbooleantype reset_efun;
  int retval, j;

  /* access ARKodeERKStepMem structure */
  retval = erkStep_AccessStepMem(ark_mem, __func__, &step_mem);
  if (retval != ARK_SUCCESS) { return (retval); }

  /* immediately return if resize or reset */
  if (init_type == RESIZE_INIT || init_type == RESET_INIT)
  {
    return (ARK_SUCCESS);
  }

  /* enforce use of arkEwtSmallReal if using a fixed step size,
     an internal error weight function, and not performing accumulated
     temporal error estimation */
  reset_efun = SUNTRUE;
  if (!ark_mem->fixedstep) { reset_efun = SUNFALSE; }
  if (ark_mem->user_efun) { reset_efun = SUNFALSE; }
  if (ark_mem->AccumErrorType >= 0) { reset_efun = SUNFALSE; }
  if (reset_efun)
  {
    ark_mem->user_efun = SUNFALSE;
    ark_mem->efun      = arkEwtSetSmallReal;
    ark_mem->e_data    = ark_mem;
  }

  /* Create Butcher table (if not already set) */
  retval = erkStep_SetButcherTable(ark_mem);
  if (retval != ARK_SUCCESS)
  {
    arkProcessError(ark_mem, ARK_ILL_INPUT, __LINE__, __func__, __FILE__,
                    "Could not create Butcher table");
    return (ARK_ILL_INPUT);
  }

  /* Check that Butcher table are OK */
  retval = erkStep_CheckButcherTable(ark_mem);
  if (retval != ARK_SUCCESS)
  {
    arkProcessError(ark_mem, ARK_ILL_INPUT, __LINE__, __func__, __FILE__,
                    "Error in Butcher table");
    return (ARK_ILL_INPUT);
  }

  /* Retrieve/store method and embedding orders now that table is finalized */
  step_mem->q = ark_mem->hadapt_mem->q = step_mem->B->q;
  step_mem->p = ark_mem->hadapt_mem->p = step_mem->B->p;

  /* Ensure that if adaptivity or error accumulation is enabled, then
       method includes embedding coefficients */
  if ((!ark_mem->fixedstep || (ark_mem->AccumErrorType >= 0)) &&
      (step_mem->p == 0))
  {
    arkProcessError(ark_mem, ARK_ILL_INPUT, __LINE__, __func__,
                    __FILE__, "Temporal error estimation cannot be performed without embedding coefficients");
    return (ARK_ILL_INPUT);
  }

  /* Allocate ARK RHS vector memory, update storage requirements */
  /*   Allocate F[0] ... F[stages-1] if needed */
  if (step_mem->F == NULL)
  {
    step_mem->F = (N_Vector*)calloc(step_mem->stages, sizeof(N_Vector));
  }
  for (j = 0; j < step_mem->stages; j++)
  {
    if (!arkAllocVec(ark_mem, ark_mem->ewt, &(step_mem->F[j])))
    {
      return (ARK_MEM_FAIL);
    }
  }
  ark_mem->liw += step_mem->stages; /* pointers */

  /* Allocate reusable arrays for fused vector interface */
  step_mem->nfusedopvecs = step_mem->stages + 1 + step_mem->nforcing;
  if (step_mem->cvals == NULL)
  {
    step_mem->cvals = (sunrealtype*)calloc(step_mem->nfusedopvecs,
                                           sizeof(sunrealtype));
    if (step_mem->cvals == NULL) { return (ARK_MEM_FAIL); }
    ark_mem->lrw += step_mem->nfusedopvecs;
  }
  if (step_mem->Xvecs == NULL)
  {
    step_mem->Xvecs = (N_Vector*)calloc(step_mem->nfusedopvecs, sizeof(N_Vector));
    if (step_mem->Xvecs == NULL) { return (ARK_MEM_FAIL); }
    ark_mem->liw += step_mem->nfusedopvecs; /* pointers */
  }

  /* Limit max interpolant degree (negative input only overwrites the current
     interpolant degree if it is greater than abs(input). */
  if (ark_mem->interp != NULL)
  {
    if (step_mem->q > 1)
    {
      /* Limit max degree to at most one less than the method global order */
      retval = arkInterpSetDegree(ark_mem, ark_mem->interp, -(step_mem->q - 1));
    }
    else
    {
      /* Allow for linear interpolant with first order methods to ensure
         solution values are returned at the time interval end points */
      retval = arkInterpSetDegree(ark_mem, ark_mem->interp, -(step_mem->q));
    }

    if (retval != ARK_SUCCESS)
    {
      arkProcessError(ark_mem, ARK_ILL_INPUT, __LINE__, __func__, __FILE__,
                      "Unable to update interpolation polynomial degree");
      return (ARK_ILL_INPUT);
    }
  }

  /* Signal to shared arkode module that full RHS evaluations are required */
  ark_mem->call_fullrhs = SUNTRUE;

  return (ARK_SUCCESS);
}

/*------------------------------------------------------------------------------
  erkStep_FullRHS:

  This is just a wrapper to call the user-supplied RHS function, f(t,y).

  This will be called in one of three 'modes':

     ARK_FULLRHS_START -> called at the beginning of a simulation i.e., at
                          (tn, yn) = (t0, y0) or (tR, yR)

     ARK_FULLRHS_END   -> called at the end of a successful step i.e, at
                          (tcur, ycur) or the start of the subsequent step i.e.,
                          at (tn, yn) = (tcur, ycur) from the end of the last
                          step

     ARK_FULLRHS_OTHER -> called elsewhere (e.g. for dense output)

  If this function is called in ARK_FULLRHS_START or ARK_FULLRHS_END mode and
  evaluating the RHS functions is necessary, we store the vector f(t,y) in Fe[0]
  for reuse in the first stage of the subsequent time step.

  In ARK_FULLRHS_END mode we check if the method is "stiffly accurate" and, if
  appropriate, copy the vector F[stages - 1] to F[0] for reuse in the first
  stage of the subsequent time step.

  ARK_FULLRHS_OTHER mode is only called for dense output in-between steps, or
  when estimating the initial time step size, so we strive to store the
  intermediate parts so that they do not interfere with the other two modes.
  ----------------------------------------------------------------------------*/
int erkStep_FullRHS(ARKodeMem ark_mem, sunrealtype t, N_Vector y, N_Vector f,
                    int mode)
{
<<<<<<< HEAD
  int nvec, retval;
  ARKodeMem ark_mem;
=======
  int retval;
>>>>>>> d10ca84d
  ARKodeERKStepMem step_mem;
  sunbooleantype recomputeRHS;
  sunrealtype* cvals;
  N_Vector* Xvecs;

  /* access ARKodeERKStepMem structure */
  retval = erkStep_AccessStepMem(ark_mem, __func__, &step_mem);
  if (retval != ARK_SUCCESS) { return (retval); }
  /* local shortcuts for use with fused vector operations */
  cvals = step_mem->cvals;
  Xvecs = step_mem->Xvecs;

  /* perform RHS functions contingent on 'mode' argument */
  switch (mode)
  {
  case ARK_FULLRHS_START:

    /* compute the RHS */
    if (!(ark_mem->fn_is_current))
    {
      retval = step_mem->f(t, y, step_mem->F[0], ark_mem->user_data);
      step_mem->nfe++;
      if (retval != 0)
      {
        arkProcessError(ark_mem, ARK_RHSFUNC_FAIL, __LINE__, __func__, __FILE__,
                        MSG_ARK_RHSFUNC_FAILED, t);
        return (ARK_RHSFUNC_FAIL);
      }

      /* apply external polynomial forcing */
      if (step_mem->nforcing > 0)
      {
        cvals[0] = ONE;
        Xvecs[0] = step_mem->F[0];
        nvec     = 1;
        erkStep_ApplyForcing(step_mem, t, ONE, &nvec);
        N_VLinearCombination(nvec, cvals, Xvecs, step_mem->F[0]);
      }
    }

    /* copy RHS vector into output */
    N_VScale(ONE, step_mem->F[0], f);

    break;

  case ARK_FULLRHS_END:

    /* determine if RHS function needs to be recomputed */
    if (!(ark_mem->fn_is_current))
    {
      recomputeRHS = !ARKodeButcherTable_IsStifflyAccurate(step_mem->B);

      /* First Same As Last methods are not FSAL when relaxation is enabled */
      if (ark_mem->relax_enabled) { recomputeRHS = SUNTRUE; }

      /* base RHS calls on recomputeRHS argument */
      if (recomputeRHS)
      {
        /* call f */
        retval = step_mem->f(t, y, step_mem->F[0], ark_mem->user_data);
        step_mem->nfe++;
        if (retval != 0)
        {
          arkProcessError(ark_mem, ARK_RHSFUNC_FAIL, __LINE__, __func__,
                          __FILE__, MSG_ARK_RHSFUNC_FAILED, t);
          return (ARK_RHSFUNC_FAIL);
        }
        /* apply external polynomial forcing */
        if (step_mem->nforcing > 0)
        {
          cvals[0] = ONE;
          Xvecs[0] = step_mem->F[0];
          nvec     = 1;
          erkStep_ApplyForcing(step_mem, t, ONE, &nvec);
          N_VLinearCombination(nvec, cvals, Xvecs, step_mem->F[0]);
        }
      }
      else { N_VScale(ONE, step_mem->F[step_mem->stages - 1], step_mem->F[0]); }
    }

    /* copy RHS vector into output */
    N_VScale(ONE, step_mem->F[0], f);

    break;

  case ARK_FULLRHS_OTHER:

    /* call f */
    retval = step_mem->f(t, y, f, ark_mem->user_data);
    step_mem->nfe++;
    if (retval != 0)
    {
      arkProcessError(ark_mem, ARK_RHSFUNC_FAIL, __LINE__, __func__, __FILE__,
                      MSG_ARK_RHSFUNC_FAILED, t);
      return (ARK_RHSFUNC_FAIL);
    }
    /* apply external polynomial forcing */
    if (step_mem->nforcing > 0)
    {
      cvals[0] = ONE;
      Xvecs[0] = f;
      nvec     = 1;
      erkStep_ApplyForcing(step_mem, t, ONE, &nvec);
      N_VLinearCombination(nvec, cvals, Xvecs, f);
    }

    break;

  default:
    /* return with RHS failure if unknown mode is passed */
    arkProcessError(ark_mem, ARK_RHSFUNC_FAIL, __LINE__, __func__, __FILE__,
                    "Unknown full RHS mode");
    return (ARK_RHSFUNC_FAIL);
  }

  return (ARK_SUCCESS);
}

/*---------------------------------------------------------------
  erkStep_TakeStep:

  This routine serves the primary purpose of the ERKStep module:
  it performs a single ERK step (with embedding, if possible).

  The output variable dsmPtr should contain estimate of the
  weighted local error if an embedding is present; otherwise it
  should be 0.

  The input/output variable nflagPtr is used to gauge convergence
  of any algebraic solvers within the step.  As this routine
  involves no algebraic solve, it is set to 0 (success).

  The return value from this routine is:
            0 => step completed successfully
           >0 => step encountered recoverable failure;
                 reduce step and retry (if possible)
           <0 => step encountered unrecoverable failure
  ---------------------------------------------------------------*/
int erkStep_TakeStep(ARKodeMem ark_mem, sunrealtype* dsmPtr, int* nflagPtr)
{
  int retval, is, js, nvec, mode;
  sunrealtype* cvals;
  N_Vector* Xvecs;
  ARKodeERKStepMem step_mem;

  /* initialize algebraic solver convergence flag to success */
  *nflagPtr = ARK_SUCCESS;

  /* access ARKodeERKStepMem structure */
  retval = erkStep_AccessStepMem(ark_mem, __func__, &step_mem);
  if (retval != ARK_SUCCESS) { return (retval); }

  /* local shortcuts for fused vector operations */
  cvals = step_mem->cvals;
  Xvecs = step_mem->Xvecs;

#if SUNDIALS_LOGGING_LEVEL >= SUNDIALS_LOGGING_DEBUG
  SUNLogger_QueueMsg(ARK_LOGGER, SUN_LOGLEVEL_DEBUG, "ARKODE::erkStep_TakeStep",
                     "start-stage",
                     "step = %li, stage = 0, h = %" RSYM ", tcur = %" RSYM,
                     ark_mem->nst, ark_mem->h, ark_mem->tcur);
#endif

#ifdef SUNDIALS_LOGGING_EXTRA_DEBUG
  SUNLogger_QueueMsg(ARK_LOGGER, SUN_LOGLEVEL_DEBUG, "ARKODE::erkStep_TakeStep",
                     "stage", "z[0] =", "");
  N_VPrintFile(ark_mem->ycur, ARK_LOGGER->debug_fp);
  SUNLogger_QueueMsg(ARK_LOGGER, SUN_LOGLEVEL_DEBUG, "ARKODE::erkStep_TakeStep",
                     "stage RHS", "F[0] =", "");
  N_VPrintFile(step_mem->F[0], ARK_LOGGER->debug_fp);
#endif

  /* Call the full RHS if needed. If this is the first step then we may need to
     evaluate or copy the RHS values from an  earlier evaluation (e.g., to
     compute h0). For subsequent steps treat this RHS evaluation as an
     evaluation at the end of the just completed step to potentially reuse
     (FSAL methods) RHS evaluations from the end of the last step. */

  if (!(ark_mem->fn_is_current))
  {
    mode   = (ark_mem->initsetup) ? ARK_FULLRHS_START : ARK_FULLRHS_END;
    retval = ark_mem->step_fullrhs(ark_mem, ark_mem->tn, ark_mem->yn,
                                   ark_mem->fn, mode);
    if (retval) { return ARK_RHSFUNC_FAIL; }
    ark_mem->fn_is_current = SUNTRUE;
  }

  /* Loop over internal stages to the step; since the method is explicit
     the first stage RHS is just the full RHS from the start of the step */
  for (is = 1; is < step_mem->stages; is++)
  {
    /* Set current stage time(s) */
    ark_mem->tcur = ark_mem->tn + step_mem->B->c[is] * ark_mem->h;

#if SUNDIALS_LOGGING_LEVEL >= SUNDIALS_LOGGING_DEBUG
    SUNLogger_QueueMsg(ARK_LOGGER, SUN_LOGLEVEL_DEBUG,
                       "ARKODE::erkStep_TakeStep", "start-stage",
                       "step = %li, stage = %i, h = %" RSYM ", tcur = %" RSYM,
                       ark_mem->nst, is, ark_mem->h, ark_mem->tcur);
#endif

    /* Set ycur to current stage solution */
    nvec = 0;
    for (js = 0; js < is; js++)
    {
      cvals[nvec] = ark_mem->h * step_mem->B->A[is][js];
      Xvecs[nvec] = step_mem->F[js];
      nvec += 1;
    }
    cvals[nvec] = ONE;
    Xvecs[nvec] = ark_mem->yn;
    nvec += 1;

    /*   call fused vector operation to do the work */
    retval = N_VLinearCombination(nvec, cvals, Xvecs, ark_mem->ycur);
    if (retval != 0) { return (ARK_VECTOROP_ERR); }

    /* apply user-supplied stage postprocessing function (if supplied) */
    if (ark_mem->ProcessStage != NULL)
    {
      retval = ark_mem->ProcessStage(ark_mem->tcur, ark_mem->ycur,
                                     ark_mem->user_data);
      if (retval != 0) { return (ARK_POSTPROCESS_STAGE_FAIL); }
    }

    /* compute updated RHS */
    retval = step_mem->f(ark_mem->tcur, ark_mem->ycur, step_mem->F[is],
                         ark_mem->user_data);
    step_mem->nfe++;
    if (retval < 0) { return (ARK_RHSFUNC_FAIL); }
    if (retval > 0) { return (ARK_UNREC_RHSFUNC_ERR); }
    /* apply external polynomial forcing */
    if (step_mem->nforcing > 0)
    {
      cvals[0] = ONE;
      Xvecs[0] = step_mem->F[is];
      nvec     = 1;
      erkStep_ApplyForcing(step_mem, ark_mem->tcur, ONE, &nvec);
      N_VLinearCombination(nvec, cvals, Xvecs, step_mem->F[is]);
    }

#ifdef SUNDIALS_LOGGING_EXTRA_DEBUG
    SUNLogger_QueueMsg(ARK_LOGGER, SUN_LOGLEVEL_DEBUG,
                       "ARKODE::erkStep_TakeStep", "stage RHS", "F[%i] =", is);
    N_VPrintFile(step_mem->F[is], ARK_LOGGER->debug_fp);
#endif

  } /* loop over stages */

  /* compute time-evolved solution (in ark_ycur), error estimate (in dsm) */
  retval = erkStep_ComputeSolutions(ark_mem, dsmPtr);
  if (retval < 0) { return (retval); }

#ifdef SUNDIALS_LOGGING_EXTRA_DEBUG
  SUNLogger_QueueMsg(ARK_LOGGER, SUN_LOGLEVEL_DEBUG, "ARKODE::erkStep_TakeStep",
                     "updated solution", "ycur =", "");
  N_VPrintFile(ark_mem->ycur, ARK_LOGGER->debug_fp);
#endif

#if SUNDIALS_LOGGING_LEVEL >= SUNDIALS_LOGGING_DEBUG
  SUNLogger_QueueMsg(ARK_LOGGER, SUN_LOGLEVEL_DEBUG, "ARKODE::erkStep_TakeStep",
                     "error-test", "step = %li, h = %" RSYM ", dsm = %" RSYM,
                     ark_mem->nst, ark_mem->h, *dsmPtr);
#endif

  return (ARK_SUCCESS);
}

/*===============================================================
  Internal utility routines
  ===============================================================*/

/*---------------------------------------------------------------
  erkStep_AccessARKODEStepMem:

  Shortcut routine to unpack both ark_mem and step_mem structures
  from void* pointer.  If either is missing it returns ARK_MEM_NULL.
  ---------------------------------------------------------------*/
int erkStep_AccessARKODEStepMem(void* arkode_mem, const char* fname,
                                ARKodeMem* ark_mem, ARKodeERKStepMem* step_mem)
{
  /* access ARKodeMem structure */
  if (arkode_mem == NULL)
  {
    arkProcessError(NULL, ARK_MEM_NULL, __LINE__, fname, __FILE__,
                    MSG_ARK_NO_MEM);
    return (ARK_MEM_NULL);
  }
  *ark_mem = (ARKodeMem)arkode_mem;

  /* access ARKodeERKStepMem structure */
  if ((*ark_mem)->step_mem == NULL)
  {
    arkProcessError(*ark_mem, ARK_MEM_NULL, __LINE__, fname, __FILE__,
                    MSG_ERKSTEP_NO_MEM);
    return (ARK_MEM_NULL);
  }
  *step_mem = (ARKodeERKStepMem)(*ark_mem)->step_mem;
  return (ARK_SUCCESS);
}

/*---------------------------------------------------------------
  erkStep_AccessStepMem:

  Shortcut routine to unpack the step_mem structure from
  ark_mem.  If missing it returns ARK_MEM_NULL.
  ---------------------------------------------------------------*/
int erkStep_AccessStepMem(ARKodeMem ark_mem, const char* fname,
                          ARKodeERKStepMem* step_mem)
{
  /* access ARKodeERKStepMem structure */
  if (ark_mem->step_mem == NULL)
  {
    arkProcessError(ark_mem, ARK_MEM_NULL, __LINE__, fname, __FILE__,
                    MSG_ERKSTEP_NO_MEM);
    return (ARK_MEM_NULL);
  }
  *step_mem = (ARKodeERKStepMem)ark_mem->step_mem;
  return (ARK_SUCCESS);
}

/*---------------------------------------------------------------
  erkStep_CheckNVector:

  This routine checks if all required vector operations are
  present.  If any of them is missing it returns SUNFALSE.
  ---------------------------------------------------------------*/
sunbooleantype erkStep_CheckNVector(N_Vector tmpl)
{
  if ((tmpl->ops->nvclone == NULL) || (tmpl->ops->nvdestroy == NULL) ||
      (tmpl->ops->nvlinearsum == NULL) || (tmpl->ops->nvconst == NULL) ||
      (tmpl->ops->nvscale == NULL) || (tmpl->ops->nvwrmsnorm == NULL))
  {
    return (SUNFALSE);
  }
  return (SUNTRUE);
}

/*---------------------------------------------------------------
  erkStep_SetButcherTable

  This routine determines the ERK method to use, based on the
  desired accuracy.
  ---------------------------------------------------------------*/
int erkStep_SetButcherTable(ARKodeMem ark_mem)
{
  int etable;
  ARKodeERKStepMem step_mem;
  sunindextype Bliw, Blrw;

  /* access ARKodeERKStepMem structure */
  if (ark_mem->step_mem == NULL)
  {
    arkProcessError(ark_mem, ARK_MEM_NULL, __LINE__, __func__, __FILE__,
                    MSG_ERKSTEP_NO_MEM);
    return (ARK_MEM_NULL);
  }
  step_mem = (ARKodeERKStepMem)ark_mem->step_mem;

  /* if table has already been specified, just return */
  if (step_mem->B != NULL) { return (ARK_SUCCESS); }

  /* initialize table number to illegal values */
  etable = -1;

  /* select method based on order */
  switch (step_mem->q)
  {
  case (2): etable = ERKSTEP_DEFAULT_2; break;
  case (3): etable = ERKSTEP_DEFAULT_3; break;
  case (4): etable = ERKSTEP_DEFAULT_4; break;
  case (5): etable = ERKSTEP_DEFAULT_5; break;
  case (6): etable = ERKSTEP_DEFAULT_6; break;
  case (7): etable = ERKSTEP_DEFAULT_7; break;
  case (8): etable = ERKSTEP_DEFAULT_8; break;
  case (9): etable = ERKSTEP_DEFAULT_9; break;
  default: /* no available method, set default */
    arkProcessError(ark_mem, ARK_ILL_INPUT, __LINE__, __func__, __FILE__,
                    "No explicit method at requested order, using q=9.");
    etable = ERKSTEP_DEFAULT_9;
    break;
  }

  if (etable > -1) { step_mem->B = ARKodeButcherTable_LoadERK(etable); }

  /* note Butcher table space requirements */
  ARKodeButcherTable_Space(step_mem->B, &Bliw, &Blrw);
  ark_mem->liw += Bliw;
  ark_mem->lrw += Blrw;

  /* set [redundant] stored values for stage numbers and method orders */
  if (step_mem->B != NULL)
  {
    step_mem->stages = step_mem->B->stages;
    step_mem->q      = step_mem->B->q;
    step_mem->p      = step_mem->B->p;
  }

  return (ARK_SUCCESS);
}

/*---------------------------------------------------------------
  erkStep_CheckButcherTable

  This routine runs through the explicit Butcher table to ensure
  that it meets all necessary requirements, including:
    strictly lower-triangular (ERK)
    method order q > 0 (all)
    embedding order q > 0 (all -- if adaptive time-stepping enabled)
    stages > 0 (all)

  Returns ARK_SUCCESS if tables pass, ARK_INVALID_TABLE otherwise.
  ---------------------------------------------------------------*/
int erkStep_CheckButcherTable(ARKodeMem ark_mem)
{
  int i, j;
  sunbooleantype okay;
  ARKodeERKStepMem step_mem;
  sunrealtype tol = SUN_RCONST(1.0e-12);

  /* access ARKodeERKStepMem structure */
  if (ark_mem->step_mem == NULL)
  {
    arkProcessError(ark_mem, ARK_MEM_NULL, __LINE__, __func__, __FILE__,
                    MSG_ERKSTEP_NO_MEM);
    return (ARK_MEM_NULL);
  }
  step_mem = (ARKodeERKStepMem)ark_mem->step_mem;

  /* check that stages > 0 */
  if (step_mem->stages < 1)
  {
    arkProcessError(ark_mem, ARK_INVALID_TABLE, __LINE__, __func__, __FILE__,
                    "stages < 1!");
    return (ARK_INVALID_TABLE);
  }

  /* check that method order q > 0 */
  if (step_mem->q < 1)
  {
    arkProcessError(ark_mem, ARK_INVALID_TABLE, __LINE__, __func__, __FILE__,
                    "method order < 1!");
    return (ARK_INVALID_TABLE);
  }

  /* check that embedding order p > 0 */
  if ((step_mem->p < 1) && (!ark_mem->fixedstep))
  {
    arkProcessError(ark_mem, ARK_INVALID_TABLE, __LINE__, __func__, __FILE__,
                    "embedding order < 1!");
    return (ARK_INVALID_TABLE);
  }

  /* check that embedding exists */
  if ((step_mem->p > 0) && (!ark_mem->fixedstep))
  {
    if (step_mem->B->d == NULL)
    {
      arkProcessError(ark_mem, ARK_INVALID_TABLE, __LINE__, __func__, __FILE__,
                      "no embedding!");
      return (ARK_INVALID_TABLE);
    }
  }

  /* check that ERK table is strictly lower triangular */
  okay = SUNTRUE;
  for (i = 0; i < step_mem->stages; i++)
  {
    for (j = i; j < step_mem->stages; j++)
    {
      if (SUNRabs(step_mem->B->A[i][j]) > tol) { okay = SUNFALSE; }
    }
  }
  if (!okay)
  {
    arkProcessError(ark_mem, ARK_INVALID_TABLE, __LINE__, __func__, __FILE__,
                    "Ae Butcher table is implicit!");
    return (ARK_INVALID_TABLE);
  }

  /* check if all b values are positive for relaxation */
  if (ark_mem->relax_enabled)
  {
    if (step_mem->q < 2)
    {
      arkProcessError(ark_mem, ARK_INVALID_TABLE, __LINE__, __func__, __FILE__,
                      "The Butcher table must be at least second order!");
      return ARK_INVALID_TABLE;
    }

    for (i = 0; i < step_mem->stages; i++)
    {
      if (step_mem->B->b[i] < ZERO)
      {
        arkProcessError(ark_mem, ARK_INVALID_TABLE, __LINE__, __func__,
                        __FILE__, "The Butcher table has a negative b value!");
        return ARK_INVALID_TABLE;
      }
    }
  }

  return (ARK_SUCCESS);
}

/*---------------------------------------------------------------
  erkStep_ComputeSolutions

  This routine calculates the final RK solution using the existing
  data.  This solution is placed directly in ark_ycur.  This routine
  also computes the error estimate ||y-ytilde||_WRMS, where ytilde
  is the embedded solution, and the norm weights come from
  ark_ewt.  This norm value is returned.  The vector form of this
  estimated error (y-ytilde) is stored in ark_tempv1, in case the
  calling routine wishes to examine the error locations.

  Note: at this point in the step, the vector ark_tempv1 may be
  used as a temporary vector.
  ---------------------------------------------------------------*/
int erkStep_ComputeSolutions(ARKodeMem ark_mem, sunrealtype* dsmPtr)
{
  /* local data */
  int retval, j, nvec;
  N_Vector y, yerr;
  sunrealtype* cvals;
  N_Vector* Xvecs;
  ARKodeERKStepMem step_mem;

  /* access ARKodeERKStepMem structure */
  if (ark_mem->step_mem == NULL)
  {
    arkProcessError(ark_mem, ARK_MEM_NULL, __LINE__, __func__, __FILE__,
                    MSG_ERKSTEP_NO_MEM);
    return (ARK_MEM_NULL);
  }
  step_mem = (ARKodeERKStepMem)ark_mem->step_mem;

  /* set N_Vector shortcuts */
  y    = ark_mem->ycur;
  yerr = ark_mem->tempv1;

  /* local shortcuts for fused vector operations */
  cvals = step_mem->cvals;
  Xvecs = step_mem->Xvecs;

  /* initialize output */
  *dsmPtr = ZERO;

  /* Compute time step solution */
  /*   set arrays for fused vector operation */
  nvec = 0;
  for (j = 0; j < step_mem->stages; j++)
  {
    cvals[nvec] = ark_mem->h * step_mem->B->b[j];
    Xvecs[nvec] = step_mem->F[j];
    nvec += 1;
  }
  cvals[nvec] = ONE;
  Xvecs[nvec] = ark_mem->yn;
  nvec += 1;

  /*   call fused vector operation to do the work */
  retval = N_VLinearCombination(nvec, cvals, Xvecs, y);
  if (retval != 0) { return (ARK_VECTOROP_ERR); }

  /* Compute yerr (if step adaptivity or error accumulation enabled) */
  if (!ark_mem->fixedstep || (ark_mem->AccumErrorType >= 0))
  {
    /* set arrays for fused vector operation */
    nvec = 0;
    for (j = 0; j < step_mem->stages; j++)
    {
      cvals[nvec] = ark_mem->h * (step_mem->B->b[j] - step_mem->B->d[j]);
      Xvecs[nvec] = step_mem->F[j];
      nvec += 1;
    }

    /* call fused vector operation to do the work */
    retval = N_VLinearCombination(nvec, cvals, Xvecs, yerr);
    if (retval != 0) { return (ARK_VECTOROP_ERR); }

    /* fill error norm */
    *dsmPtr = N_VWrmsNorm(yerr, ark_mem->ewt);
  }

  return (ARK_SUCCESS);
}

/*===============================================================
  Internal utility routines for relaxation
  ===============================================================*/

/* -----------------------------------------------------------------------------
 * erkStep_RelaxDeltaE
 *
 * Computes the change in the relaxation functions for use in relaxation methods
 * delta_e = h * sum_i b_i * <rjac(z_i), f_i>
 * ---------------------------------------------------------------------------*/
int erkStep_RelaxDeltaE(ARKodeMem ark_mem, ARKRelaxJacFn relax_jac_fn,
                        long int* num_relax_jac_evals, sunrealtype* delta_e_out)
{
  int i, j, nvec, retval;
  sunrealtype* cvals;
  N_Vector* Xvecs;
  ARKodeERKStepMem step_mem;
  N_Vector z_stage = ark_mem->tempv2;
  N_Vector J_relax = ark_mem->tempv3;

  /* Access the stepper memory structure */
  if (!(ark_mem->step_mem))
  {
    arkProcessError(ark_mem, ARK_MEM_NULL, __LINE__, __func__, __FILE__,
                    MSG_ERKSTEP_NO_MEM);
    return ARK_MEM_NULL;
  }
  step_mem = (ARKodeERKStepMem)(ark_mem->step_mem);

  /* Initialize output */
  *delta_e_out = ZERO;

  /* Set arrays for fused vector operation */
  cvals = step_mem->cvals;
  Xvecs = step_mem->Xvecs;

  for (i = 0; i < step_mem->stages; i++)
  {
    /* Construct stages z[i] = y_n + h * sum_j Ae[i,j] Fe[j] + Ai[i,j] Fi[j] */
    nvec = 0;

    cvals[nvec] = ONE;
    Xvecs[nvec] = ark_mem->yn;
    nvec++;

    for (j = 0; j < i; j++)
    {
      cvals[nvec] = ark_mem->h * step_mem->B->A[i][j];
      Xvecs[nvec] = step_mem->F[j];
      nvec++;
    }

    retval = N_VLinearCombination(nvec, cvals, Xvecs, z_stage);
    if (retval) { return ARK_VECTOROP_ERR; }

    /* Evaluate the Jacobian at z_i */
    retval = relax_jac_fn(z_stage, J_relax, ark_mem->user_data);
    (*num_relax_jac_evals)++;
    if (retval < 0) { return ARK_RELAX_JAC_FAIL; }
    if (retval > 0) { return ARK_RELAX_JAC_RECV; }

    /* Update estimates */
    if (J_relax->ops->nvdotprodlocal && J_relax->ops->nvdotprodmultiallreduce)
    {
      *delta_e_out += step_mem->B->b[i] *
                      N_VDotProdLocal(J_relax, step_mem->F[i]);
    }
    else
    {
      *delta_e_out += step_mem->B->b[i] * N_VDotProd(J_relax, step_mem->F[i]);
    }
  }

  if (J_relax->ops->nvdotprodlocal && J_relax->ops->nvdotprodmultiallreduce)
  {
    retval = N_VDotProdMultiAllReduce(1, J_relax, delta_e_out);
    if (retval) { return ARK_VECTOROP_ERR; }
  }

  *delta_e_out *= ark_mem->h;

  return ARK_SUCCESS;
}

/* -----------------------------------------------------------------------------
 * erkStep_GetOrder
 *
 * Returns the method order
 * ---------------------------------------------------------------------------*/
int erkStep_GetOrder(ARKodeMem ark_mem)
{
  ARKodeERKStepMem step_mem = (ARKodeERKStepMem)(ark_mem->step_mem);
  return step_mem->q;
}

/*---------------------------------------------------------------
  Utility routines for ERKStep to serve as an MRIStepInnerStepper
  ---------------------------------------------------------------*/

/*------------------------------------------------------------------------------
  ERKStepCreateMRIStepInnerStepper

  Wraps an ERKStep memory structure as an MRIStep inner stepper.
  ----------------------------------------------------------------------------*/

int ERKStepCreateMRIStepInnerStepper(void* inner_arkode_mem,
                                     MRIStepInnerStepper* stepper)
{
  int retval;
  ARKodeMem ark_mem;
  ARKodeERKStepMem step_mem;

  retval = erkStep_AccessStepMem(inner_arkode_mem, __func__, &ark_mem, &step_mem);
  if (retval)
  {
    arkProcessError(NULL, ARK_ILL_INPUT, __LINE__, __func__, __FILE__,
                    "The ERKStep memory pointer is NULL");
    return ARK_ILL_INPUT;
  }

  retval = MRIStepInnerStepper_Create(ark_mem->sunctx, stepper);
  if (retval != ARK_SUCCESS) { return (retval); }

  retval = MRIStepInnerStepper_SetContent(*stepper, inner_arkode_mem);
  if (retval != ARK_SUCCESS) { return (retval); }

  retval = MRIStepInnerStepper_SetEvolveFn(*stepper, erkStep_MRIStepInnerEvolve);
  if (retval != ARK_SUCCESS) { return (retval); }

  retval = MRIStepInnerStepper_SetFullRhsFn(*stepper,
                                            erkStep_MRIStepInnerFullRhs);
  if (retval != ARK_SUCCESS) { return (retval); }

  retval = MRIStepInnerStepper_SetResetFn(*stepper, erkStep_MRIStepInnerReset);
  if (retval != ARK_SUCCESS) { return (retval); }

  retval =
    MRIStepInnerStepper_SetAccumulatedErrorGetFn(*stepper,
                                                 erkStep_MRIStepInnerGetAccumulatedError);
  if (retval != ARK_SUCCESS) { return (retval); }

  retval =
    MRIStepInnerStepper_SetAccumulatedErrorResetFn(*stepper,
                                                   erkStep_MRIStepInnerResetAccumulatedError);
  if (retval != ARK_SUCCESS) { return (retval); }

  retval = MRIStepInnerStepper_SetFixedStepFn(*stepper,
                                              erkStep_MRIStepInnerSetFixedStep);
  if (retval != ARK_SUCCESS) { return (retval); }

  retval = MRIStepInnerStepper_SetRTolFn(*stepper, erkStep_MRIStepInnerSetRTol);
  if (retval != ARK_SUCCESS) { return (retval); }

  return (ARK_SUCCESS);
}

/*------------------------------------------------------------------------------
  erkStep_MRIStepInnerEvolve

  Implementation of MRIStepInnerStepperEvolveFn to advance the inner (fast)
  ODE IVP.
  ----------------------------------------------------------------------------*/

int erkStep_MRIStepInnerEvolve(MRIStepInnerStepper stepper, sunrealtype t0,
                               sunrealtype tout, N_Vector y)
{
  void* arkode_mem;           /* arkode memory             */
  sunrealtype tret;           /* return time               */
  sunrealtype tshift, tscale; /* time normalization values */
  N_Vector* forcing;          /* forcing vectors           */
  int nforcing;               /* number of forcing vectors */
  int retval;                 /* return value              */

  /* extract the ARKODE memory struct */
  retval = MRIStepInnerStepper_GetContent(stepper, &arkode_mem);
  if (retval != ARK_SUCCESS) { return (retval); }

  /* get the forcing data */
  retval = MRIStepInnerStepper_GetForcingData(stepper, &tshift, &tscale,
                                              &forcing, &nforcing);
  if (retval != ARK_SUCCESS) { return (retval); }

  /* set the inner forcing data */
  retval = erkStep_SetInnerForcing(arkode_mem, tshift, tscale, forcing, nforcing);
  if (retval != ARK_SUCCESS) { return (retval); }

  /* set the stop time */
  retval = ERKStepSetStopTime(arkode_mem, tout);
  if (retval != ARK_SUCCESS) { return (retval); }

  /* evolve inner ODE */
  retval = ERKStepEvolve(arkode_mem, tout, y, &tret, ARK_NORMAL);
  if (retval < 0) { return (retval); }

  /* disable inner forcing */
  retval = erkStep_SetInnerForcing(arkode_mem, ZERO, ONE, NULL, 0);
  if (retval != ARK_SUCCESS) { return (retval); }

  return (ARK_SUCCESS);
}

/*------------------------------------------------------------------------------
  erkStep_MRIStepInnerFullRhs

  Implementation of MRIStepInnerStepperFullRhsFn to compute the full inner
  (fast) ODE IVP RHS.
  ----------------------------------------------------------------------------*/

int erkStep_MRIStepInnerFullRhs(MRIStepInnerStepper stepper, sunrealtype t,
                                N_Vector y, N_Vector f, int mode)
{
  void* arkode_mem;
  int retval;

  /* extract the ARKODE memory struct */
  retval = MRIStepInnerStepper_GetContent(stepper, &arkode_mem);
  if (retval != ARK_SUCCESS) { return (retval); }

  return (erkStep_FullRHS(arkode_mem, t, y, f, mode));
}

/*------------------------------------------------------------------------------
  erkStep_MRIStepInnerReset

  Implementation of MRIStepInnerStepperResetFn to reset the inner (fast) stepper
  state.
  ----------------------------------------------------------------------------*/

int erkStep_MRIStepInnerReset(MRIStepInnerStepper stepper, sunrealtype tR,
                              N_Vector yR)
{
  void* arkode_mem;
  int retval;

  /* extract the ARKODE memory struct */
  retval = MRIStepInnerStepper_GetContent(stepper, &arkode_mem);
  if (retval != ARK_SUCCESS) { return (retval); }

  return (ERKStepReset(arkode_mem, tR, yR));
}

/*------------------------------------------------------------------------------
  erkStep_MRIStepInnerGetAccumulatedError

  Implementation of MRIStepInnerGetAccumulatedError to retrieve the accumulated
  temporal error estimate from the inner (fast) stepper.
  ----------------------------------------------------------------------------*/

int erkStep_MRIStepInnerGetAccumulatedError(MRIStepInnerStepper stepper,
                                            sunrealtype* accum_error)
{
  void* arkode_mem;
  int retval;

  /* extract the ARKODE memory struct */
  retval = MRIStepInnerStepper_GetContent(stepper, &arkode_mem);
  if (retval != ARK_SUCCESS) { return (retval); }

  return (ERKStepGetAccumulatedError(arkode_mem, accum_error));
}

/*------------------------------------------------------------------------------
  erkStep_MRIStepInnerResetAccumulatedError

  Implementation of MRIStepInnerResetAccumulatedError to reset the accumulated
  temporal error estimator in the inner (fast) stepper.
  ----------------------------------------------------------------------------*/

int erkStep_MRIStepInnerResetAccumulatedError(MRIStepInnerStepper stepper)
{
  void* arkode_mem;
  int retval;

  /* extract the ARKODE memory struct */
  retval = MRIStepInnerStepper_GetContent(stepper, &arkode_mem);
  if (retval != ARK_SUCCESS) { return (retval); }

  return (ERKStepResetAccumulatedError(arkode_mem));
}

/*------------------------------------------------------------------------------
  erkStep_MRIStepInnerSetFixedStep

  Implementation of MRIStepInnerSetFixedStep to set a fixed step size for
  the upcoming evolution using the inner (fast) stepper.
  ----------------------------------------------------------------------------*/

int erkStep_MRIStepInnerSetFixedStep(MRIStepInnerStepper stepper, sunrealtype h)
{
  void* arkode_mem;
  int retval;

  /* extract the ARKODE memory struct */
  retval = MRIStepInnerStepper_GetContent(stepper, &arkode_mem);
  if (retval != ARK_SUCCESS) { return (retval); }

  return (ERKStepSetFixedStep(arkode_mem, h));
}

/*------------------------------------------------------------------------------
  erkStep_MRIStepInnerSetRTol

  Implementation of MRIStepInnerSetRTol to set a relative tolerance for the
  upcoming evolution using the inner (fast) stepper.
  ----------------------------------------------------------------------------*/

int erkStep_MRIStepInnerSetRTol(MRIStepInnerStepper stepper, sunrealtype rtol)
{
  void* arkode_mem;
  ARKodeMem ark_mem;
  int retval;

  /* extract the ARKODE memory struct */
  retval = MRIStepInnerStepper_GetContent(stepper, &arkode_mem);
  if (retval != ARK_SUCCESS) { return (retval); }
  if (arkode_mem == NULL)
  {
    arkProcessError(ark_mem, ARK_MEM_NULL, __LINE__, __func__, __FILE__,
                    MSG_ERKSTEP_NO_MEM);
    return ARK_MEM_NULL;
  }
  ark_mem = (ARKodeMem)arkode_mem;

  if (rtol > ZERO)
  {
    ark_mem->reltol = rtol;
    return (ARK_SUCCESS);
  }
  else { return (ARK_ILL_INPUT); }
}

/*------------------------------------------------------------------------------
  erkStep_ApplyForcing

  Determines the linear combination coefficients and vectors to apply forcing
  at a given value of the independent variable (t).  This occurs through
  appending coefficients and N_Vector pointers to the underlying cvals and Xvecs
  arrays in the step_mem structure.  The dereferenced input *nvec should indicate
  the next available entry in the cvals/Xvecs arrays.  The input 's' is a
  scaling factor that should be applied to each of these coefficients.
  ----------------------------------------------------------------------------*/

void erkStep_ApplyForcing(ARKodeERKStepMem step_mem, sunrealtype t,
                          sunrealtype s, int* nvec)
{
  sunrealtype tau, taui;
  int i;

  /* always append the constant forcing term */
  step_mem->cvals[*nvec] = s;
  step_mem->Xvecs[*nvec] = step_mem->forcing[0];
  (*nvec) += 1;

  /* compute normalized time tau and initialize tau^i */
  tau  = (t - step_mem->tshift) / (step_mem->tscale);
  taui = tau;
  for (i = 1; i < step_mem->nforcing; i++)
  {
    step_mem->cvals[*nvec] = s * taui;
    step_mem->Xvecs[*nvec] = step_mem->forcing[i];
    taui *= tau;
    (*nvec) += 1;
  }
}

/*------------------------------------------------------------------------------
  erkStep_SetInnerForcing

  Sets an array of coefficient vectors for a time-dependent external polynomial
  forcing term in the ODE RHS i.e., y' = f(t,y) + p(t). This function is
  primarily intended for use with multirate integration methods (e.g., MRIStep)
  where ERKStep is used to solve a modified ODE at a fast time scale. The
  polynomial is of the form

  p(t) = sum_{i = 0}^{nvecs - 1} forcing[i] * ((t - tshift) / (tscale))^i

  where tshift and tscale are used to normalize the time t (e.g., with MRIGARK
  methods).
  ----------------------------------------------------------------------------*/

int erkStep_SetInnerForcing(void* arkode_mem, sunrealtype tshift,
                            sunrealtype tscale, N_Vector* forcing, int nvecs)
{
  ARKodeMem ark_mem;
  ARKodeERKStepMem step_mem;
  int retval;

  /* access ARKodeERKStepMem structure */
  retval = erkStep_AccessStepMem(arkode_mem, "erkStep_SetInnerForcing",
                                 &ark_mem, &step_mem);
  if (retval != ARK_SUCCESS) { return (retval); }

  if (nvecs > 0)
  {
    /* store forcing inputs */
    step_mem->tshift   = tshift;
    step_mem->tscale   = tscale;
    step_mem->forcing  = forcing;
    step_mem->nforcing = nvecs;

    /* If cvals and Xvecs are not allocated then erkStep_Init has not been
       called and the number of stages has not been set yet. These arrays will
       be allocated in erkStep_Init and take into account the value of nforcing.
       On subsequent calls will check if enough space has allocated in case
       nforcing has increased since the original allocation. */
    if (step_mem->cvals != NULL && step_mem->Xvecs != NULL)
    {
      /* check if there are enough reusable arrays for fused operations */
      if ((step_mem->nfusedopvecs - nvecs) < (step_mem->stages + 1))
      {
        /* free current work space */
        if (step_mem->cvals != NULL)
        {
          free(step_mem->cvals);
          ark_mem->lrw -= step_mem->nfusedopvecs;
        }
        if (step_mem->Xvecs != NULL)
        {
          free(step_mem->Xvecs);
          ark_mem->liw -= step_mem->nfusedopvecs;
        }

        /* allocate reusable arrays for fused vector operations */
        step_mem->nfusedopvecs = step_mem->stages + 1 + nvecs;

        step_mem->cvals = NULL;
        step_mem->cvals = (sunrealtype*)calloc(step_mem->nfusedopvecs,
                                               sizeof(sunrealtype));
        if (step_mem->cvals == NULL) { return (ARK_MEM_FAIL); }
        ark_mem->lrw += step_mem->nfusedopvecs;

        step_mem->Xvecs = NULL;
        step_mem->Xvecs = (N_Vector*)calloc(step_mem->nfusedopvecs,
                                            sizeof(N_Vector));
        if (step_mem->Xvecs == NULL) { return (ARK_MEM_FAIL); }
        ark_mem->liw += step_mem->nfusedopvecs;
      }
    }
  }
  else
  {
    /* disable forcing */
    step_mem->tshift   = ZERO;
    step_mem->tscale   = ONE;
    step_mem->forcing  = NULL;
    step_mem->nforcing = 0;
  }

  return (ARK_SUCCESS);
}

/*===============================================================
  EOF
  ===============================================================*/<|MERGE_RESOLUTION|>--- conflicted
+++ resolved
@@ -130,6 +130,7 @@
 
   /* Initialize all the counters */
   step_mem->nfe = 0;
+
   /* Initialize fused op work space */
   step_mem->cvals        = NULL;
   step_mem->Xvecs        = NULL;
@@ -529,12 +530,7 @@
 int erkStep_FullRHS(ARKodeMem ark_mem, sunrealtype t, N_Vector y, N_Vector f,
                     int mode)
 {
-<<<<<<< HEAD
   int nvec, retval;
-  ARKodeMem ark_mem;
-=======
-  int retval;
->>>>>>> d10ca84d
   ARKodeERKStepMem step_mem;
   sunbooleantype recomputeRHS;
   sunrealtype* cvals;
@@ -766,6 +762,7 @@
     step_mem->nfe++;
     if (retval < 0) { return (ARK_RHSFUNC_FAIL); }
     if (retval > 0) { return (ARK_UNREC_RHSFUNC_ERR); }
+
     /* apply external polynomial forcing */
     if (step_mem->nforcing > 0)
     {
@@ -1234,7 +1231,8 @@
   ARKodeMem ark_mem;
   ARKodeERKStepMem step_mem;
 
-  retval = erkStep_AccessStepMem(inner_arkode_mem, __func__, &ark_mem, &step_mem);
+  retval = erkStep_AccessARKODEStepMem(inner_arkode_mem, __func__, &ark_mem,
+                                       &step_mem);
   if (retval)
   {
     arkProcessError(NULL, ARK_ILL_INPUT, __LINE__, __func__, __FILE__,
@@ -1309,11 +1307,11 @@
   if (retval != ARK_SUCCESS) { return (retval); }
 
   /* set the stop time */
-  retval = ERKStepSetStopTime(arkode_mem, tout);
+  retval = ARKodeSetStopTime(arkode_mem, tout);
   if (retval != ARK_SUCCESS) { return (retval); }
 
   /* evolve inner ODE */
-  retval = ERKStepEvolve(arkode_mem, tout, y, &tret, ARK_NORMAL);
+  retval = ARKodeEvolve(arkode_mem, tout, y, &tret, ARK_NORMAL);
   if (retval < 0) { return (retval); }
 
   /* disable inner forcing */
@@ -1360,7 +1358,7 @@
   retval = MRIStepInnerStepper_GetContent(stepper, &arkode_mem);
   if (retval != ARK_SUCCESS) { return (retval); }
 
-  return (ERKStepReset(arkode_mem, tR, yR));
+  return (ARKodeReset(arkode_mem, tR, yR));
 }
 
 /*------------------------------------------------------------------------------
@@ -1380,7 +1378,7 @@
   retval = MRIStepInnerStepper_GetContent(stepper, &arkode_mem);
   if (retval != ARK_SUCCESS) { return (retval); }
 
-  return (ERKStepGetAccumulatedError(arkode_mem, accum_error));
+  return (ARKodeGetAccumulatedError(arkode_mem, accum_error));
 }
 
 /*------------------------------------------------------------------------------
@@ -1399,7 +1397,7 @@
   retval = MRIStepInnerStepper_GetContent(stepper, &arkode_mem);
   if (retval != ARK_SUCCESS) { return (retval); }
 
-  return (ERKStepResetAccumulatedError(arkode_mem));
+  return (ARKodeResetAccumulatedError(arkode_mem));
 }
 
 /*------------------------------------------------------------------------------
@@ -1418,7 +1416,7 @@
   retval = MRIStepInnerStepper_GetContent(stepper, &arkode_mem);
   if (retval != ARK_SUCCESS) { return (retval); }
 
-  return (ERKStepSetFixedStep(arkode_mem, h));
+  return (ARKodeSetFixedStep(arkode_mem, h));
 }
 
 /*------------------------------------------------------------------------------
@@ -1439,7 +1437,7 @@
   if (retval != ARK_SUCCESS) { return (retval); }
   if (arkode_mem == NULL)
   {
-    arkProcessError(ark_mem, ARK_MEM_NULL, __LINE__, __func__, __FILE__,
+    arkProcessError(NULL, ARK_MEM_NULL, __LINE__, __func__, __FILE__,
                     MSG_ERKSTEP_NO_MEM);
     return ARK_MEM_NULL;
   }
@@ -1510,8 +1508,8 @@
   int retval;
 
   /* access ARKodeERKStepMem structure */
-  retval = erkStep_AccessStepMem(arkode_mem, "erkStep_SetInnerForcing",
-                                 &ark_mem, &step_mem);
+  retval = erkStep_AccessARKODEStepMem(arkode_mem, "erkStep_SetInnerForcing",
+                                       &ark_mem, &step_mem);
   if (retval != ARK_SUCCESS) { return (retval); }
 
   if (nvecs > 0)
