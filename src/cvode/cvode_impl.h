/* -----------------------------------------------------------------
 * Programmer(s): Scott D. Cohen, Alan C. Hindmarsh, Radu Serban and
 *                Dan Shumaker @ LLNL
 *                Daniel Reynolds @ SMU
 * -----------------------------------------------------------------
 * SUNDIALS Copyright Start
 * Copyright (c) 2002-2025, Lawrence Livermore National Security
 * and Southern Methodist University.
 * All rights reserved.
 *
 * See the top-level LICENSE and NOTICE files for details.
 *
 * SPDX-License-Identifier: BSD-3-Clause
 * SUNDIALS Copyright End
 * -----------------------------------------------------------------
 * Implementation header file for the main CVODE integrator.
 * -----------------------------------------------------------------*/

#ifndef _CVODE_IMPL_H
#define _CVODE_IMPL_H

#include <cvode/cvode.h>
#include <sundials/priv/sundials_context_impl.h>
#include <sundials/priv/sundials_errors_impl.h>
#include <sundials/sundials_math.h>

#include "cvode_proj_impl.h"
#include "sundials_logger_impl.h"
#include "sundials_macros.h"

#ifdef __cplusplus /* wrapper to enable C++ usage */
extern "C" {
#endif

/*===============================================================
  SHORTCUTS
  ===============================================================*/

#define CV_PROFILER cv_mem->cv_sunctx->profiler
#define CV_LOGGER   cv_mem->cv_sunctx->logger

/*
 * =================================================================
 *   I N T E R N A L   C O N S T A N T S
 * =================================================================
 */

/* Basic constants */

#define ADAMS_Q_MAX 12          /* max value of q for lmm == ADAMS     */
#define BDF_Q_MAX   5           /* max value of q for lmm == BDF       */
#define Q_MAX       ADAMS_Q_MAX /* max value of q for either lmm       */
#define L_MAX       (Q_MAX + 1) /* max value of L for either lmm       */
#define NUM_TESTS   5           /* number of error test quantities     */

#define HMIN_DEFAULT     SUN_RCONST(0.0) /* hmin default value     */
#define HMAX_INV_DEFAULT SUN_RCONST(0.0) /* hmax_inv default value */
#define MXHNIL_DEFAULT   10              /* mxhnil default value   */
#define MXSTEP_DEFAULT   500             /* mxstep default value   */

#define MSBP_DEFAULT 20 /* max steps between lsetup calls */
#define DGMAX_LSETUP_DEFAULT \
  SUN_RCONST(0.3) /* gamma threshold to call lsetup */

/* Step size change constants
 * --------------------------
 * ETA_MIN_FX_DEFAULT  if eta_min_fx < eta < eta_max_fx reject a change in step size or order
 * ETA_MAX_FX_DEFAULT
 * ETA_MAX_FS_DEFAULT  -+
 * ETA_MAX_ES_DEFAULT   |
 * ETA_MAX_GS_DEFAULT   |
 * ETA_MIN_DEFAULT      |-> bounds for eta (step size change)
 * ETA_MAX_EF_DEFAULT   |
 * ETA_MIN_EF_DEFAULT   |
 * ETA_CF_DEFAULT      -+
 * SMALL_NST_DEFAULT   nst <= SMALL_NST => use eta_max_es
 * SMALL_NEF_DEFAULT   if small_nef <= nef <= MXNEF1, then eta =  SUNMIN(eta, eta_max_ef)
 * ONEPSM (1+epsilon)  used in testing if the step size is below its bound
 */

#define ETA_MIN_FX_DEFAULT SUN_RCONST(0.0)
#define ETA_MAX_FX_DEFAULT SUN_RCONST(1.5)
#define ETA_MAX_FS_DEFAULT SUN_RCONST(10000.0)
#define ETA_MAX_ES_DEFAULT SUN_RCONST(10.0)
#define ETA_MAX_GS_DEFAULT SUN_RCONST(10.0)
#define ETA_MIN_DEFAULT    SUN_RCONST(0.1)
#define ETA_MAX_EF_DEFAULT SUN_RCONST(0.2)
#define ETA_MIN_EF_DEFAULT SUN_RCONST(0.1)
#define ETA_CF_DEFAULT     SUN_RCONST(0.25)
#define SMALL_NST_DEFAULT  10
#define SMALL_NEF_DEFAULT  2
#define ONEPSM             SUN_RCONST(1.000001)

/* Step size controller constants
 * ------------------------------
 * ADDON  safety factor in computing eta
 * BIAS1  -+
 * BIAS2   |-> bias factors in eta selection
 * BIAS3  -+
 */

#define ADDON SUN_RCONST(0.000001)
#define BIAS1 SUN_RCONST(6.0)
#define BIAS2 SUN_RCONST(6.0)
#define BIAS3 SUN_RCONST(10.0)


/* Nonlinear solver switching heurstic parameters
 * ----------------------------------------------
 * ALPHAREF_DEFAULT "optimal"    nonlinear solver convergence rate
 * CONDITION_MIN_FIXED_DEFAULT   min number of consecutive times the precondition for switching to fixed-point from newton was satisfied
 * CONDITION_MIN_NEWTON_DEFAULT  min number of consecutive times the precondition for switching to newton from fixed-point was satisfied
 * HYSTERSIS_MIN_FIXED_DEFAULT   min number of steps before considering switching to fixed-point from newton
 * HYSTERSIS_MIN_NEWTON_DEFAULT  min number of steps before considering switching to newton from fixed-point
 */

#define INIT_STIFR SUN_RCONST(1023.0) // TODO(CJB): for LSODKR, remove it
#define ALPHAREF_DEFAULT SUN_RCONST(0.5)
#define CONDITION_MIN_FIXED_DEFAULT 3
#define CONDITION_MIN_NEWTON_DEFAULT 3
#define HYSTERSIS_MIN_FIXED_DEFAULT 5
#define HYSTERSIS_MIN_NEWTON_DEFAULT 5

/* Order selection constants
 * -------------------------
 * LONG_WAIT   number of steps to wait before considering an order change when
 *             q==1 and MXNEF1 error test failures have occurred
 */

#define LONG_WAIT 10

/* Failure limits
 * --------------
 * MXNCF   max no. of convergence failures during one step try
 * MXNEF   max no. of error test failures during one step try
 * MXNEF1  max no. of error test failures before forcing a reduction of order
 */

#define MXNCF  10
#define MXNEF  7
#define MXNEF1 3

/* Control constants for lower-level functions used by cvStep
 * ----------------------------------------------------------
 *
 * cvHin return values:
 *    CV_SUCCESS
 *    CV_RHSFUNC_FAIL
 *    CV_TOO_CLOSE
 *
 * cvStep control constants:
 *    DO_ERROR_TEST
 *    PREDICT_AGAIN
 *
 * cvStep return values:
 *    CV_SUCCESS,
 *    CV_LSETUP_FAIL,  CV_LSOLVE_FAIL,
 *    CV_RHSFUNC_FAIL, CV_RTFUNC_FAIL
 *    CV_CONV_FAILURE, CV_ERR_FAILURE,
 *    CV_FIRST_RHSFUNC_ERR
 *
 * cvNls input nflag values:
 *    FIRST_CALL
 *    PREV_CONV_FAIL
 *    PREV_PROJ_FAIL
 *    PREV_ERR_FAIL
 *
 * cvNls return values:
 *    CV_SUCCESS,
 *    CV_LSETUP_FAIL, CV_LSOLVE_FAIL, CV_RHSFUNC_FAIL,
 *    CONV_FAIL, RHSFUNC_RECVR
 *
 * cvNewtonIteration return values:
 *    CV_SUCCESS,
 *    CV_LSOLVE_FAIL, CV_RHSFUNC_FAIL
 *    RHSFUNC_RECVR,
 *    TRY_AGAIN
 *
 */

#define DO_ERROR_TEST +2
#define PREDICT_AGAIN +3

#define TRY_AGAIN      +5
#define FIRST_CALL     +6
#define PREV_CONV_FAIL +7
#define PREV_PROJ_FAIL +8
#define PREV_ERR_FAIL  +9

#define RHSFUNC_RECVR    +10
#define CONSTR_RECVR     +11
#define CONSTRFUNC_RECVR +12
#define PROJFUNC_RECVR   +13

/*
 * =================================================================
 *   M A I N    I N T E G R A T O R    M E M O R Y    B L O C K
 * =================================================================
 */

/*
 * -----------------------------------------------------------------
 * Types: struct CVodeMemRec, CVodeMem
 * -----------------------------------------------------------------
 * The type CVodeMem is type pointer to struct CVodeMemRec.
 * This structure contains fields to keep track of problem state.
 * -----------------------------------------------------------------
 */

typedef struct CVodeMemRec
{
  SUNContext cv_sunctx;

  sunrealtype cv_uround; /* machine unit roundoff */

  /*--------------------------
    Problem Specification Data
    --------------------------*/

  CVRhsFn cv_f;       /* y' = f(t,y(t))                                */
  void* cv_user_data; /* user pointer passed to f                      */
  int cv_lmm;         /* lmm = CV_ADAMS or CV_BDF                      */
  int cv_itol;        /* itol = CV_SS, CV_SV, CV_WF, CV_NN             */

  sunrealtype cv_reltol;  /* relative tolerance                            */
  sunrealtype cv_Sabstol; /* scalar absolute tolerance                     */
  N_Vector cv_Vabstol;    /* vector absolute tolerance                     */
  sunbooleantype cv_atolmin0; /* flag indicating that min(abstol) = 0          */
  sunbooleantype cv_user_efun; /* SUNTRUE if user sets efun                     */
  CVEwtFn cv_efun; /* function to set ewt                           */
  void* cv_e_data; /* user pointer passed to efun                   */

  sunbooleantype cv_constraintsSet; /* constraints vector present:
                                    do constraints calc                       */

  /*-----------------------
    Nordsieck History Array
    -----------------------*/

  N_Vector cv_zn[L_MAX]; /* Nordsieck array, of size N x (q+1).
                             zn[j] is a vector of length N (j=0,...,q)
                             zn[j] = [1/factorial(j)] * h^j *
                             (jth derivative of the interpolating polynomial) */

  /*-------------------
    Vectors of length N
    -------------------*/

  N_Vector cv_ewt;    /* error weight vector                                 */
  N_Vector cv_y;      /* y is used as temporary storage by the solver
                          The memory is provided by the user to CVode
                          where the vector is named yout.                     */
  N_Vector cv_acor;   /* In the context of the solution of the nonlinear
                          equation, acor = y_n(m) - y_n(0). On return, this
                          vector is scaled to give the estimated local error  */
  N_Vector cv_tempv;  /* temporary storage vector                            */
  N_Vector cv_ftemp;  /* temporary storage vector                            */
  N_Vector cv_vtemp1; /* temporary storage vector                            */
  N_Vector cv_vtemp2; /* temporary storage vector                            */
  N_Vector cv_vtemp3; /* temporary storage vector                            */

  N_Vector cv_constraints; /* vector of inequality constraint options         */

  /*-----------------
    Tstop information
    -----------------*/

  sunbooleantype cv_tstopset;
  sunbooleantype cv_tstopinterp;
  sunrealtype cv_tstop;

  /*---------
    Step Data
    ---------*/

  int cv_q;      /* current order                               */
  int cv_qprime; /* order to be used on the next step
                                  qprime = q-1, q, or q+1                     */
  int cv_next_q; /* order to be used on the next step           */
  int cv_qwait;  /* number of internal steps to wait before
                                  considering a change in q                   */
  int cv_L;      /* L = q + 1                                   */
  int cv_nslow;  /* number of nonlinear iterations (in current step) with slow convergence */

  sunrealtype cv_hin;      /* initial step size                           */
  sunrealtype cv_h;        /* current step size                           */
  sunrealtype cv_hprime;   /* after a successful step, this is the step size to be used on the next step  */
  sunrealtype cv_next_h;   /* step size to be used on the next step       */
  sunrealtype cv_eta;      /* eta = hprime / h                            */
  sunrealtype cv_hscale;   /* value of h used in zn                       */
  sunrealtype cv_tn;       /* current internal value of t                 */
  sunrealtype cv_tretlast; /* last value of t returned by CVode           */

  sunrealtype cv_tau[L_MAX + 1];    /* array of previous q+1 successful step
                                  sizes indexed from 1 to q+1                 */
  sunrealtype cv_tq[NUM_TESTS + 1]; /* array of test quantities indexed from
                                  1 to NUM_TESTS(=5)                          */
  sunrealtype cv_l[L_MAX]; /* coefficients of l(x) (degree q poly)        */

  sunrealtype cv_rl1;    /* the scalar 1/l[1]                           */
  sunrealtype cv_gamma;  /* gamma = h * rl1                             */
  sunrealtype cv_gammap; /* gamma at the last setup call                */
  sunrealtype cv_gamrat; /* gamma / gammap                              */

  sunrealtype cv_crate;       /* estimated corrector convergence rate        */
  sunrealtype cv_delp;        /* norm of previous nonlinear solver update    */
  sunrealtype cv_acnrm;       /* | acor |                                    */
  sunbooleantype cv_acnrmcur; /* is | acor | current?                        */
  sunrealtype cv_nlscoef;     /* coefficient in nonlinear convergence test    */

  /*------
    Limits
    ------*/

  int cv_qmax;        /* q <= qmax                                          */
  long int cv_mxstep; /* maximum number of internal steps for one user call */
  int cv_mxhnil;      /* maximum number of warning messages issued to the
                             user that t + h == t for the next internal step    */
  int cv_maxnef;      /* maximum number of error test failures              */
  int cv_maxncf;      /* maximum number of nonlinear convergence failures   */

  sunrealtype cv_hmin; /* |h| >= hmin                                        */
  sunrealtype cv_hmax_inv; /* |h| <= 1/hmax_inv                                  */
  sunrealtype cv_etamax; /* eta <= etamax                                      */
  sunrealtype cv_eta_min_fx; /* eta_min_fx < eta < eta_max_fx keep the current h   */
  sunrealtype cv_eta_max_fx;
  sunrealtype cv_eta_max_fs; /* eta <= eta_max_fs on the first step                */
  sunrealtype cv_eta_max_es; /* eta <= eta_max_es on early steps                   */
  sunrealtype cv_eta_max_gs; /* eta <= eta_max_gs on a general step                */
  sunrealtype cv_eta_min; /* eta >= eta_min on a general step                   */
  sunrealtype cv_eta_min_ef; /* eta >= eta_min_ef after an error test failure      */
  sunrealtype cv_eta_max_ef; /* eta on multiple (>= small_nef) error test failures */
  sunrealtype cv_eta_cf; /* eta on a nonlinear solver convergence failure      */

  long int cv_small_nst; /* nst <= small_nst use eta_max_es */
  int cv_small_nef;      /* nef >= small_nef use eta_max_ef */

  /*--------
    Counters
    --------*/

  long int cv_nst;     /* number of internal steps taken                  */
  long int cv_nfe;     /* number of f calls                               */
  long int cv_ncfn;    /* number of corrector convergence failures        */
  long int cv_nni;     /* number of nonlinear iterations performed        */
  long int cv_nnf;     /* number of nonlinear convergence failures        */
  long int cv_nns;     /* number of iterations for which the nonlinear convergence was determined to be 'slow' */
  long int cv_netf;    /* number of error test failures                   */
  long int cv_nsetups; /* number of setup calls                           */
  long int cv_nswitch; /* number of times nonlinear solver switched       */
  int cv_nhnil;        /* number of messages issued to the user that
                              t + h == t for the next iternal step            */

  /*----------------
    Step size ratios
    ----------------*/

  sunrealtype cv_etaqm1; /* ratio of new to old h for order q-1             */
  sunrealtype cv_etaq;   /* ratio of new to old h for order q               */
  sunrealtype cv_etaqp1; /* ratio of new to old h for order q+1             */

  /*------------------
    Space requirements
    ------------------*/

  sunindextype cv_lrw1; /* no. of sunrealtype words in 1 N_Vector y           */
  sunindextype cv_liw1; /* no. of integer words in 1 N_Vector y            */
  long int cv_lrw;      /* no. of sunrealtype words in CVODE work vectors     */
  long int cv_liw;      /* no. of integer words in CVODE work vectors      */

  /*---------------------
    Nonlinear Solver Data
    ---------------------*/

  SUNNonlinearSolver NLS; /* nonlinear solver object                   */
  SUNNonlinearSolver NLS_newton;
  SUNNonlinearSolver NLS_fixedpoint;
  int NLS_algorithm;
  int NLS_aavectors;
  sunbooleantype ownNLS;  /* flag indicating NLS ownership             */
  CVRhsFn nls_f;          /* f(t,y(t)) used in the nonlinear solver    */
  int convfail;           /* flag to indicate when a Jacobian update may
                                  be needed */

  /*------------------
    Linear Solver Data
    ------------------*/

  /* Linear Solver functions to be called */

  int (*cv_linit)(struct CVodeMemRec* cv_mem);

  int (*cv_lsetup)(struct CVodeMemRec* cv_mem, int convfail, N_Vector ypred,
                   N_Vector fpred, sunbooleantype* jcurPtr, N_Vector vtemp1,
                   N_Vector vtemp2, N_Vector vtemp3);

  int (*cv_lsolve)(struct CVodeMemRec* cv_mem, N_Vector b, N_Vector weight,
                   N_Vector ycur, N_Vector fcur);

  int (*cv_lfree)(struct CVodeMemRec* cv_mem);

  /* Linear Solver specific memory */

  void* cv_lmem;               /* linear solver interface memory structure */
  long int cv_msbp;            /* max number of steps between lsetip calls */
  sunrealtype cv_dgmax_lsetup; /* gamma ratio threshold to signal for a linear
                              * solver setup */

  /*------------
    Saved Values
    ------------*/

  int cv_qu;                /* last successful q value used                */
  long int cv_nstlp;        /* step number of last setup call              */
  sunrealtype cv_h0u;       /* actual initial stepsize                     */
  sunrealtype cv_hu;        /* last successful h value used                */
  sunrealtype cv_saved_tq5; /* saved value of tq[5]                        */
  sunbooleantype cv_jcur;   /* is Jacobian info for linear solver current? */
  sunrealtype cv_tolsf;     /* tolerance scale factor                      */
  int cv_qmax_alloc;        /* value of qmax used when allocating mem      */
  int cv_indx_acor;         /* index of the zn vector with saved acor      */

  /*--------------------------------------------------------------------
    Flags turned ON by CVodeInit and read by CVodeReInit
    --------------------------------------------------------------------*/

  sunbooleantype cv_VabstolMallocDone;
  sunbooleantype cv_MallocDone;
  sunbooleantype cv_constraintsMallocDone;

  /*-------------------------------------------
    User access function
    -------------------------------------------*/
  CVMonitorFn cv_monitorfun;    /* func called with CVODE mem and user data  */
  long int cv_monitor_interval; /* step interval to call cv_monitorfun       */

  /*-------------------------
    Stability Limit Detection
    -------------------------*/

  sunbooleantype cv_sldeton;  /* is Stability Limit Detection on?             */
  sunrealtype cv_ssdat[6][4]; /* scaled data array for STALD                  */
  int cv_nscon;               /* counter for STALD method                     */
  long int cv_nor;            /* counter for number of order reductions       */

  /*----------------
    Rootfinding Data
    ----------------*/

  CVRootFn cv_gfun;      /* function g for roots sought                     */
  int cv_nrtfn;          /* number of components of g                       */
  int* cv_iroots;        /* array for root information                      */
  int* cv_rootdir;       /* array specifying direction of zero-crossing     */
  sunrealtype cv_tlo;    /* nearest endpoint of interval in root search     */
  sunrealtype cv_thi;    /* farthest endpoint of interval in root search    */
  sunrealtype cv_trout;  /* t value returned by rootfinding routine         */
  sunrealtype* cv_glo;   /* saved array of g values at t = tlo              */
  sunrealtype* cv_ghi;   /* saved array of g values at t = thi              */
  sunrealtype* cv_grout; /* array of g values at t = trout                  */
  sunrealtype cv_toutc;  /* copy of tout (if NORMAL mode)                   */
  sunrealtype cv_ttol;   /* tolerance on root location trout                */
  int cv_taskc;          /* copy of parameter itask                         */
  int cv_irfnd;          /* flag showing whether last step had a root       */
  long int cv_nge;       /* counter for g evaluations                       */
  sunbooleantype* cv_gactive; /* array with active/inactive event functions      */
  int cv_mxgnull; /* number of warning messages about possible g==0  */

  /*---------------
    Projection Data
    ---------------*/

  CVodeProjMem proj_mem;       /* projection memory structure               */
  sunbooleantype proj_enabled; /* flag indicating if projection is enabled  */
  sunbooleantype proj_applied; /* flag indicating if projection was applied */
  sunrealtype proj_p[L_MAX];   /* coefficients of p(x) (degree q poly)      */

  /*-----------------------
    Fused Vector Operations
    -----------------------*/

  sunrealtype cv_cvals[L_MAX]; /* array of scalars */
  N_Vector cv_Xvecs[L_MAX];    /* array of vectors */

  sunbooleantype cv_usefused; /* flag indicating if CVODE specific fused kernels should be used */

<<<<<<< HEAD
  /* -----------------------
    Nonlinear solver switching
    ------------------------ */
  sunbooleantype force_next_step;
  int lsodkr_strategy;
  int gustafsoder_strategy;
  int switchtofixed_precondition_count;
  int switchtonewton_precondition_count;
  int switchtofixed_min_precondition;
  int switchtonewton_min_precondition;
  int switchtonewton_considered_count;
  int switchtofixed_considered_count;
  int switchtofixed_delay;
  int switchtonewton_delay;
  sunrealtype cv_halpha;   /* step size dictated by nonlinear solver convergence control */
  sunrealtype cv_stiff;    /* stiffness estimate for nonlinear solver switching
                              this is ||res||/||del|| (beta_k in Gustafsson & Soderlind paper )*/
  sunrealtype cv_stifr;
  sunrealtype cv_alpharef;

=======
  /*----------------
    Resizing History
    ----------------*/

  sunbooleantype first_step_after_resize; /* Flag to signal a resize happened */
>>>>>>> d1e07340

}* CVodeMem;

/*
 * =================================================================
 *     I N T E R F A C E   T O    L I N E A R   S O L V E R S
 * =================================================================
 */

/*
 * -----------------------------------------------------------------
 * Communication between CVODE and a CVODE Linear Solver
 * -----------------------------------------------------------------
 * convfail (input to cv_lsetup)
 *
 * CV_NO_FAILURES : Either this is the first cv_setup call for this
 *                  step, or the local error test failed on the
 *                  previous attempt at this step (but the nonlinear
 *                  solver iteration converged).
 *
 * CV_FAIL_BAD_J  : This value is passed to cv_lsetup if
 *
 *                  (a) The previous nonlinear solver corrector iteration
 *                      did not converge and the linear solver's
 *                      setup routine indicated that its Jacobian-
 *                      related data is not current
 *                                   or
 *                  (b) During the previous nonlinear solver corrector
 *                      iteration, the linear solver's solve routine
 *                      failed in a recoverable manner and the
 *                      linear solver's setup routine indicated that
 *                      its Jacobian-related data is not current.
 *
 * CV_FAIL_OTHER  : During the current internal step try, the
 *                  previous nonlinear solver iteration failed to converge
 *                  even though the linear solver was using current
 *                  Jacobian-related data.
 * -----------------------------------------------------------------
 */

/* Constants for convfail (input to cv_lsetup) */

#define CV_NO_FAILURES 0
#define CV_FAIL_BAD_J  1
#define CV_FAIL_OTHER  2

/*
 * -----------------------------------------------------------------
 * int (*cv_linit)(CVodeMem cv_mem);
 * -----------------------------------------------------------------
 * The purpose of cv_linit is to complete initializations for a
 * specific linear solver, such as counters and statistics.
 * An LInitFn should return 0 if it has successfully initialized the
 * CVODE linear solver and a negative value otherwise.
 * If an error does occur, an appropriate message should be sent to
 * the error handler function.
 * -----------------------------------------------------------------
 */

/*
 * -----------------------------------------------------------------
 * int (*cv_lsetup)(CVodeMem cv_mem, int convfail, N_Vector ypred,
 *                 N_Vector fpred, sunbooleantype *jcurPtr,
 *                 N_Vector vtemp1, N_Vector vtemp2,
 *                 N_Vector vtemp3);
 * -----------------------------------------------------------------
 * The job of cv_lsetup is to prepare the linear solver for
 * subsequent calls to cv_lsolve. It may recompute Jacobian-
 * related data is it deems necessary. Its parameters are as
 * follows:
 *
 * cv_mem - problem memory pointer of type CVodeMem. See the
 *          typedef earlier in this file.
 *
 * convfail - a flag to indicate any problem that occurred during
 *            the solution of the nonlinear equation on the
 *            current time step for which the linear solver is
 *            being used. This flag can be used to help decide
 *            whether the Jacobian data kept by a CVODE linear
 *            solver needs to be updated or not.
 *            Its possible values have been documented above.
 *
 * ypred - the predicted y vector for the current CVODE internal
 *         step.
 *
 * fpred - f(tn, ypred).
 *
 * jcurPtr - a pointer to a boolean to be filled in by cv_lsetup.
 *           The function should set *jcurPtr=SUNTRUE if its Jacobian
 *           data is current after the call and should set
 *           *jcurPtr=SUNFALSE if its Jacobian data is not current.
 *           Note: If cv_lsetup calls for re-evaluation of
 *           Jacobian data (based on convfail and CVODE state
 *           data), it should return *jcurPtr=SUNTRUE always;
 *           otherwise an infinite loop can result.
 *
 * vtemp1 - temporary N_Vector provided for use by cv_lsetup.
 *
 * vtemp3 - temporary N_Vector provided for use by cv_lsetup.
 *
 * vtemp3 - temporary N_Vector provided for use by cv_lsetup.
 *
 * The cv_lsetup routine should return 0 if successful, a positive
 * value for a recoverable error, and a negative value for an
 * unrecoverable error.
 * -----------------------------------------------------------------
 */

/*
 * -----------------------------------------------------------------
 * int (*cv_lsolve)(CVodeMem cv_mem, N_Vector b, N_Vector weight,
 *                  N_Vector ycur, N_Vector fcur);
 * -----------------------------------------------------------------
 * cv_lsolve must solve the linear equation P x = b, where
 * P is some approximation to (I - gamma J), J = (df/dy)(tn,ycur)
 * and the RHS vector b is input. The N-vector ycur contains
 * the solver's current approximation to y(tn) and the vector
 * fcur contains the N_Vector f(tn,ycur). The solution is to be
 * returned in the vector b. cv_lsolve returns a positive value
 * for a recoverable error and a negative value for an
 * unrecoverable error. Success is indicated by a 0 return value.
 * -----------------------------------------------------------------
 */

/*
 * -----------------------------------------------------------------
 * int (*cv_lfree)(CVodeMem cv_mem);
 * -----------------------------------------------------------------
 * cv_lfree should free up any memory allocated by the linear
 * solver. This routine is called once a problem has been
 * completed and the linear solver is no longer needed.  It should
 * return 0 upon success, nonzero on failure.
 * -----------------------------------------------------------------
 */

/*
 * =================================================================
 *    I N T E R N A L   F U N C T I O N S
 * =================================================================
 */

/* Prototype of internal ewtSet function */

int cvEwtSet(N_Vector ycur, N_Vector weight, void* data);

/* High level error handler */

void cvProcessError(CVodeMem cv_mem, int error_code, int line, const char* func,
                    const char* file, const char* msgfmt, ...);

/* Nonlinear solver initialization */

int cvNlsInit(CVodeMem cv_mem);

/* Nonlinear solver switching */

int cvNlsSwitch(CVodeMem cv_mem, SUNNonlinearSolver NLS);

/* Projection functions */

int cvDoProjection(CVodeMem cv_mem, int* nflagPtr, sunrealtype saved_t,
                   int* npfPtr);
int cvProjInit(CVodeProjMem proj_mem);
int cvProjFree(CVodeProjMem* proj_mem);

/* Restore tn and undo prediction to reattempt a step */

void cvRestore(CVodeMem cv_mem, sunrealtype saved_t);

/* Reset h and rescale history array to prepare for a step */

void cvRescale(CVodeMem cv_mem);

#ifdef SUNDIALS_BUILD_PACKAGE_FUSED_KERNELS
int cvEwtSetSS_fused(const sunbooleantype atolmin0, const sunrealtype reltol,
                     const sunrealtype Sabstol, const N_Vector ycur,
                     N_Vector tempv, N_Vector weight);

int cvEwtSetSV_fused(const sunbooleantype atolmin0, const sunrealtype reltol,
                     const N_Vector Vabstol, const N_Vector ycur,
                     N_Vector tempv, N_Vector weight);

int cvCheckConstraints_fused(const N_Vector c, const N_Vector ewt,
                             const N_Vector y, const N_Vector mm, N_Vector tempv);

int cvNlsResid_fused(const sunrealtype rl1, const sunrealtype ngamma,
                     const N_Vector zn1, const N_Vector ycor,
                     const N_Vector ftemp, N_Vector res);

int cvDiagSetup_formY(const sunrealtype h, const sunrealtype r,
                      const N_Vector fpred, const N_Vector zn1,
                      const N_Vector ypred, N_Vector ftemp, N_Vector y);

int cvDiagSetup_buildM(const sunrealtype fract, const sunrealtype uround,
                       const sunrealtype h, const N_Vector ftemp,
                       const N_Vector fpred, const N_Vector ewt, N_Vector bit,
                       N_Vector bitcomp, N_Vector y, N_Vector M);

int cvDiagSolve_updateM(const sunrealtype r, N_Vector M);
#endif

/*
 * =================================================================
 *    E R R O R    M E S S A G E S
 * =================================================================
 */

#define MSG_TIME   "t = " SUN_FORMAT_G
#define MSG_TIME_H "t = " SUN_FORMAT_G " and h = " SUN_FORMAT_G
#define MSG_TIME_INT                                                \
  "t = " SUN_FORMAT_G " is not between tcur - hold = " SUN_FORMAT_G \
  " and tcur = " SUN_FORMAT_G
#define MSG_TIME_TOUT  "tout = " SUN_FORMAT_G
#define MSG_TIME_TSTOP "tstop = " SUN_FORMAT_G

/* Initialization and I/O error messages */

#define MSGCV_NO_MEM     "cvode_mem = NULL illegal."
#define MSGCV_CVMEM_FAIL "Allocation of cvode_mem failed."
#define MSGCV_MEM_FAIL   "A memory request failed."
#define MSGCV_BAD_LMM \
  "Illegal value for lmm. The legal values are CV_ADAMS and CV_BDF."
#define MSGCV_NULL_SUNCTX "sunctx = NULL illegal."
#define MSGCV_NO_MALLOC   "Attempt to call before CVodeInit."
#define MSGCV_NEG_MAXORD  "maxord <= 0 illegal."
#define MSGCV_BAD_MAXORD  "Illegal attempt to increase maximum method order."
#define MSGCV_SET_SLDET \
  "Attempt to use stability limit detection with the CV_ADAMS method illegal."
#define MSGCV_NEG_HMIN       "hmin < 0 illegal."
#define MSGCV_NEG_HMAX       "hmax < 0 illegal."
#define MSGCV_BAD_HMIN_HMAX  "Inconsistent step size limits: hmin > hmax."
#define MSGCV_BAD_RELTOL     "reltol < 0 illegal."
#define MSGCV_BAD_ABSTOL     "abstol has negative component(s) (illegal)."
#define MSGCV_NULL_ABSTOL    "abstol = NULL illegal."
#define MSGCV_NULL_Y0        "y0 = NULL illegal."
#define MSGCV_Y0_FAIL_CONSTR "y0 fails to satisfy constraints."
#define MSGCV_NULL_F         "f = NULL illegal."
#define MSGCV_NULL_G         "g = NULL illegal."
#define MSGCV_BAD_NVECTOR    "A required vector operation is not implemented."
#define MSGCV_BAD_CONSTR     "Illegal values in constraints vector."
#define MSGCV_BAD_K          "Illegal value for k."
#define MSGCV_NULL_DKY       "dky = NULL illegal."
#define MSGCV_BAD_T          "Illegal value for t." MSG_TIME_INT
#define MSGCV_NO_ROOT        "Rootfinding was not initialized."
#define MSGCV_NLS_INIT_FAIL  "The nonlinear solver's init routine failed."

/* CVode Error Messages */

#define MSGCV_NO_TOL      "No integration tolerances have been specified."
#define MSGCV_LSOLVE_NULL "The linear solver's solve routine is NULL."
#define MSGCV_YOUT_NULL   "yout = NULL illegal."
#define MSGCV_TRET_NULL   "tret = NULL illegal."
#define MSGCV_BAD_EWT     "Initial ewt has component(s) equal to zero (illegal)."
#define MSGCV_EWT_NOW_BAD "At " MSG_TIME ", a component of ewt has become <= 0."
#define MSGCV_BAD_ITASK   "Illegal value for itask."
#define MSGCV_BAD_H0      "h0 and tout - t0 inconsistent."
#define MSGCV_BAD_TOUT                      \
  "Trouble interpolating at " MSG_TIME_TOUT \
  ". tout too far back in direction of integration"
#define MSGCV_EWT_FAIL "The user-provide EwtSet function failed."
#define MSGCV_EWT_NOW_FAIL \
  "At " MSG_TIME ", the user-provide EwtSet function failed."
#define MSGCV_LINIT_FAIL "The linear solver's init routine failed."
#define MSGCV_HNIL_DONE                                                    \
  "The above warning has been issued mxhnil times and will not be issued " \
  "again for this problem."
#define MSGCV_TOO_CLOSE "tout too close to t0 to start integration."
#define MSGCV_MAX_STEPS \
  "At " MSG_TIME ", mxstep steps taken before reaching tout."
#define MSGCV_TOO_MUCH_ACC "At " MSG_TIME ", too much accuracy requested."
#define MSGCV_HNIL                                                         \
  "Internal " MSG_TIME_H " are such that t + h = t on the next step. The " \
  "solver will continue anyway."
#define MSGCV_ERR_FAILS \
  "At " MSG_TIME_H ", the error test failed repeatedly or with |h| = hmin."
#define MSGCV_CONV_FAILS \
  "At " MSG_TIME_H       \
  ", the corrector convergence test failed repeatedly or with |h| = hmin."
#define MSGCV_SETUP_FAILED \
  "At " MSG_TIME ", the setup routine failed in an unrecoverable manner."
#define MSGCV_SOLVE_FAILED \
  "At " MSG_TIME ", the solve routine failed in an unrecoverable manner."
#define MSGCV_FAILED_CONSTR \
  "At " MSG_TIME ", unable to satisfy inequality constraints."
#define MSGCV_RHSFUNC_FAILED \
  "At " MSG_TIME             \
  ", the right-hand side routine failed in an unrecoverable manner."
#define MSGCV_RHSFUNC_UNREC                                                   \
  "At " MSG_TIME ", the right-hand side failed in a recoverable manner, but " \
  "no recovery is possible."
#define MSGCV_RHSFUNC_REPTD \
  "At " MSG_TIME " repeated recoverable right-hand side function errors."
#define MSGCV_RHSFUNC_FIRST \
  "The right-hand side routine failed at the first call."
#define MSGCV_RTFUNC_FAILED                                              \
  "At " MSG_TIME ", the rootfinding routine failed in an unrecoverable " \
  "manner."
#define MSGCV_CLOSE_ROOTS "Root found at and very near " MSG_TIME "."
#define MSGCV_BAD_TSTOP                                      \
  "The value " MSG_TIME_TSTOP " is behind current " MSG_TIME \
  " in the direction of integration."
#define MSGCV_INACTIVE_ROOTS                                           \
  "At the end of the first step, there are still some root functions " \
  "identically 0. This warning will not be issued again."
#define MSGCV_NLS_SETUP_FAILED \
  "At " MSG_TIME ", the nonlinear solver setup failed unrecoverably."
#define MSGCV_NLS_INPUT_NULL \
  "At " MSG_TIME ", the nonlinear solver was passed a NULL input."
#define MSGCV_NLS_FAIL \
  "At " MSG_TIME ", the nonlinear solver failed in an unrecoverable manner."

/* CVode Projection Error Messages */

#define MSG_CV_MEM_NULL "cvode_mem = NULL illegal."
#define MSG_CV_MEM_FAIL "A memory request failed."

#define MSG_CV_PROJ_MEM_NULL "proj_mem = NULL illegal."
#define MSG_CV_PROJFUNC_FAIL                                              \
  "At " MSG_TIME " the projection function failed with an unrecoverable " \
  "error."
#define MSG_CV_REPTD_PROJFUNC_ERR \
  "At " MSG_TIME " the projection function had repeated recoverable errors."

#ifdef __cplusplus
}
#endif

#endif<|MERGE_RESOLUTION|>--- conflicted
+++ resolved
@@ -483,10 +483,10 @@
 
   sunbooleantype cv_usefused; /* flag indicating if CVODE specific fused kernels should be used */
 
-<<<<<<< HEAD
   /* -----------------------
     Nonlinear solver switching
     ------------------------ */
+
   sunbooleantype force_next_step;
   int lsodkr_strategy;
   int gustafsoder_strategy;
@@ -504,13 +504,11 @@
   sunrealtype cv_stifr;
   sunrealtype cv_alpharef;
 
-=======
   /*----------------
     Resizing History
     ----------------*/
 
   sunbooleantype first_step_after_resize; /* Flag to signal a resize happened */
->>>>>>> d1e07340
 
 }* CVodeMem;
 
