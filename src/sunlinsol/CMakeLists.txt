--- conflicted
+++ resolved
@@ -40,16 +40,11 @@
               $<BUILD_INTERFACE:${SUNDIALS_SOURCE_DIR}/src/sundials>
               $<INSTALL_INTERFACE:${CMAKE_INSTALL_INCLUDEDIR}>)
   install(FILES ${PROJECT_SOURCE_DIR}/include/sunlinsol/sunlinsol_ginkgo.hpp
-<<<<<<< HEAD
-    ${PROJECT_SOURCE_DIR}/include/sunlinsol/sunlinsol_ginkgoblock.hpp
-    DESTINATION "${CMAKE_INSTALL_INCLUDEDIR}/sunlinsol")
-  set(_SUNDIALS_INSTALLED_COMPONENTS "sunlinsolginkgo;${_SUNDIALS_INSTALLED_COMPONENTS}" CACHE INTERNAL "" FORCE)
-=======
+          ${PROJECT_SOURCE_DIR}/include/sunlinsol/sunlinsol_ginkgoblock.hpp
           DESTINATION "${CMAKE_INSTALL_INCLUDEDIR}/sunlinsol")
   set(_SUNDIALS_INSTALLED_COMPONENTS
       "sunlinsolginkgo;${_SUNDIALS_INSTALLED_COMPONENTS}"
       CACHE INTERNAL "" FORCE)
->>>>>>> 70ef6092
 endif()
 
 if(BUILD_SUNLINSOL_KLU)
