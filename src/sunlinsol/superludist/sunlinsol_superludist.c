/* -----------------------------------------------------------------------------
 * Programmer(s): Cody J. Balos @ LLNL
 * -----------------------------------------------------------------------------
 * SUNDIALS Copyright Start
 * Copyright (c) 2002-2024, Lawrence Livermore National Security
 * and Southern Methodist University.
 * All rights reserved.
 *
 * See the top-level LICENSE and NOTICE files for details.
 *
 * SPDX-License-Identifier: BSD-3-Clause
 * SUNDIALS Copyright End
 * -----------------------------------------------------------------------------
 * This is the implementation file for the SuperLU-DIST implementation of the
 * SUNLINSOL package.
 * ---------------------------------------------------------------------------*/

#include <stdio.h>
#include <stdlib.h>

#include <superlu_ddefs.h>

#include <sundials/sundials_math.h>
#include <sunlinsol/sunlinsol_superludist.h>
#include <sunmatrix/sunmatrix_slunrloc.h>

#include "sundials_macros.h"

#define ZERO SUN_RCONST(0.0)
#define ONE  SUN_RCONST(1.0)
#define TWO  SUN_RCONST(2.0)

/*
 * -----------------------------------------------------------------
 * SuperLUDIST solver structure accessibility macros:
 * -----------------------------------------------------------------
 */

#define SLUDIST_CONTENT(S)    ((SUNLinearSolverContent_SuperLUDIST)(S->content))
#define SLU_FIRSTFACTORIZE(S) (SLUDIST_CONTENT(S)->first_factorize)
#define SLU_BERR(S)           (SLUDIST_CONTENT(S)->berr)
#define SLU_GRID(S)           (SLUDIST_CONTENT(S)->grid)
#define SLU_LASTFLAG(S)       (SLUDIST_CONTENT(S)->last_flag)
#define SLU_LU(S)             (SLUDIST_CONTENT(S)->lu)
#define SLU_OPTIONS(S)        (SLUDIST_CONTENT(S)->options)
#define SLU_SCALEPERM(S)      (SLUDIST_CONTENT(S)->scaleperm)
#define SLU_SOLVESTRUCT(S)    (SLUDIST_CONTENT(S)->solve)
#define SLU_STAT(S)           (SLUDIST_CONTENT(S)->stat)
#define SLU_SIZE(S)           (SLUDIST_CONTENT(S)->N)

/*
 * ----------------------------------------------------------------------------
 *  Implementations of exported functions.
 * ----------------------------------------------------------------------------
 */

SUNLinearSolver SUNLinSol_SuperLUDIST(N_Vector y, SUNMatrix A, gridinfo_t* grid,
                                      xLUstruct_t* lu,
                                      xScalePermstruct_t* scaleperm,
                                      xSOLVEstruct_t* solve, SuperLUStat_t* stat,
                                      superlu_dist_options_t* options,
                                      SUNContext sunctx)
{
  SUNLinearSolver S;
  SUNLinearSolverContent_SuperLUDIST content;
  SuperMatrix* Asuper;
  NRformat_loc* Astore;

  /* Check that required arguments are not NULL */
  if (y == NULL || A == NULL || grid == NULL || lu == NULL ||
      scaleperm == NULL || solve == NULL || stat == NULL || options == NULL)
  {
    return (NULL);
  }

  /* Check compatibility with supplied SUNMatrix and N_Vector */
  if (SUNMatGetID(A) != SUNMATRIX_SLUNRLOC) { return (NULL); }

  Asuper = SUNMatrix_SLUNRloc_SuperMatrix(A);
  Astore = (NRformat_loc*)Asuper->Store;

  /* Check that the matrix is square */
  if (Asuper->nrow != Asuper->ncol) { return (NULL); }

  /* Create an empty linear solver */
  S = NULL;
  S = SUNLinSolNewEmpty(sunctx);
  if (S == NULL) { return (NULL); }

  /* Attach operations */
  S->ops->gettype    = SUNLinSolGetType_SuperLUDIST;
  S->ops->getid      = SUNLinSolGetID_SuperLUDIST;
  S->ops->initialize = SUNLinSolInitialize_SuperLUDIST;
  S->ops->setup      = SUNLinSolSetup_SuperLUDIST;
  S->ops->solve      = SUNLinSolSolve_SuperLUDIST;
  S->ops->lastflag   = SUNLinSolLastFlag_SuperLUDIST;
  S->ops->space      = SUNLinSolSpace_SuperLUDIST;
  S->ops->free       = SUNLinSolFree_SuperLUDIST;

  /* Create content */
  content = NULL;
  content = (SUNLinearSolverContent_SuperLUDIST)malloc(sizeof *content);
  if (content == NULL)
  {
    SUNLinSolFree(S);
    return (NULL);
  }

  /* Attach content */
  S->content = content;

  /* Fill content */
  content->grid      = grid;
  content->lu        = lu;
  content->N         = Astore->m_loc;
  content->options   = options;
  content->scaleperm = scaleperm;
  content->solve     = solve;
  content->stat      = stat;
  content->berr      = ZERO;
  content->last_flag = 0;

  return (S);
}

/*
 * -----------------------------------------------------------------
 * Implementation of accessor functions.
 * -----------------------------------------------------------------
 */

sunrealtype SUNLinSol_SuperLUDIST_GetBerr(SUNLinearSolver LS)
{
  return (SLU_BERR(LS));
}

gridinfo_t* SUNLinSol_SuperLUDIST_GetGridinfo(SUNLinearSolver LS)
{
  return (SLU_GRID(LS));
}

xLUstruct_t* SUNLinSol_SuperLUDIST_GetLUstruct(SUNLinearSolver LS)
{
  return (SLU_LU(LS));
}

superlu_dist_options_t* SUNLinSol_SuperLUDIST_GetSuperLUOptions(SUNLinearSolver LS)
{
  return (SLU_OPTIONS(LS));
}

xScalePermstruct_t* SUNLinSol_SuperLUDIST_GetScalePermstruct(SUNLinearSolver LS)
{
  return (SLU_SCALEPERM(LS));
}

xSOLVEstruct_t* SUNLinSol_SuperLUDIST_GetSOLVEstruct(SUNLinearSolver LS)
{
  return (SLU_SOLVESTRUCT(LS));
}

SuperLUStat_t* SUNLinSol_SuperLUDIST_GetSuperLUStat(SUNLinearSolver LS)
{
  return (SLU_STAT(LS));
}

/*
 * -----------------------------------------------------------------
 * Implementation of linear solver operations
 * -----------------------------------------------------------------
 */

SUNLinearSolver_Type SUNLinSolGetType_SuperLUDIST(
  SUNDIALS_MAYBE_UNUSED SUNLinearSolver S)
{
  return (SUNLINEARSOLVER_DIRECT);
}

SUNLinearSolver_ID SUNLinSolGetID_SuperLUDIST(SUNDIALS_MAYBE_UNUSED SUNLinearSolver S)
{
  return (SUNLINEARSOLVER_SUPERLUDIST);
}

SUNErrCode SUNLinSolInitialize_SuperLUDIST(SUNLinearSolver S)
{
  SLU_FIRSTFACTORIZE(S) = SUNTRUE;

  SLU_LASTFLAG(S) = SUN_SUCCESS;
  return (SLU_LASTFLAG(S));
}

int SUNLinSolSetup_SuperLUDIST(SUNLinearSolver S,
                               SUNDIALS_MAYBE_UNUSED SUNMatrix A)
{
  if (SLU_FIRSTFACTORIZE(S))
  {
    /* Force factorization on next solve. */
    SLU_OPTIONS(S)->Fact = DOFACT;

    /* if the solve struct was already initialized, we need to
       finalize the last solve to avoid leaking memory */
    if (SLU_OPTIONS(S)->SolveInitialized == YES)
    {
      xDestroy_LU(SLU_SIZE(S), SLU_GRID(S), SLU_LU(S));
      dSolveFinalize(SLU_OPTIONS(S), SLU_SOLVESTRUCT(S));
    }
  }
  else
  {
    /* Force factorization on next solve, but reuse column permutation */
    SLU_OPTIONS(S)->Fact = SamePattern;
  }

  SLU_LASTFLAG(S) = SUN_SUCCESS;
  return (SLU_LASTFLAG(S));
}

int SUNLinSolSolve_SuperLUDIST(SUNLinearSolver S, SUNMatrix A, N_Vector x,
                               N_Vector b, SUNDIALS_MAYBE_UNUSED sunrealtype tol)
{
  int retval;
  sunrealtype* xdata;
  SuperMatrix* Asuper;
  NRformat_loc* Astore;

  if ((S == NULL) || (A == NULL) || (x == NULL) || (b == NULL))
  {
    return SUN_ERR_ARG_CORRUPT;
  }

  Asuper = SUNMatrix_SLUNRloc_SuperMatrix(A);
  Astore = (NRformat_loc*)Asuper->Store;

  /* Copy b into x, and use xdata with SuperLU-DIST because
     SuperLU reuses b to store the solution vector. */
  N_VScale(ONE, b, x);
  xdata = N_VGetArrayPointer(x);
  if (xdata == NULL)
  {
    SLU_LASTFLAG(S) = SUN_ERR_MEM_FAIL;
    return (SLU_LASTFLAG(S));
  }

  /* Call SuperLU-DIST to solve the linear system */
  pdgssvx(SLU_OPTIONS(S), Asuper, SLU_SCALEPERM(S), xdata, Astore->m_loc, 1,
          SLU_GRID(S), SLU_LU(S), SLU_SOLVESTRUCT(S), &SLU_BERR(S), SLU_STAT(S),
          &retval);

<<<<<<< HEAD
  PStatClear(SLU_STAT(S));

  if (retval != 0) {
=======
  if (retval != 0)
  {
>>>>>>> 0eff3966
    /* retval should never be < 0, and if it is > than ncol it means a memory
       allocation error occurred. If 0 < retval <= ncol, then U is singular and
       the solve couldn't be completed. */
    if (retval < 0 || retval > Asuper->ncol)
    {
      SLU_LASTFLAG(S) = SUN_ERR_EXT_FAIL;
    }
    else { SLU_LASTFLAG(S) = SUNLS_PACKAGE_FAIL_REC; }
    return (SLU_LASTFLAG(S));
  }

  /* Tell SuperLU-DIST that A is already factored so do not factorize */
  SLU_OPTIONS(S)->Fact = FACTORED;

  SLU_LASTFLAG(S) = SUN_SUCCESS;
  return (SLU_LASTFLAG(S));
}

sunindextype SUNLinSolLastFlag_SuperLUDIST(SUNLinearSolver S)
{
  return (SLU_LASTFLAG(S));
}

SUNErrCode SUNLinSolFree_SuperLUDIST(SUNLinearSolver S)
{
  /* return with success if already freed */
  if (S == NULL) { return SUN_SUCCESS; }

  /* Call SuperLU DIST destroy/finalize routines,
     but don't free the structures themselves - that is the user's job */
  xDestroy_LU(SLU_SIZE(S), SLU_GRID(S), SLU_LU(S));
  dSolveFinalize(SLU_OPTIONS(S), SLU_SOLVESTRUCT(S));

  /* free content structure */
  if (S->content)
  {
    free(S->content);
    S->content = NULL;
  }

  /* free ops structure */
  if (S->ops)
  {
    free(S->ops);
    S->ops = NULL;
  }

  /* free the actual SUNLinSol */
  free(S);
  S = NULL;

  return SUN_SUCCESS;
}

SUNErrCode SUNLinSolSpace_SuperLUDIST(SUNDIALS_MAYBE_UNUSED SUNLinearSolver S,
                                      long int* leniwLS, long int* lenrwLS)
{
  /* since the SuperLU_DIST structures are opaque objects, we
     omit those from these results */

  *leniwLS = 2; /* last_flag, N */
  *lenrwLS = 1; /* berr */

  return SUN_SUCCESS;
}<|MERGE_RESOLUTION|>--- conflicted
+++ resolved
@@ -246,14 +246,10 @@
           SLU_GRID(S), SLU_LU(S), SLU_SOLVESTRUCT(S), &SLU_BERR(S), SLU_STAT(S),
           &retval);
 
-<<<<<<< HEAD
   PStatClear(SLU_STAT(S));
 
-  if (retval != 0) {
-=======
   if (retval != 0)
   {
->>>>>>> 0eff3966
     /* retval should never be < 0, and if it is > than ncol it means a memory
        allocation error occurred. If 0 < retval <= ncol, then U is singular and
        the solve couldn't be completed. */
