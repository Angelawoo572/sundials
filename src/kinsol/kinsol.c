/* -----------------------------------------------------------------------------
 * Programmer(s): Allan Taylor, Alan Hindmarsh, Radu Serban, Carol Woodward,
 *                John Loffeld, Aaron Collier, and Shelby Lockhart @ LLNL
 * -----------------------------------------------------------------------------
 * SUNDIALS Copyright Start
 * Copyright (c) 2002-2025, Lawrence Livermore National Security
 * and Southern Methodist University.
 * All rights reserved.
 *
 * See the top-level LICENSE and NOTICE files for details.
 *
 * SPDX-License-Identifier: BSD-3-Clause
 * SUNDIALS Copyright End
 * -----------------------------------------------------------------------------
 * This is the implementation file for the main KINSol solver.
 * It is independent of the KINSol linear solver in use.
 * -----------------------------------------------------------------------------
 *
 * EXPORTED FUNCTIONS
 * ------------------
 *   Creation and allocation functions
 *     KINCreate
 *     KINInit
 *   Main solver function
 *     KINSol
 *   Deallocation function
 *     KINFree
 *
 * PRIVATE FUNCTIONS
 * -----------------
 *     KINCheckNvector
 *   Memory allocation/deallocation
 *     KINAllocVectors
 *     KINFreeVectors
 *   Initial setup
 *     KINSolInit
 *   Step functions
 *     KINLinSolDrv
 *     KINFullNewton
 *     KINLineSearch
 *     KINConstraint
 *     KINFP
 *     KINPicardAA
 *   Stopping tests
 *     KINStop
 *     KINForcingTerm
 *   Norm functions
 *     KINScFNorm
 *     KINScSNorm
 *   KINSOL Verbose output functions
 *     KINPrintInfo
 *   KINSOL Error Handling functions
 *     KINProcessError
 * ---------------------------------------------------------------------------*/

/*
 * =================================================================
 * IMPORTED HEADER FILES
 * =================================================================
 */

#include "kinsol/kinsol.h"

#include <math.h>
#include <stdarg.h>
#include <stdio.h>
#include <stdlib.h>
#include <string.h>
#include <sundials/sundials_math.h>

#include "kinsol_impl.h"
#include "sundials/priv/sundials_errors_impl.h"

/*
 * =================================================================
 * KINSOL PRIVATE CONSTANTS
 * =================================================================
 */

#define HALF      SUN_RCONST(0.5)
#define ZERO      SUN_RCONST(0.0)
#define ONE       SUN_RCONST(1.0)
#define ONEPT5    SUN_RCONST(1.5)
#define TWO       SUN_RCONST(2.0)
#define THREE     SUN_RCONST(3.0)
#define FIVE      SUN_RCONST(5.0)
#define TWELVE    SUN_RCONST(12.0)
#define POINT1    SUN_RCONST(0.1)
#define POINT01   SUN_RCONST(0.01)
#define POINT99   SUN_RCONST(0.99)
#define THOUSAND  SUN_RCONST(1000.0)
#define ONETHIRD  SUN_RCONST(0.3333333333333333)
#define TWOTHIRDS SUN_RCONST(0.6666666666666667)
#define POINT9    SUN_RCONST(0.9)
#define POINT0001 SUN_RCONST(0.0001)

/*
 * =================================================================
 * KINSOL ROUTINE-SPECIFIC CONSTANTS
 * =================================================================
 */

/*
 * Control constants for lower-level functions used by KINSol
 * ----------------------------------------------------------
 *
 * KINStop return value requesting more iterations
 *    RETRY_ITERATION
 *    CONTINUE_ITERATIONS
 *
 * KINFullNewton, KINLineSearch, KINFP, and KINPicardAA return values:
 *    KIN_SUCCESS
 *    KIN_SYSFUNC_FAIL
 *    STEP_TOO_SMALL
 *
 * KINConstraint return values:
 *    KIN_SUCCESS
 *    CONSTR_VIOLATED
 */

#define RETRY_ITERATION     -998
#define CONTINUE_ITERATIONS -999
#define STEP_TOO_SMALL      -997
#define CONSTR_VIOLATED     -996

/*
 * Algorithmic constants
 * ---------------------
 *
 * MAX_RECVR   max. no. of attempts to correct a recoverable func error
 */

#define MAX_RECVR 5

/*
 * Keys for KINPrintInfo
 * ---------------------
 */

#define PRNT_RETVAL    1
#define PRNT_NNI       2
#define PRNT_TOL       3
#define PRNT_FMAX      4
#define PRNT_PNORM     5
#define PRNT_PNORM1    6
#define PRNT_FNORM     7
#define PRNT_LAM       8
#define PRNT_ALPHA     9
#define PRNT_BETA      10
#define PRNT_ALPHABETA 11
#define PRNT_ADJ       12

/*=================================================================*/
/* Shortcuts                                                       */
/*=================================================================*/

#if defined(SUNDIALS_BUILD_WITH_PROFILING)
#define KIN_PROFILER kin_mem->kin_sunctx->profiler
#endif

/*
 * =================================================================
 * PRIVATE FUNCTION PROTOTYPES
 * =================================================================
 */

static sunbooleantype KINCheckNvector(N_Vector tmpl);
static sunbooleantype KINAllocVectors(KINMem kin_mem, N_Vector tmpl);
static int KINSolInit(KINMem kin_mem);
static int KINConstraint(KINMem kin_mem);
static void KINForcingTerm(KINMem kin_mem, sunrealtype fnormp);
static void KINFreeVectors(KINMem kin_mem);

static int KINFullNewton(KINMem kin_mem, sunrealtype* fnormp,
                         sunrealtype* f1normp, sunbooleantype* maxStepTaken);
static int KINLineSearch(KINMem kin_mem, sunrealtype* fnormp,
                         sunrealtype* f1normp, sunbooleantype* maxStepTaken);
static int KINPicardAA(KINMem kin_mem);
static int KINFP(KINMem kin_mem);

static int KINLinSolDrv(KINMem kinmem);
static int KINPicardFcnEval(KINMem kin_mem, N_Vector gval, N_Vector uval,
                            N_Vector fval1);
static sunrealtype KINScFNorm(KINMem kin_mem, N_Vector v, N_Vector scale);
static sunrealtype KINScSNorm(KINMem kin_mem, N_Vector v, N_Vector u);
static int KINStop(KINMem kin_mem, sunbooleantype maxStepTaken, int sflag);
static int AndersonAcc(KINMem kin_mem, N_Vector gval, N_Vector fv, N_Vector x,
                       N_Vector x_old, long int iter, sunrealtype* R,
                       sunrealtype* gamma);

/*
 * =================================================================
 * EXPORTED FUNCTIONS IMPLEMENTATION
 * =================================================================
 */

/*
 * -----------------------------------------------------------------
 * Creation and allocation functions
 * -----------------------------------------------------------------
 */

/*
 * Function : KINCreate
 *
 * KINCreate creates an internal memory block for a problem to
 * be solved by KINSOL. If successful, KINCreate returns a pointer
 * to the problem memory. This pointer should be passed to
 * KINInit. If an initialization error occurs, KINCreate prints
 * an error message to standard error and returns NULL.
 */

void* KINCreate(SUNContext sunctx)
{
  KINMem kin_mem;
  sunrealtype uround;

  /* Test inputs */
  if (sunctx == NULL)
  {
    KINProcessError(NULL, 0, __LINE__, __func__, __FILE__, MSG_NULL_SUNCTX);
    return (NULL);
  }

  kin_mem = NULL;
  kin_mem = (KINMem)malloc(sizeof(struct KINMemRec));
  if (kin_mem == NULL)
  {
    KINProcessError(kin_mem, 0, __LINE__, __func__, __FILE__, MSG_MEM_FAIL);
    return (NULL);
  }

  /* Zero out kin_mem */
  memset(kin_mem, 0, sizeof(struct KINMemRec));

  kin_mem->kin_sunctx = sunctx;

  /* set uround (unit roundoff) */

  kin_mem->kin_uround = uround = SUN_UNIT_ROUNDOFF;

  /* set default values for solver optional inputs */

  kin_mem->kin_func             = NULL;
  kin_mem->kin_user_data        = NULL;
  kin_mem->kin_uu               = NULL;
  kin_mem->kin_unew             = NULL;
  kin_mem->kin_fval             = NULL;
  kin_mem->kin_gval             = NULL;
  kin_mem->kin_uscale           = NULL;
  kin_mem->kin_fscale           = NULL;
  kin_mem->kin_pp               = NULL;
  kin_mem->kin_constraints      = NULL;
  kin_mem->kin_vtemp1           = NULL;
  kin_mem->kin_vtemp2           = NULL;
  kin_mem->kin_vtemp3           = NULL;
  kin_mem->kin_fold_aa          = NULL;
  kin_mem->kin_gold_aa          = NULL;
  kin_mem->kin_df_aa            = NULL;
  kin_mem->kin_dg_aa            = NULL;
  kin_mem->kin_q_aa             = NULL;
  kin_mem->kin_T_aa             = NULL;
  kin_mem->kin_gamma_aa         = NULL;
  kin_mem->kin_R_aa             = NULL;
  kin_mem->kin_cv               = NULL;
  kin_mem->kin_Xv               = NULL;
  kin_mem->kin_lmem             = NULL;
  kin_mem->kin_beta             = ONE;
  kin_mem->kin_damping          = SUNFALSE;
  kin_mem->kin_m_aa             = 0;
  kin_mem->kin_delay_aa         = 0;
  kin_mem->kin_current_depth    = 0;
  kin_mem->kin_damping_fn       = NULL;
  kin_mem->kin_depth_fn         = NULL;
  kin_mem->kin_orth_aa          = KIN_ORTH_MGS;
  kin_mem->kin_qr_func          = NULL;
  kin_mem->kin_qr_data          = NULL;
  kin_mem->kin_beta_aa          = ONE;
  kin_mem->kin_damping_aa       = SUNFALSE;
  kin_mem->kin_dot_prod_sb      = SUNFALSE;
  kin_mem->kin_constraintsSet   = SUNFALSE;
  kin_mem->kin_ret_newest       = SUNFALSE;
  kin_mem->kin_mxiter           = MXITER_DEFAULT;
  kin_mem->kin_noInitSetup      = SUNFALSE;
  kin_mem->kin_msbset           = MSBSET_DEFAULT;
  kin_mem->kin_noResMon         = SUNFALSE;
  kin_mem->kin_msbset_sub       = MSBSET_SUB_DEFAULT;
  kin_mem->kin_update_fnorm_sub = SUNFALSE;
  kin_mem->kin_mxnbcf           = MXNBCF_DEFAULT;
  kin_mem->kin_sthrsh           = TWO;
  kin_mem->kin_noMinEps         = SUNFALSE;
  kin_mem->kin_mxnstepin        = ZERO;
  kin_mem->kin_sqrt_relfunc     = SUNRsqrt(uround);
  kin_mem->kin_scsteptol        = SUNRpowerR(uround, TWOTHIRDS);
  kin_mem->kin_fnormtol         = SUNRpowerR(uround, ONETHIRD);
  kin_mem->kin_etaflag          = KIN_ETACHOICE1;
  kin_mem->kin_eta              = POINT1; /* default for KIN_ETACONSTANT */
  kin_mem->kin_eta_alpha        = TWO;    /* default for KIN_ETACHOICE2  */
  kin_mem->kin_eta_gamma        = POINT9; /* default for KIN_ETACHOICE2  */
  kin_mem->kin_MallocDone       = SUNFALSE;
  kin_mem->kin_eval_omega       = SUNTRUE;
  kin_mem->kin_omega            = ZERO; /* default to using min/max    */
  kin_mem->kin_omega_min        = OMEGA_MIN;
  kin_mem->kin_omega_max        = OMEGA_MAX;

  /* initialize lrw and liw */

  kin_mem->kin_lrw = 17;
  kin_mem->kin_liw = 22;

  /* NOTE: needed since KINInit could be called after KINSetConstraints */

  kin_mem->kin_lrw1 = 0;
  kin_mem->kin_liw1 = 0;

  return ((void*)kin_mem);
}

/*
 * Function : KINInit
 *
 * KINInit allocates memory for a problem or execution of KINSol.
 * If memory is successfully allocated, KIN_SUCCESS is returned.
 * Otherwise, an error message is printed and an error flag
 * returned.
 */

int KINInit(void* kinmem, KINSysFn func, N_Vector tmpl)
{
  sunindextype liw1, lrw1;
  KINMem kin_mem;
  sunbooleantype allocOK, nvectorOK;

  /* check kinmem */

  if (kinmem == NULL)
  {
    KINProcessError(NULL, KIN_MEM_NULL, __LINE__, __func__, __FILE__, MSG_NO_MEM);
    return (KIN_MEM_NULL);
  }
  kin_mem = (KINMem)kinmem;

  SUNDIALS_MARK_FUNCTION_BEGIN(KIN_PROFILER);

  if (func == NULL)
  {
    KINProcessError(kin_mem, KIN_ILL_INPUT, __LINE__, __func__, __FILE__,
                    MSG_FUNC_NULL);
    SUNDIALS_MARK_FUNCTION_END(KIN_PROFILER);
    return (KIN_ILL_INPUT);
  }

  /* check if all required vector operations are implemented */

  nvectorOK = KINCheckNvector(tmpl);
  if (!nvectorOK)
  {
    KINProcessError(kin_mem, KIN_ILL_INPUT, __LINE__, __func__, __FILE__,
                    MSG_BAD_NVECTOR);
    SUNDIALS_MARK_FUNCTION_END(KIN_PROFILER);
    return (KIN_ILL_INPUT);
  }

  /* set space requirements for one N_Vector */

  if (tmpl->ops->nvspace != NULL)
  {
    N_VSpace(tmpl, &lrw1, &liw1);
    kin_mem->kin_lrw1 = lrw1;
    kin_mem->kin_liw1 = liw1;
  }
  else
  {
    kin_mem->kin_lrw1 = 0;
    kin_mem->kin_liw1 = 0;
  }

  /* allocate necessary vectors */

  allocOK = KINAllocVectors(kin_mem, tmpl);
  if (!allocOK)
  {
    KINProcessError(kin_mem, KIN_MEM_FAIL, __LINE__, __func__, __FILE__,
                    MSG_MEM_FAIL);
    free(kin_mem);
    kin_mem = NULL;
    SUNDIALS_MARK_FUNCTION_END(KIN_PROFILER);
    return (KIN_MEM_FAIL);
  }

  /* copy the input parameter into KINSol state */

  kin_mem->kin_func = func;

  /* set the linear solver addresses to NULL */

  kin_mem->kin_linit  = NULL;
  kin_mem->kin_lsetup = NULL;
  kin_mem->kin_lsolve = NULL;
  kin_mem->kin_lfree  = NULL;
  kin_mem->kin_lmem   = NULL;

  /* initialize the QRData and set the QRAdd function if Anderson Acceleration is being used */
  if (kin_mem->kin_m_aa != 0)
  {
    /* Check if vector supports single buffer reductions for dot product */
    if ((kin_mem->kin_vtemp2->ops->nvdotprodlocal ||
         kin_mem->kin_vtemp2->ops->nvdotprodmultilocal) &&
        kin_mem->kin_vtemp2->ops->nvdotprodmultiallreduce)
    {
      kin_mem->kin_dot_prod_sb = SUNTRUE;
    }

    if (kin_mem->kin_orth_aa == KIN_ORTH_MGS)
    {
      kin_mem->kin_qr_func        = (SUNQRAddFn)SUNQRAdd_MGS;
      kin_mem->kin_qr_data->vtemp = kin_mem->kin_vtemp2;
    }
    else if (kin_mem->kin_orth_aa == KIN_ORTH_ICWY)
    {
      if (kin_mem->kin_dot_prod_sb)
      {
        kin_mem->kin_qr_func = (SUNQRAddFn)SUNQRAdd_ICWY_SB;
      }
      else { kin_mem->kin_qr_func = (SUNQRAddFn)SUNQRAdd_ICWY; }
      kin_mem->kin_qr_data->vtemp      = kin_mem->kin_vtemp2;
      kin_mem->kin_qr_data->vtemp2     = kin_mem->kin_vtemp3;
      kin_mem->kin_qr_data->temp_array = kin_mem->kin_T_aa;
    }
    else if (kin_mem->kin_orth_aa == KIN_ORTH_CGS2)
    {
      kin_mem->kin_qr_func             = (SUNQRAddFn)SUNQRAdd_CGS2;
      kin_mem->kin_qr_data->vtemp      = kin_mem->kin_vtemp2;
      kin_mem->kin_qr_data->vtemp2     = kin_mem->kin_vtemp3;
      kin_mem->kin_qr_data->temp_array = kin_mem->kin_cv;
    }
    else if (kin_mem->kin_orth_aa == KIN_ORTH_DCGS2)
    {
      if (kin_mem->kin_dot_prod_sb)
      {
        kin_mem->kin_qr_func = (SUNQRAddFn)SUNQRAdd_DCGS2_SB;
      }
      else { kin_mem->kin_qr_func = (SUNQRAddFn)SUNQRAdd_DCGS2; }
      kin_mem->kin_qr_data->vtemp      = kin_mem->kin_vtemp2;
      kin_mem->kin_qr_data->vtemp2     = kin_mem->kin_vtemp3;
      kin_mem->kin_qr_data->temp_array = kin_mem->kin_cv;
    }
  }

  /* problem memory has been successfully allocated */

  kin_mem->kin_MallocDone = SUNTRUE;

  SUNDIALS_MARK_FUNCTION_END(KIN_PROFILER);
  return (KIN_SUCCESS);
}

/*
 * -----------------------------------------------------------------
 * Main solver function
 * -----------------------------------------------------------------
 */

/*
 * Function : KINSol
 *
 * KINSol (main KINSOL driver routine) manages the computational
 * process of computing an approximate solution of the nonlinear
 * system F(uu) = 0. The KINSol routine calls the following
 * subroutines:
 *
 *  KINSolInit    checks if initial guess satisfies user-supplied
 *                constraints and initializes linear solver
 *
 *  KINLinSolDrv  interfaces with linear solver to find a
 *                solution of the system J(uu)*x = b (calculate
 *                Newton step)
 *
 *  KINFullNewton/KINLineSearch  implement the global strategy
 *
 *  KINForcingTerm  computes the forcing term (eta)
 *
 *  KINStop  determines if an approximate solution has been found
 */

int KINSol(void* kinmem, N_Vector u, int strategy_in, N_Vector u_scale,
           N_Vector f_scale)
{
  sunrealtype fnormp, f1normp, epsmin;
  KINMem kin_mem;
  int ret, sflag;
  sunbooleantype maxStepTaken;

  /* initialize to avoid compiler warning messages */

  maxStepTaken = SUNFALSE;
  f1normp = fnormp = -ONE;

  /* initialize epsmin to avoid compiler warning message */

  epsmin = ZERO;

  /* check for kinmem non-NULL */

  if (kinmem == NULL)
  {
    KINProcessError(NULL, KIN_MEM_NULL, __LINE__, __func__, __FILE__, MSG_NO_MEM);
    return (KIN_MEM_NULL);
  }
  kin_mem = (KINMem)kinmem;

  SUNDIALS_MARK_FUNCTION_BEGIN(KIN_PROFILER);

  if (kin_mem->kin_MallocDone == SUNFALSE)
  {
    KINProcessError(kin_mem, KIN_NO_MALLOC, __LINE__, __func__, __FILE__,
                    MSG_NO_MALLOC);
    SUNDIALS_MARK_FUNCTION_END(KIN_PROFILER);
    return (KIN_NO_MALLOC);
  }

  /* load input arguments */

  kin_mem->kin_uu             = u;
  kin_mem->kin_uscale         = u_scale;
  kin_mem->kin_fscale         = f_scale;
  kin_mem->kin_globalstrategy = strategy_in;

  /* CSW:
     Call fixed point solver if requested.  Note that this should probably
     be forked off to a FPSOL solver instead of kinsol in the future. */
  if (kin_mem->kin_globalstrategy == KIN_FP)
  {
    if (kin_mem->kin_uu == NULL)
    {
      KINProcessError(kin_mem, KIN_ILL_INPUT, __LINE__, __func__, __FILE__,
                      MSG_UU_NULL);
      SUNDIALS_MARK_FUNCTION_END(KIN_PROFILER);
      return (KIN_ILL_INPUT);
    }

    if (kin_mem->kin_constraintsSet != SUNFALSE)
    {
      KINProcessError(kin_mem, KIN_ILL_INPUT, __LINE__, __func__, __FILE__,
                      MSG_CONSTRAINTS_NOTOK);
      SUNDIALS_MARK_FUNCTION_END(KIN_PROFILER);
      return (KIN_ILL_INPUT);
    }

#if SUNDIALS_LOGGING_LEVEL >= SUNDIALS_LOGLEVEL_INFO
    KINPrintInfo(kin_mem, PRNT_TOL, "KINSOL", __func__, INFO_TOL,
                 kin_mem->kin_scsteptol, kin_mem->kin_fnormtol);
#endif

    kin_mem->kin_nfe = kin_mem->kin_nnilset = kin_mem->kin_nnilset_sub =
      kin_mem->kin_nni = kin_mem->kin_nbcf = kin_mem->kin_nbktrk = 0;
    ret = KINFP(kin_mem);

    switch (ret)
    {
    case KIN_SYSFUNC_FAIL:
      KINProcessError(kin_mem, KIN_SYSFUNC_FAIL, __LINE__, __func__, __FILE__,
                      MSG_SYSFUNC_FAILED);
      break;
    case KIN_MAXITER_REACHED:
      KINProcessError(kin_mem, KIN_MAXITER_REACHED, __LINE__, __func__,
                      __FILE__, MSG_MAXITER_REACHED);
      break;
    }

    SUNDIALS_MARK_FUNCTION_END(KIN_PROFILER);
    return (ret);
  }

  /* initialize solver */
  ret = KINSolInit(kin_mem);
  if (ret != KIN_SUCCESS)
  {
    SUNDIALS_MARK_FUNCTION_END(KIN_PROFILER);
    return (ret);
  }

  kin_mem->kin_ncscmx = 0;

  /* Note: The following logic allows the choice of whether or not
     to force a call to the linear solver setup upon a given call to
     KINSol */

  if (kin_mem->kin_noInitSetup) { kin_mem->kin_sthrsh = ONE; }
  else { kin_mem->kin_sthrsh = TWO; }

  /* if eps is to be bounded from below, set the bound */

  if (kin_mem->kin_inexact_ls && !(kin_mem->kin_noMinEps))
  {
    epsmin = POINT01 * kin_mem->kin_fnormtol;
  }

  /* if omega is zero at this point, make sure it will be evaluated
     at each iteration based on the provided min/max bounds and the
     current function norm. */
  if (kin_mem->kin_omega == ZERO) { kin_mem->kin_eval_omega = SUNTRUE; }
  else { kin_mem->kin_eval_omega = SUNFALSE; }

  /* CSW:
     Call fixed point solver for Picard method if requested.
     Note that this should probably be forked off to a part of an
     FPSOL solver instead of kinsol in the future. */
  if (kin_mem->kin_globalstrategy == KIN_PICARD)
  {
    if (kin_mem->kin_gval == NULL)
    {
      kin_mem->kin_gval = N_VClone(kin_mem->kin_unew);
      if (kin_mem->kin_gval == NULL)
      {
        KINProcessError(kin_mem, KIN_MEM_FAIL, __LINE__, __func__, __FILE__,
                        MSG_MEM_FAIL);
        SUNDIALS_MARK_FUNCTION_END(KIN_PROFILER);
        return (KIN_MEM_FAIL);
      }
      kin_mem->kin_liw += kin_mem->kin_liw1;
      kin_mem->kin_lrw += kin_mem->kin_lrw1;
    }
    ret = KINPicardAA(kin_mem);

    SUNDIALS_MARK_FUNCTION_END(KIN_PROFILER);
    return (ret);
  }

  for (;;)
  {
    kin_mem->kin_retry_nni = SUNFALSE;

    kin_mem->kin_nni++;

    /* calculate the epsilon (stopping criteria for iterative linear solver)
       for this iteration based on eta from the routine KINForcingTerm */

    if (kin_mem->kin_inexact_ls)
    {
      kin_mem->kin_eps = (kin_mem->kin_eta + kin_mem->kin_uround) *
                         kin_mem->kin_fnorm;
      if (!(kin_mem->kin_noMinEps))
      {
        kin_mem->kin_eps = SUNMAX(epsmin, kin_mem->kin_eps);
      }
    }

  repeat_nni:

    /* call the appropriate routine to calculate an acceptable step pp */

    sflag = 0;

    if (kin_mem->kin_globalstrategy == KIN_NONE)
    {
      /* Full Newton Step*/

      /* call KINLinSolDrv to calculate the (approximate) Newton step, pp */
      ret = KINLinSolDrv(kin_mem);
      if (ret != KIN_SUCCESS) { break; }

      sflag = KINFullNewton(kin_mem, &fnormp, &f1normp, &maxStepTaken);

      /* if sysfunc failed unrecoverably, stop */
      if ((sflag == KIN_SYSFUNC_FAIL) || (sflag == KIN_REPTD_SYSFUNC_ERR))
      {
        ret = sflag;
        break;
      }
    }
    else if (kin_mem->kin_globalstrategy == KIN_LINESEARCH)
    {
      /* Line Search */

      /* call KINLinSolDrv to calculate the (approximate) Newton step, pp */
      ret = KINLinSolDrv(kin_mem);
      if (ret != KIN_SUCCESS) { break; }

      sflag = KINLineSearch(kin_mem, &fnormp, &f1normp, &maxStepTaken);

      /* if sysfunc failed unrecoverably, stop */
      if ((sflag == KIN_SYSFUNC_FAIL) || (sflag == KIN_REPTD_SYSFUNC_ERR))
      {
        ret = sflag;
        break;
      }

      /* if too many beta condition failures, then stop iteration */
      if (kin_mem->kin_nbcf > kin_mem->kin_mxnbcf)
      {
        ret = KIN_LINESEARCH_BCFAIL;
        break;
      }
    }

    if ((kin_mem->kin_globalstrategy != KIN_PICARD) &&
        (kin_mem->kin_globalstrategy != KIN_FP))
    {
      /* evaluate eta by calling the forcing term routine */
      if (kin_mem->kin_callForcingTerm) { KINForcingTerm(kin_mem, fnormp); }

      kin_mem->kin_fnorm = fnormp;

      /* call KINStop to check if tolerances where met by this iteration */
      ret = KINStop(kin_mem, maxStepTaken, sflag);

      if (ret == RETRY_ITERATION)
      {
        kin_mem->kin_retry_nni = SUNTRUE;
        goto repeat_nni;
      }
    }

    /* update uu after the iteration */
    N_VScale(ONE, kin_mem->kin_unew, kin_mem->kin_uu);

    kin_mem->kin_f1norm = f1normp;

    /* print the current nni, fnorm, and nfe values */

#if SUNDIALS_LOGGING_LEVEL >= SUNDIALS_LOGLEVEL_INFO
    KINPrintInfo(kin_mem, PRNT_NNI, "KINSOL", __func__, INFO_NNI,
                 kin_mem->kin_nni, kin_mem->kin_nfe, kin_mem->kin_fnorm);
#endif

    if (ret != CONTINUE_ITERATIONS) { break; }

  } /* end of loop; return */

#if SUNDIALS_LOGGING_LEVEL >= SUNDIALS_LOGLEVEL_INFO
  KINPrintInfo(kin_mem, PRNT_RETVAL, "KINSOL", __func__, INFO_RETVAL, ret);
#endif

  switch (ret)
  {
  case KIN_SYSFUNC_FAIL:
    KINProcessError(kin_mem, KIN_SYSFUNC_FAIL, __LINE__, __func__, __FILE__,
                    MSG_SYSFUNC_FAILED);
    break;
  case KIN_REPTD_SYSFUNC_ERR:
    KINProcessError(kin_mem, KIN_REPTD_SYSFUNC_ERR, __LINE__, __func__,
                    __FILE__, MSG_SYSFUNC_REPTD);
    break;
  case KIN_LSETUP_FAIL:
    KINProcessError(kin_mem, KIN_LSETUP_FAIL, __LINE__, __func__, __FILE__,
                    MSG_LSETUP_FAILED);
    break;
  case KIN_LSOLVE_FAIL:
    KINProcessError(kin_mem, KIN_LSOLVE_FAIL, __LINE__, __func__, __FILE__,
                    MSG_LSOLVE_FAILED);
    break;
  case KIN_LINSOLV_NO_RECOVERY:
    KINProcessError(kin_mem, KIN_LINSOLV_NO_RECOVERY, __LINE__, __func__,
                    __FILE__, MSG_LINSOLV_NO_RECOVERY);
    break;
  case KIN_LINESEARCH_NONCONV:
    KINProcessError(kin_mem, KIN_LINESEARCH_NONCONV, __LINE__, __func__,
                    __FILE__, MSG_LINESEARCH_NONCONV);
    break;
  case KIN_LINESEARCH_BCFAIL:
    KINProcessError(kin_mem, KIN_LINESEARCH_BCFAIL, __LINE__, __func__,
                    __FILE__, MSG_LINESEARCH_BCFAIL);
    break;
  case KIN_MAXITER_REACHED:
    KINProcessError(kin_mem, KIN_MAXITER_REACHED, __LINE__, __func__, __FILE__,
                    MSG_MAXITER_REACHED);
    break;
  case KIN_MXNEWT_5X_EXCEEDED:
    KINProcessError(kin_mem, KIN_MXNEWT_5X_EXCEEDED, __LINE__, __func__,
                    __FILE__, MSG_MXNEWT_5X_EXCEEDED);
    break;
  }

  SUNDIALS_MARK_FUNCTION_END(KIN_PROFILER);
  return (ret);
}

/*
 * -----------------------------------------------------------------
 * Deallocation function
 * -----------------------------------------------------------------
 */

/*
 * Function : KINFree
 *
 * This routine frees the problem memory allocated by KINInit.
 * Such memory includes all the vectors allocated by
 * KINAllocVectors, and the memory lmem for the linear solver
 * (deallocated by a call to lfree).
 */

void KINFree(void** kinmem)
{
  KINMem kin_mem;

  if (*kinmem == NULL) { return; }

  kin_mem = (KINMem)(*kinmem);
  KINFreeVectors(kin_mem);

  /* call lfree if non-NULL */

  if (kin_mem->kin_lfree != NULL) { kin_mem->kin_lfree(kin_mem); }

  free(*kinmem);
  *kinmem = NULL;
}

/*
 * =================================================================
 * PRIVATE FUNCTIONS
 * =================================================================
 */

/*
 * Function : KINCheckNvector
 *
 * This routine checks if all required vector operations are
 * implemented (excluding those required by KINConstraint). If all
 * necessary operations are present, then KINCheckNvector returns
 * SUNTRUE. Otherwise, SUNFALSE is returned.
 */

static sunbooleantype KINCheckNvector(N_Vector tmpl)
{
  if ((tmpl->ops->nvclone == NULL) || (tmpl->ops->nvdestroy == NULL) ||
      (tmpl->ops->nvlinearsum == NULL) || (tmpl->ops->nvprod == NULL) ||
      (tmpl->ops->nvdiv == NULL) || (tmpl->ops->nvscale == NULL) ||
      (tmpl->ops->nvabs == NULL) || (tmpl->ops->nvinv == NULL) ||
      (tmpl->ops->nvmaxnorm == NULL) || (tmpl->ops->nvmin == NULL) ||
      (tmpl->ops->nvwl2norm == NULL))
  {
    return (SUNFALSE);
  }
  else { return (SUNTRUE); }
}

/*
 * -----------------------------------------------------------------
 * Memory allocation/deallocation
 * -----------------------------------------------------------------
 */

/*
 * Function : KINAllocVectors
 *
 * This routine allocates the KINSol vectors. If all memory
 * allocations are successful, KINAllocVectors returns SUNTRUE.
 * Otherwise all allocated memory is freed and KINAllocVectors
 * returns SUNFALSE.
 */

static sunbooleantype KINAllocVectors(KINMem kin_mem, N_Vector tmpl)
{
  /* allocate unew, fval, pp, vtemp1 and vtemp2. */
  /* allocate df, dg, q, for Anderson Acceleration, Broyden and EN */
  /* allocate L, for Low Sync Anderson Acceleration */

  if (kin_mem->kin_unew == NULL)
  {
    kin_mem->kin_unew = N_VClone(tmpl);
    if (kin_mem->kin_unew == NULL) { return (SUNFALSE); }
    kin_mem->kin_liw += kin_mem->kin_liw1;
    kin_mem->kin_lrw += kin_mem->kin_lrw1;
  }

  if (kin_mem->kin_fval == NULL)
  {
    kin_mem->kin_fval = N_VClone(tmpl);
    if (kin_mem->kin_fval == NULL)
    {
      N_VDestroy(kin_mem->kin_unew);
      kin_mem->kin_liw -= kin_mem->kin_liw1;
      kin_mem->kin_lrw -= kin_mem->kin_lrw1;
      return (SUNFALSE);
    }
    kin_mem->kin_liw += kin_mem->kin_liw1;
    kin_mem->kin_lrw += kin_mem->kin_lrw1;
  }

  if (kin_mem->kin_pp == NULL)
  {
    kin_mem->kin_pp = N_VClone(tmpl);
    if (kin_mem->kin_pp == NULL)
    {
      N_VDestroy(kin_mem->kin_unew);
      N_VDestroy(kin_mem->kin_fval);
      kin_mem->kin_liw -= 2 * kin_mem->kin_liw1;
      kin_mem->kin_lrw -= 2 * kin_mem->kin_lrw1;
      return (SUNFALSE);
    }
    kin_mem->kin_liw += kin_mem->kin_liw1;
    kin_mem->kin_lrw += kin_mem->kin_lrw1;
  }

  if (kin_mem->kin_vtemp1 == NULL)
  {
    kin_mem->kin_vtemp1 = N_VClone(tmpl);
    if (kin_mem->kin_vtemp1 == NULL)
    {
      N_VDestroy(kin_mem->kin_unew);
      N_VDestroy(kin_mem->kin_fval);
      N_VDestroy(kin_mem->kin_pp);
      kin_mem->kin_liw -= 3 * kin_mem->kin_liw1;
      kin_mem->kin_lrw -= 3 * kin_mem->kin_lrw1;
      return (SUNFALSE);
    }
    kin_mem->kin_liw += kin_mem->kin_liw1;
    kin_mem->kin_lrw += kin_mem->kin_lrw1;
  }

  if (kin_mem->kin_vtemp2 == NULL)
  {
    kin_mem->kin_vtemp2 = N_VClone(tmpl);
    if (kin_mem->kin_vtemp2 == NULL)
    {
      N_VDestroy(kin_mem->kin_unew);
      N_VDestroy(kin_mem->kin_fval);
      N_VDestroy(kin_mem->kin_pp);
      N_VDestroy(kin_mem->kin_vtemp1);
      kin_mem->kin_liw -= 4 * kin_mem->kin_liw1;
      kin_mem->kin_lrw -= 4 * kin_mem->kin_lrw1;
      return (SUNFALSE);
    }
    kin_mem->kin_liw += kin_mem->kin_liw1;
    kin_mem->kin_lrw += kin_mem->kin_lrw1;
  }

  /* Vectors for Anderson acceleration */

  if (kin_mem->kin_m_aa)
  {
    if (kin_mem->kin_R_aa == NULL)
    {
      kin_mem->kin_R_aa = (sunrealtype*)malloc(
        (kin_mem->kin_m_aa * kin_mem->kin_m_aa) * sizeof(sunrealtype));
      if (kin_mem->kin_R_aa == NULL)
      {
        KINProcessError(kin_mem, 0, __LINE__, __func__, __FILE__, MSG_MEM_FAIL);
        N_VDestroy(kin_mem->kin_unew);
        N_VDestroy(kin_mem->kin_fval);
        N_VDestroy(kin_mem->kin_pp);
        N_VDestroy(kin_mem->kin_vtemp1);
        N_VDestroy(kin_mem->kin_vtemp2);
        kin_mem->kin_liw -= 5 * kin_mem->kin_liw1;
        kin_mem->kin_lrw -= 5 * kin_mem->kin_lrw1;
        return (KIN_MEM_FAIL);
      }
    }

    if (kin_mem->kin_gamma_aa == NULL)
    {
      kin_mem->kin_gamma_aa =
        (sunrealtype*)malloc(kin_mem->kin_m_aa * sizeof(sunrealtype));
      if (kin_mem->kin_gamma_aa == NULL)
      {
        KINProcessError(kin_mem, 0, __LINE__, __func__, __FILE__, MSG_MEM_FAIL);
        N_VDestroy(kin_mem->kin_unew);
        N_VDestroy(kin_mem->kin_fval);
        N_VDestroy(kin_mem->kin_pp);
        N_VDestroy(kin_mem->kin_vtemp1);
        N_VDestroy(kin_mem->kin_vtemp2);
        free(kin_mem->kin_R_aa);
        kin_mem->kin_liw -= 5 * kin_mem->kin_liw1;
        kin_mem->kin_lrw -= 5 * kin_mem->kin_lrw1;
        return (KIN_MEM_FAIL);
      }
    }

    if (kin_mem->kin_cv == NULL)
    {
      kin_mem->kin_cv =
        (sunrealtype*)malloc(2 * (kin_mem->kin_m_aa + 1) * sizeof(sunrealtype));
      if (kin_mem->kin_cv == NULL)
      {
        KINProcessError(kin_mem, 0, __LINE__, __func__, __FILE__, MSG_MEM_FAIL);
        N_VDestroy(kin_mem->kin_unew);
        N_VDestroy(kin_mem->kin_fval);
        N_VDestroy(kin_mem->kin_pp);
        N_VDestroy(kin_mem->kin_vtemp1);
        N_VDestroy(kin_mem->kin_vtemp2);
        free(kin_mem->kin_R_aa);
        free(kin_mem->kin_gamma_aa);
        kin_mem->kin_liw -= 5 * kin_mem->kin_liw1;
        kin_mem->kin_lrw -= 5 * kin_mem->kin_lrw1;
        return (KIN_MEM_FAIL);
      }
    }

    if (kin_mem->kin_Xv == NULL)
    {
      kin_mem->kin_Xv =
        (N_Vector*)malloc(2 * (kin_mem->kin_m_aa + 1) * sizeof(N_Vector));
      if (kin_mem->kin_Xv == NULL)
      {
        KINProcessError(kin_mem, 0, __LINE__, __func__, __FILE__, MSG_MEM_FAIL);
        N_VDestroy(kin_mem->kin_unew);
        N_VDestroy(kin_mem->kin_fval);
        N_VDestroy(kin_mem->kin_pp);
        N_VDestroy(kin_mem->kin_vtemp1);
        N_VDestroy(kin_mem->kin_vtemp2);
        free(kin_mem->kin_R_aa);
        free(kin_mem->kin_gamma_aa);
        free(kin_mem->kin_cv);
        kin_mem->kin_liw -= 5 * kin_mem->kin_liw1;
        kin_mem->kin_lrw -= 5 * kin_mem->kin_lrw1;
        return (KIN_MEM_FAIL);
      }
    }

    if (kin_mem->kin_fold_aa == NULL)
    {
      kin_mem->kin_fold_aa = N_VClone(tmpl);
      if (kin_mem->kin_fold_aa == NULL)
      {
        N_VDestroy(kin_mem->kin_unew);
        N_VDestroy(kin_mem->kin_fval);
        N_VDestroy(kin_mem->kin_pp);
        N_VDestroy(kin_mem->kin_vtemp1);
        N_VDestroy(kin_mem->kin_vtemp2);
        free(kin_mem->kin_R_aa);
        free(kin_mem->kin_gamma_aa);
        free(kin_mem->kin_cv);
        free(kin_mem->kin_Xv);
        kin_mem->kin_liw -= 5 * kin_mem->kin_liw1;
        kin_mem->kin_lrw -= 5 * kin_mem->kin_lrw1;
        return (SUNFALSE);
      }
      kin_mem->kin_liw += kin_mem->kin_liw1;
      kin_mem->kin_lrw += kin_mem->kin_lrw1;
    }

    if (kin_mem->kin_gold_aa == NULL)
    {
      kin_mem->kin_gold_aa = N_VClone(tmpl);
      if (kin_mem->kin_gold_aa == NULL)
      {
        N_VDestroy(kin_mem->kin_unew);
        N_VDestroy(kin_mem->kin_fval);
        N_VDestroy(kin_mem->kin_pp);
        N_VDestroy(kin_mem->kin_vtemp1);
        N_VDestroy(kin_mem->kin_vtemp2);
        free(kin_mem->kin_R_aa);
        free(kin_mem->kin_gamma_aa);
        free(kin_mem->kin_cv);
        free(kin_mem->kin_Xv);
        N_VDestroy(kin_mem->kin_fold_aa);
        kin_mem->kin_liw -= 6 * kin_mem->kin_liw1;
        kin_mem->kin_lrw -= 6 * kin_mem->kin_lrw1;
        return (SUNFALSE);
      }
      kin_mem->kin_liw += kin_mem->kin_liw1;
      kin_mem->kin_lrw += kin_mem->kin_lrw1;
    }

    if (kin_mem->kin_df_aa == NULL)
    {
      kin_mem->kin_df_aa = N_VCloneVectorArray((int)kin_mem->kin_m_aa, tmpl);
      if (kin_mem->kin_df_aa == NULL)
      {
        N_VDestroy(kin_mem->kin_unew);
        N_VDestroy(kin_mem->kin_fval);
        N_VDestroy(kin_mem->kin_pp);
        N_VDestroy(kin_mem->kin_vtemp1);
        N_VDestroy(kin_mem->kin_vtemp2);
        free(kin_mem->kin_R_aa);
        free(kin_mem->kin_gamma_aa);
        free(kin_mem->kin_cv);
        free(kin_mem->kin_Xv);
        N_VDestroy(kin_mem->kin_fold_aa);
        N_VDestroy(kin_mem->kin_gold_aa);
        kin_mem->kin_liw -= 7 * kin_mem->kin_liw1;
        kin_mem->kin_lrw -= 7 * kin_mem->kin_lrw1;
        return (SUNFALSE);
      }
      kin_mem->kin_liw += kin_mem->kin_m_aa * kin_mem->kin_liw1;
      kin_mem->kin_lrw += kin_mem->kin_m_aa * kin_mem->kin_lrw1;
    }

    if (kin_mem->kin_dg_aa == NULL)
    {
      kin_mem->kin_dg_aa = N_VCloneVectorArray((int)kin_mem->kin_m_aa, tmpl);
      if (kin_mem->kin_dg_aa == NULL)
      {
        N_VDestroy(kin_mem->kin_unew);
        N_VDestroy(kin_mem->kin_fval);
        N_VDestroy(kin_mem->kin_pp);
        N_VDestroy(kin_mem->kin_vtemp1);
        N_VDestroy(kin_mem->kin_vtemp2);
        free(kin_mem->kin_R_aa);
        free(kin_mem->kin_gamma_aa);
        free(kin_mem->kin_cv);
        free(kin_mem->kin_Xv);
        N_VDestroy(kin_mem->kin_fold_aa);
        N_VDestroy(kin_mem->kin_gold_aa);
        N_VDestroyVectorArray(kin_mem->kin_df_aa, (int)kin_mem->kin_m_aa);
        kin_mem->kin_liw -= (7 + kin_mem->kin_m_aa) * kin_mem->kin_liw1;
        kin_mem->kin_lrw -= (7 + kin_mem->kin_m_aa) * kin_mem->kin_lrw1;
        return (SUNFALSE);
      }
      kin_mem->kin_liw += kin_mem->kin_m_aa * kin_mem->kin_liw1;
      kin_mem->kin_lrw += kin_mem->kin_m_aa * kin_mem->kin_lrw1;
    }

    if (kin_mem->kin_q_aa == NULL)
    {
      kin_mem->kin_q_aa = N_VCloneVectorArray((int)kin_mem->kin_m_aa, tmpl);
      if (kin_mem->kin_q_aa == NULL)
      {
        N_VDestroy(kin_mem->kin_unew);
        N_VDestroy(kin_mem->kin_fval);
        N_VDestroy(kin_mem->kin_pp);
        N_VDestroy(kin_mem->kin_vtemp1);
        N_VDestroy(kin_mem->kin_vtemp2);
        free(kin_mem->kin_R_aa);
        free(kin_mem->kin_gamma_aa);
        free(kin_mem->kin_cv);
        free(kin_mem->kin_Xv);
        N_VDestroy(kin_mem->kin_fold_aa);
        N_VDestroy(kin_mem->kin_gold_aa);
        N_VDestroyVectorArray(kin_mem->kin_df_aa, (int)kin_mem->kin_m_aa);
        N_VDestroyVectorArray(kin_mem->kin_dg_aa, (int)kin_mem->kin_m_aa);
        kin_mem->kin_liw -= (7 + 2 * kin_mem->kin_m_aa) * kin_mem->kin_liw1;
        kin_mem->kin_lrw -= (7 + 2 * kin_mem->kin_m_aa) * kin_mem->kin_lrw1;
        return (SUNFALSE);
      }
      kin_mem->kin_liw += kin_mem->kin_m_aa * kin_mem->kin_liw1;
      kin_mem->kin_lrw += kin_mem->kin_m_aa * kin_mem->kin_lrw1;
    }

    if (kin_mem->kin_qr_data == NULL)
    {
      kin_mem->kin_qr_data = (SUNQRData)malloc(sizeof *kin_mem->kin_qr_data);
      if (kin_mem->kin_qr_data == NULL)
      {
        N_VDestroy(kin_mem->kin_unew);
        N_VDestroy(kin_mem->kin_fval);
        N_VDestroy(kin_mem->kin_pp);
        N_VDestroy(kin_mem->kin_vtemp1);
        N_VDestroy(kin_mem->kin_vtemp2);
        free(kin_mem->kin_R_aa);
        free(kin_mem->kin_gamma_aa);
        free(kin_mem->kin_cv);
        free(kin_mem->kin_Xv);
        N_VDestroy(kin_mem->kin_fold_aa);
        N_VDestroy(kin_mem->kin_gold_aa);
        N_VDestroyVectorArray(kin_mem->kin_df_aa, (int)kin_mem->kin_m_aa);
        N_VDestroyVectorArray(kin_mem->kin_dg_aa, (int)kin_mem->kin_m_aa);
        N_VDestroyVectorArray(kin_mem->kin_q_aa, (int)kin_mem->kin_m_aa);
        kin_mem->kin_liw -= (7 + 3 * kin_mem->kin_m_aa) * kin_mem->kin_liw1;
        kin_mem->kin_lrw -= (7 + 3 * kin_mem->kin_m_aa) * kin_mem->kin_lrw1;
        return (KIN_MEM_FAIL);
      }
      kin_mem->kin_liw += kin_mem->kin_m_aa * kin_mem->kin_liw1;
      kin_mem->kin_lrw += kin_mem->kin_m_aa * kin_mem->kin_lrw1;
    }

    if (kin_mem->kin_orth_aa != KIN_ORTH_MGS)
    {
      if (kin_mem->kin_vtemp3 == NULL)
      {
        kin_mem->kin_vtemp3 = N_VClone(tmpl);
        if (kin_mem->kin_vtemp3 == NULL)
        {
          N_VDestroy(kin_mem->kin_unew);
          N_VDestroy(kin_mem->kin_fval);
          N_VDestroy(kin_mem->kin_pp);
          N_VDestroy(kin_mem->kin_vtemp1);
          N_VDestroy(kin_mem->kin_vtemp2);
          free(kin_mem->kin_R_aa);
          free(kin_mem->kin_gamma_aa);
          free(kin_mem->kin_cv);
          free(kin_mem->kin_Xv);
          N_VDestroy(kin_mem->kin_fold_aa);
          N_VDestroy(kin_mem->kin_gold_aa);
          N_VDestroyVectorArray(kin_mem->kin_df_aa, (int)kin_mem->kin_m_aa);
          N_VDestroyVectorArray(kin_mem->kin_dg_aa, (int)kin_mem->kin_m_aa);
          N_VDestroyVectorArray(kin_mem->kin_q_aa, (int)kin_mem->kin_m_aa);
          free(kin_mem->kin_qr_data);
          kin_mem->kin_liw -= (7 + 3 * kin_mem->kin_m_aa) * kin_mem->kin_liw1;
          kin_mem->kin_lrw -= (7 + 3 * kin_mem->kin_m_aa) * kin_mem->kin_lrw1;
          return (SUNFALSE);
        }
        kin_mem->kin_liw += kin_mem->kin_liw1;
        kin_mem->kin_lrw += kin_mem->kin_lrw1;
      }

      if (kin_mem->kin_orth_aa == KIN_ORTH_ICWY)
      {
        if (kin_mem->kin_T_aa == NULL)
        {
          kin_mem->kin_T_aa = (sunrealtype*)malloc(
            ((kin_mem->kin_m_aa * kin_mem->kin_m_aa)) * sizeof(sunrealtype));
          if (kin_mem->kin_T_aa == NULL)
          {
            KINProcessError(kin_mem, 0, __LINE__, __func__, __FILE__,
                            MSG_MEM_FAIL);
            N_VDestroy(kin_mem->kin_unew);
            N_VDestroy(kin_mem->kin_fval);
            N_VDestroy(kin_mem->kin_pp);
            N_VDestroy(kin_mem->kin_vtemp1);
            N_VDestroy(kin_mem->kin_vtemp2);
            free(kin_mem->kin_R_aa);
            free(kin_mem->kin_gamma_aa);
            free(kin_mem->kin_cv);
            free(kin_mem->kin_Xv);
            N_VDestroy(kin_mem->kin_fold_aa);
            N_VDestroy(kin_mem->kin_gold_aa);
            N_VDestroyVectorArray(kin_mem->kin_df_aa, (int)kin_mem->kin_m_aa);
            N_VDestroyVectorArray(kin_mem->kin_dg_aa, (int)kin_mem->kin_m_aa);
            N_VDestroyVectorArray(kin_mem->kin_q_aa, (int)kin_mem->kin_m_aa);
            free(kin_mem->kin_qr_data);
            N_VDestroy(kin_mem->kin_vtemp3);
            kin_mem->kin_liw -= (8 + 3 * kin_mem->kin_m_aa) * kin_mem->kin_liw1;
            kin_mem->kin_lrw -= (8 + 3 * kin_mem->kin_m_aa) * kin_mem->kin_lrw1;
            return (KIN_MEM_FAIL);
          }
        }
      }
    }
  }

  return (SUNTRUE);
}

/*
 * KINFreeVectors
 *
 * This routine frees the KINSol vectors allocated by
 * KINAllocVectors.
 */

static void KINFreeVectors(KINMem kin_mem)
{
  if (kin_mem->kin_unew != NULL)
  {
    N_VDestroy(kin_mem->kin_unew);
    kin_mem->kin_unew = NULL;
    kin_mem->kin_lrw -= kin_mem->kin_lrw1;
    kin_mem->kin_liw -= kin_mem->kin_liw1;
  }

  if (kin_mem->kin_fval != NULL)
  {
    N_VDestroy(kin_mem->kin_fval);
    kin_mem->kin_fval = NULL;
    kin_mem->kin_lrw -= kin_mem->kin_lrw1;
    kin_mem->kin_liw -= kin_mem->kin_liw1;
  }

  if (kin_mem->kin_pp != NULL)
  {
    N_VDestroy(kin_mem->kin_pp);
    kin_mem->kin_pp = NULL;
    kin_mem->kin_lrw -= kin_mem->kin_lrw1;
    kin_mem->kin_liw -= kin_mem->kin_liw1;
  }

  if (kin_mem->kin_vtemp1 != NULL)
  {
    N_VDestroy(kin_mem->kin_vtemp1);
    kin_mem->kin_vtemp1 = NULL;
    kin_mem->kin_lrw -= kin_mem->kin_lrw1;
    kin_mem->kin_liw -= kin_mem->kin_liw1;
  }

  if (kin_mem->kin_vtemp2 != NULL)
  {
    N_VDestroy(kin_mem->kin_vtemp2);
    kin_mem->kin_vtemp2 = NULL;
    kin_mem->kin_lrw -= kin_mem->kin_lrw1;
    kin_mem->kin_liw -= kin_mem->kin_liw1;
  }

  if (kin_mem->kin_vtemp3 != NULL)
  {
    N_VDestroy(kin_mem->kin_vtemp3);
    kin_mem->kin_vtemp3 = NULL;
    kin_mem->kin_lrw -= kin_mem->kin_lrw1;
    kin_mem->kin_liw -= kin_mem->kin_liw1;
  }

  if (kin_mem->kin_gval != NULL)
  {
    N_VDestroy(kin_mem->kin_gval);
    kin_mem->kin_gval = NULL;
    kin_mem->kin_lrw -= kin_mem->kin_lrw1;
    kin_mem->kin_liw -= kin_mem->kin_liw1;
  }

  if (kin_mem->kin_R_aa != NULL)
  {
    free(kin_mem->kin_R_aa);
    kin_mem->kin_R_aa = NULL;
  }

  if (kin_mem->kin_gamma_aa != NULL)
  {
    free(kin_mem->kin_gamma_aa);
    kin_mem->kin_gamma_aa = NULL;
  }

  if (kin_mem->kin_cv != NULL)
  {
    free(kin_mem->kin_cv);
    kin_mem->kin_cv = NULL;
  }

  if (kin_mem->kin_Xv != NULL)
  {
    free(kin_mem->kin_Xv);
    kin_mem->kin_Xv = NULL;
  }

  if (kin_mem->kin_fold_aa != NULL)
  {
    N_VDestroy(kin_mem->kin_fold_aa);
    kin_mem->kin_fold_aa = NULL;
    kin_mem->kin_lrw -= kin_mem->kin_lrw1;
    kin_mem->kin_liw -= kin_mem->kin_liw1;
  }

  if (kin_mem->kin_gold_aa != NULL)
  {
    N_VDestroy(kin_mem->kin_gold_aa);
    kin_mem->kin_gold_aa = NULL;
    kin_mem->kin_lrw -= kin_mem->kin_lrw1;
    kin_mem->kin_liw -= kin_mem->kin_liw1;
  }

  if (kin_mem->kin_df_aa != NULL)
  {
    N_VDestroyVectorArray(kin_mem->kin_df_aa, (int)kin_mem->kin_m_aa);
    kin_mem->kin_df_aa = NULL;
    kin_mem->kin_lrw -= kin_mem->kin_m_aa * kin_mem->kin_lrw1;
    kin_mem->kin_liw -= kin_mem->kin_m_aa * kin_mem->kin_liw1;
  }

  if (kin_mem->kin_dg_aa != NULL)
  {
    N_VDestroyVectorArray(kin_mem->kin_dg_aa, (int)kin_mem->kin_m_aa);
    kin_mem->kin_dg_aa = NULL;
    kin_mem->kin_lrw -= kin_mem->kin_m_aa * kin_mem->kin_lrw1;
    kin_mem->kin_liw -= kin_mem->kin_m_aa * kin_mem->kin_liw1;
  }

  if (kin_mem->kin_q_aa != NULL)
  {
    N_VDestroyVectorArray(kin_mem->kin_q_aa, (int)kin_mem->kin_m_aa);
    kin_mem->kin_q_aa = NULL;
    kin_mem->kin_lrw -= kin_mem->kin_m_aa * kin_mem->kin_lrw1;
    kin_mem->kin_liw -= kin_mem->kin_m_aa * kin_mem->kin_liw1;
  }

  if (kin_mem->kin_qr_data != NULL)
  {
    free(kin_mem->kin_qr_data);
    kin_mem->kin_qr_data = NULL;
  }

  if (kin_mem->kin_T_aa != NULL)
  {
    free(kin_mem->kin_T_aa);
    kin_mem->kin_T_aa = NULL;
  }

  if (kin_mem->kin_constraints != NULL)
  {
    N_VDestroy(kin_mem->kin_constraints);
    kin_mem->kin_constraints = NULL;
    kin_mem->kin_lrw -= kin_mem->kin_lrw1;
    kin_mem->kin_liw -= kin_mem->kin_liw1;
  }

  return;
}

/*
 * -----------------------------------------------------------------
 * Initial setup
 * -----------------------------------------------------------------
 */

/*
 * KINSolInit
 *
 * KINSolInit initializes the problem for the specific input
 * received in this call to KINSol (which calls KINSolInit). All
 * problem specification inputs are checked for errors.
 *
 * The possible return values for KINSolInit are:
 *   KIN_SUCCESS : indicates a normal initialization
 *
 *   KIN_ILL_INPUT : indicates that an input error has been found
 *
 *   KIN_INITIAL_GUESS_OK : indicates that the guess uu
 *                          satisfied the system func(uu) = 0
 *                          within the tolerances specified
 */

static int KINSolInit(KINMem kin_mem)
{
  int retval;
  sunrealtype fmax;

  /* check for illegal input parameters */

  if (kin_mem->kin_uu == NULL)
  {
    KINProcessError(kin_mem, KIN_ILL_INPUT, __LINE__, __func__, __FILE__,
                    MSG_UU_NULL);
    return (KIN_ILL_INPUT);
  }

  /* check for valid strategy */

  if ((kin_mem->kin_globalstrategy != KIN_NONE) &&
      (kin_mem->kin_globalstrategy != KIN_LINESEARCH) &&
      (kin_mem->kin_globalstrategy != KIN_PICARD) &&
      (kin_mem->kin_globalstrategy != KIN_FP))
  {
    KINProcessError(kin_mem, KIN_ILL_INPUT, __LINE__, __func__, __FILE__,
                    MSG_BAD_GLSTRAT);
    return (KIN_ILL_INPUT);
  }

  if (kin_mem->kin_uscale == NULL)
  {
    KINProcessError(kin_mem, KIN_ILL_INPUT, __LINE__, __func__, __FILE__,
                    MSG_BAD_USCALE);
    return (KIN_ILL_INPUT);
  }

  if (N_VMin(kin_mem->kin_uscale) <= ZERO)
  {
    KINProcessError(kin_mem, KIN_ILL_INPUT, __LINE__, __func__, __FILE__,
                    MSG_USCALE_NONPOSITIVE);
    return (KIN_ILL_INPUT);
  }

  if (kin_mem->kin_fscale == NULL)
  {
    KINProcessError(kin_mem, KIN_ILL_INPUT, __LINE__, __func__, __FILE__,
                    MSG_BAD_FSCALE);
    return (KIN_ILL_INPUT);
  }

  if (N_VMin(kin_mem->kin_fscale) <= ZERO)
  {
    KINProcessError(kin_mem, KIN_ILL_INPUT, __LINE__, __func__, __FILE__,
                    MSG_FSCALE_NONPOSITIVE);
    return (KIN_ILL_INPUT);
  }

  if ((kin_mem->kin_constraints != NULL) &&
      ((kin_mem->kin_globalstrategy == KIN_PICARD) ||
       (kin_mem->kin_globalstrategy == KIN_FP)))
  {
    KINProcessError(kin_mem, KIN_ILL_INPUT, __LINE__, __func__, __FILE__,
                    MSG_CONSTRAINTS_NOTOK);
    return (KIN_ILL_INPUT);
  }

  /* set the constraints flag */

  if (kin_mem->kin_constraints == NULL)
  {
    kin_mem->kin_constraintsSet = SUNFALSE;
  }
  else
  {
    kin_mem->kin_constraintsSet = SUNTRUE;
    if ((kin_mem->kin_constraints->ops->nvconstrmask == NULL) ||
        (kin_mem->kin_constraints->ops->nvminquotient == NULL))
    {
      KINProcessError(kin_mem, KIN_ILL_INPUT, __LINE__, __func__, __FILE__,
                      MSG_BAD_NVECTOR);
      return (KIN_ILL_INPUT);
    }
  }

  /* check the initial guess uu against the constraints */

  if (kin_mem->kin_constraintsSet)
  {
    if (!N_VConstrMask(kin_mem->kin_constraints, kin_mem->kin_uu,
                       kin_mem->kin_vtemp1))
    {
      KINProcessError(kin_mem, KIN_ILL_INPUT, __LINE__, __func__, __FILE__,
                      MSG_INITIAL_CNSTRNT);
      return (KIN_ILL_INPUT);
    }
  }

  /* all error checking is complete at this point */
#if SUNDIALS_LOGGING_LEVEL >= SUNDIALS_LOGLEVEL_INFO
  KINPrintInfo(kin_mem, PRNT_TOL, "KINSOL", __func__, INFO_TOL,
               kin_mem->kin_scsteptol, kin_mem->kin_fnormtol);
#endif

  /* calculate the default value for mxnewtstep (maximum Newton step) */

  if (kin_mem->kin_mxnstepin == ZERO)
  {
    kin_mem->kin_mxnewtstep = THOUSAND *
                              N_VWL2Norm(kin_mem->kin_uu, kin_mem->kin_uscale);
  }
  else { kin_mem->kin_mxnewtstep = kin_mem->kin_mxnstepin; }

  if (kin_mem->kin_mxnewtstep < ONE) { kin_mem->kin_mxnewtstep = ONE; }

  /* additional set-up for inexact linear solvers */

  if (kin_mem->kin_inexact_ls)
  {
    /* set up the coefficients for the eta calculation */

    kin_mem->kin_callForcingTerm = (kin_mem->kin_etaflag != KIN_ETACONSTANT);

    /* this value is always used for choice #1 */

    if (kin_mem->kin_etaflag == KIN_ETACHOICE1)
    {
      kin_mem->kin_eta_alpha = (ONE + SUNRsqrt(FIVE)) * HALF;
    }

    /* initial value for eta set to 0.5 for other than the
       KIN_ETACONSTANT option */

    if (kin_mem->kin_etaflag != KIN_ETACONSTANT) { kin_mem->kin_eta = HALF; }

    /* disable residual monitoring if using an inexact linear solver */

    kin_mem->kin_noResMon = SUNTRUE;
  }
  else { kin_mem->kin_callForcingTerm = SUNFALSE; }

  /* initialize counters */

  kin_mem->kin_nfe = kin_mem->kin_nnilset = kin_mem->kin_nnilset_sub =
    kin_mem->kin_nni = kin_mem->kin_nbcf = kin_mem->kin_nbktrk = 0;

  /* see if the initial guess uu satisfies the nonlinear system */
  retval = kin_mem->kin_func(kin_mem->kin_uu, kin_mem->kin_fval,
                             kin_mem->kin_user_data);
  kin_mem->kin_nfe++;

  if (retval < 0)
  {
    KINProcessError(kin_mem, KIN_SYSFUNC_FAIL, __LINE__, __func__, __FILE__,
                    MSG_SYSFUNC_FAILED);
    return (KIN_SYSFUNC_FAIL);
  }
  else if (retval > 0)
  {
    KINProcessError(kin_mem, KIN_FIRST_SYSFUNC_ERR, __LINE__, __func__,
                    __FILE__, MSG_SYSFUNC_FIRST);
    return (KIN_FIRST_SYSFUNC_ERR);
  }

  fmax = KINScFNorm(kin_mem, kin_mem->kin_fval, kin_mem->kin_fscale);
  if (fmax <= (POINT01 * kin_mem->kin_fnormtol))
  {
    kin_mem->kin_fnorm = N_VWL2Norm(kin_mem->kin_fval, kin_mem->kin_fscale);
    return (KIN_INITIAL_GUESS_OK);
  }

#if SUNDIALS_LOGGING_LEVEL >= SUNDIALS_LOGLEVEL_INFO
  KINPrintInfo(kin_mem, PRNT_FMAX, "KINSOL", __func__, INFO_FMAX, fmax);
#endif

  /* initialize the linear solver if linit != NULL */

  if (kin_mem->kin_linit != NULL)
  {
    retval = kin_mem->kin_linit(kin_mem);
    if (retval != 0)
    {
      KINProcessError(kin_mem, KIN_LINIT_FAIL, __LINE__, __func__, __FILE__,
                      MSG_LINIT_FAIL);
      return (KIN_LINIT_FAIL);
    }
  }

  /* initialize the L2 (Euclidean) norms of f for the linear iteration steps */

  kin_mem->kin_fnorm     = N_VWL2Norm(kin_mem->kin_fval, kin_mem->kin_fscale);
  kin_mem->kin_f1norm    = HALF * kin_mem->kin_fnorm * kin_mem->kin_fnorm;
  kin_mem->kin_fnorm_sub = kin_mem->kin_fnorm;
#if SUNDIALS_LOGGING_LEVEL >= SUNDIALS_LOGLEVEL_INFO
  KINPrintInfo(kin_mem, PRNT_NNI, "KINSOL", __func__, INFO_NNI,
               kin_mem->kin_nni, kin_mem->kin_nfe, kin_mem->kin_fnorm);
#endif

  /* problem has now been successfully initialized */

  return (KIN_SUCCESS);
}

/*
 * -----------------------------------------------------------------
 * Step functions
 * -----------------------------------------------------------------
 */

/*
 * KINLinSolDrv
 *
 * This routine handles the process of solving for the approximate
 * solution of the Newton equations in the Newton iteration.
 * Subsequent routines handle the nonlinear aspects of its
 * application.
 */

static int KINLinSolDrv(KINMem kin_mem)
{
  N_Vector x, b;
  int retval;

  if ((kin_mem->kin_nni - kin_mem->kin_nnilset) >= kin_mem->kin_msbset)
  {
    kin_mem->kin_sthrsh           = TWO;
    kin_mem->kin_update_fnorm_sub = SUNTRUE;
  }

  for (;;)
  {
    kin_mem->kin_jacCurrent = SUNFALSE;

    if ((kin_mem->kin_sthrsh > ONEPT5) && (kin_mem->kin_lsetup != NULL))
    {
      retval                   = kin_mem->kin_lsetup(kin_mem);
      kin_mem->kin_jacCurrent  = SUNTRUE;
      kin_mem->kin_nnilset     = kin_mem->kin_nni;
      kin_mem->kin_nnilset_sub = kin_mem->kin_nni;
      if (retval != 0) { return (KIN_LSETUP_FAIL); }
    }

    /* rename vectors for readability */

    b = kin_mem->kin_unew;
    x = kin_mem->kin_pp;

    /* load b with the current value of -fval */

    N_VScale(-ONE, kin_mem->kin_fval, b);

    /* call the generic 'lsolve' routine to solve the system Jx = b */

    retval = kin_mem->kin_lsolve(kin_mem, x, b, &(kin_mem->kin_sJpnorm),
                                 &(kin_mem->kin_sFdotJp));

    if (retval == 0) { return (KIN_SUCCESS); }
    else if (retval < 0) { return (KIN_LSOLVE_FAIL); }
    else if ((kin_mem->kin_lsetup == NULL) || (kin_mem->kin_jacCurrent))
    {
      return (KIN_LINSOLV_NO_RECOVERY);
    }

    /* loop back only if the linear solver setup is in use
       and Jacobian information is not current */

    kin_mem->kin_sthrsh = TWO;
  }
}

/*
 * KINFullNewton
 *
 * This routine is the main driver for the Full Newton
 * algorithm. Its purpose is to compute unew = uu + pp in the
 * direction pp from uu, taking the full Newton step. The
 * step may be constrained if the constraint conditions are
 * violated, or if the norm of pp is greater than mxnewtstep.
 */

static int KINFullNewton(KINMem kin_mem, sunrealtype* fnormp,
                         sunrealtype* f1normp, sunbooleantype* maxStepTaken)
{
  sunrealtype pnorm, ratio;
  sunbooleantype fOK;
  int ircvr, retval;

  *maxStepTaken = SUNFALSE;
  pnorm         = N_VWL2Norm(kin_mem->kin_pp, kin_mem->kin_uscale);
  ratio         = ONE;
  if (pnorm > kin_mem->kin_mxnewtstep)
  {
    ratio = kin_mem->kin_mxnewtstep / pnorm;
    N_VScale(ratio, kin_mem->kin_pp, kin_mem->kin_pp);
    pnorm = kin_mem->kin_mxnewtstep;
  }
#if SUNDIALS_LOGGING_LEVEL >= SUNDIALS_LOGLEVEL_INFO
  KINPrintInfo(kin_mem, PRNT_PNORM, "KINSOL", __func__, INFO_PNORM, pnorm);
#endif

  /* If constraints are active, then constrain the step accordingly */

  kin_mem->kin_stepl   = pnorm;
  kin_mem->kin_stepmul = ONE;
  if (kin_mem->kin_constraintsSet)
  {
    retval = KINConstraint(kin_mem);
    if (retval == CONSTR_VIOLATED)
    {
      /* Apply stepmul set in KINConstraint */
      ratio *= kin_mem->kin_stepmul;
      N_VScale(kin_mem->kin_stepmul, kin_mem->kin_pp, kin_mem->kin_pp);
      pnorm *= kin_mem->kin_stepmul;
      kin_mem->kin_stepl = pnorm;
#if SUNDIALS_LOGGING_LEVEL >= SUNDIALS_LOGLEVEL_INFO
      KINPrintInfo(kin_mem, PRNT_PNORM, "KINSOL", __func__, INFO_PNORM, pnorm);
#endif
      if (pnorm <= kin_mem->kin_scsteptol)
      {
        N_VLinearSum(ONE, kin_mem->kin_uu, ONE, kin_mem->kin_pp,
                     kin_mem->kin_unew);
        return (STEP_TOO_SMALL);
      }
    }
  }

  /* Attempt (at most MAX_RECVR times) to evaluate function at the new iterate */

  fOK = SUNFALSE;

  for (ircvr = 1; ircvr <= MAX_RECVR; ircvr++)
  {
    /* compute the iterate unew = uu + pp */
    N_VLinearSum(ONE, kin_mem->kin_uu, ONE, kin_mem->kin_pp, kin_mem->kin_unew);

    /* evaluate func(unew) and its norm, and return */
    retval = kin_mem->kin_func(kin_mem->kin_unew, kin_mem->kin_fval,
                               kin_mem->kin_user_data);
    kin_mem->kin_nfe++;

    /* if func was successful, accept pp */
    if (retval == 0)
    {
      fOK = SUNTRUE;
      break;
    }

    /* if func failed unrecoverably, give up */
    else if (retval < 0) { return (KIN_SYSFUNC_FAIL); }

    /* func failed recoverably; cut step in half and try again */
    ratio *= HALF;
    N_VScale(HALF, kin_mem->kin_pp, kin_mem->kin_pp);
    pnorm *= HALF;
    kin_mem->kin_stepl = pnorm;
  }

  /* If func() failed recoverably MAX_RECVR times, give up */

  if (!fOK) { return (KIN_REPTD_SYSFUNC_ERR); }

  /* Evaluate function norms */

  *fnormp  = N_VWL2Norm(kin_mem->kin_fval, kin_mem->kin_fscale);
  *f1normp = HALF * (*fnormp) * (*fnormp);

  /* scale sFdotJp and sJpnorm by ratio for later use in KINForcingTerm */

  kin_mem->kin_sFdotJp *= ratio;
  kin_mem->kin_sJpnorm *= ratio;

#if SUNDIALS_LOGGING_LEVEL >= SUNDIALS_LOGLEVEL_INFO
  KINPrintInfo(kin_mem, PRNT_FNORM, "KINSOL", __func__, INFO_FNORM, *fnormp);
#endif

  if (pnorm > (POINT99 * kin_mem->kin_mxnewtstep)) { *maxStepTaken = SUNTRUE; }

  return (KIN_SUCCESS);
}

/*
 * KINLineSearch
 *
 * The routine KINLineSearch implements the LineSearch algorithm.
 * Its purpose is to find unew = uu + rl * pp in the direction pp
 * from uu so that:
 *                                    t
 *  func(unew) <= func(uu) + alpha * g  (unew - uu) (alpha = 1.e-4)
 *
 *    and
 *                                   t
 *  func(unew) >= func(uu) + beta * g  (unew - uu) (beta = 0.9)
 *
 * where 0 < rlmin <= rl <= rlmax.
 *
 * Note:
 *             mxnewtstep
 *  rlmax = ----------------   if uu+pp is feasible
 *          ||uscale*pp||_L2
 *
 *  rlmax = 1   otherwise
 *
 *    and
 *
 *                 scsteptol
 *  rlmin = --------------------------
 *          ||           pp         ||
 *          || -------------------- ||_L-infinity
 *          || (1/uscale + SUNRabs(uu)) ||
 *
 *
 * If the system function fails unrecoverably at any time, KINLineSearch
 * returns KIN_SYSFUNC_FAIL which will halt the solver.
 *
 * We attempt to correct recoverable system function failures only before
 * the alpha-condition loop; i.e. when the solution is updated with the
 * full Newton step (possibly reduced due to constraint violations).
 * Once we find a feasible pp, we assume that any update up to pp is
 * feasible.
 *
 * If the step size is limited due to constraint violations and/or
 * recoverable system function failures, we set rlmax=1 to ensure
 * that the update remains feasible during the attempts to enforce
 * the beta-condition (this is not an issue while enforcing the alpha
 * condition, as rl can only decrease from 1 at that stage)
 */

static int KINLineSearch(KINMem kin_mem, sunrealtype* fnormp,
                         sunrealtype* f1normp, sunbooleantype* maxStepTaken)
{
  sunrealtype pnorm, ratio, slpi, rlmin, rlength, rl, rlmax, rldiff;
  sunrealtype rltmp, rlprev, pt1trl, f1nprv, rllo, rlinc, alpha, beta;
  sunrealtype alpha_cond, beta_cond, rl_a, tmp1, rl_b, tmp2, disc;
  int ircvr, nbktrk_l, retval;
  sunbooleantype firstBacktrack, fOK;

  /* Initializations */

  nbktrk_l = 0;   /* local backtracking counter */
  ratio    = ONE; /* step change ratio          */
  alpha    = POINT0001;
  beta     = POINT9;

  firstBacktrack = SUNTRUE;
  *maxStepTaken  = SUNFALSE;

  rlprev = f1nprv = ZERO;

  /* Compute length of Newton step */

  pnorm              = N_VWL2Norm(kin_mem->kin_pp, kin_mem->kin_uscale);
  rlmax              = kin_mem->kin_mxnewtstep / pnorm;
  kin_mem->kin_stepl = pnorm;

  /* If the full Newton step is too large, set it to the maximum allowable value */

  if (pnorm > kin_mem->kin_mxnewtstep)
  {
    ratio = kin_mem->kin_mxnewtstep / pnorm;
    N_VScale(ratio, kin_mem->kin_pp, kin_mem->kin_pp);
    pnorm              = kin_mem->kin_mxnewtstep;
    rlmax              = ONE;
    kin_mem->kin_stepl = pnorm;
  }

  /* If constraint checking is activated, check and correct violations */

  kin_mem->kin_stepmul = ONE;

  if (kin_mem->kin_constraintsSet)
  {
    retval = KINConstraint(kin_mem);
    if (retval == CONSTR_VIOLATED)
    {
      /* Apply stepmul set in KINConstraint */
      N_VScale(kin_mem->kin_stepmul, kin_mem->kin_pp, kin_mem->kin_pp);
      ratio *= kin_mem->kin_stepmul;
      pnorm *= kin_mem->kin_stepmul;
      rlmax              = ONE;
      kin_mem->kin_stepl = pnorm;
#if SUNDIALS_LOGGING_LEVEL >= SUNDIALS_LOGLEVEL_INFO
      KINPrintInfo(kin_mem, PRNT_PNORM1, "KINSOL", __func__, INFO_PNORM1, pnorm);
#endif
      if (pnorm <= kin_mem->kin_scsteptol)
      {
        N_VLinearSum(ONE, kin_mem->kin_uu, ONE, kin_mem->kin_pp,
                     kin_mem->kin_unew);
        return (STEP_TOO_SMALL);
      }
    }
  }

  /* Attempt (at most MAX_RECVR times) to evaluate function at the new iterate */

  fOK = SUNFALSE;

  for (ircvr = 1; ircvr <= MAX_RECVR; ircvr++)
  {
    /* compute the iterate unew = uu + pp */
    N_VLinearSum(ONE, kin_mem->kin_uu, ONE, kin_mem->kin_pp, kin_mem->kin_unew);

    /* evaluate func(unew) and its norm, and return */
    retval = kin_mem->kin_func(kin_mem->kin_unew, kin_mem->kin_fval,
                               kin_mem->kin_user_data);
    kin_mem->kin_nfe++;

    /* if func was successful, accept pp */
    if (retval == 0)
    {
      fOK = SUNTRUE;
      break;
    }

    /* if func failed unrecoverably, give up */
    else if (retval < 0) { return (KIN_SYSFUNC_FAIL); }

    /* func failed recoverably; cut step in half and try again */
    N_VScale(HALF, kin_mem->kin_pp, kin_mem->kin_pp);
    ratio *= HALF;
    pnorm *= HALF;
    rlmax              = ONE;
    kin_mem->kin_stepl = pnorm;
  }

  /* If func() failed recoverably MAX_RECVR times, give up */

  if (!fOK) { return (KIN_REPTD_SYSFUNC_ERR); }

  /* Evaluate function norms */

  *fnormp  = N_VWL2Norm(kin_mem->kin_fval, kin_mem->kin_fscale);
  *f1normp = HALF * (*fnormp) * (*fnormp);

  /* Estimate the line search value rl (lambda) to satisfy both ALPHA and BETA conditions */

  slpi    = kin_mem->kin_sFdotJp * ratio;
  rlength = KINScSNorm(kin_mem, kin_mem->kin_pp, kin_mem->kin_uu);
  rlmin   = (kin_mem->kin_scsteptol) / rlength;
  rl      = ONE;

#if SUNDIALS_LOGGING_LEVEL >= SUNDIALS_LOGLEVEL_INFO
  KINPrintInfo(kin_mem, PRNT_LAM, "KINSOL", __func__, INFO_LAM, rlmin,
               kin_mem->kin_f1norm, pnorm);
#endif

  /* Loop until the ALPHA condition is satisfied. Terminate if rl becomes too small */

  for (;;)
  {
    /* Evaluate test quantity */

    alpha_cond = kin_mem->kin_f1norm + (alpha * slpi * rl);

#if SUNDIALS_LOGGING_LEVEL >= SUNDIALS_LOGLEVEL_INFO
    KINPrintInfo(kin_mem, PRNT_ALPHA, "KINSOL", __func__, INFO_ALPHA, *fnormp,
                 *f1normp, alpha_cond, rl);
#endif

    /* If ALPHA condition is satisfied, break out from loop */

    if ((*f1normp) <= alpha_cond) { break; }

    /* Backtracking. Use quadratic fit the first time and cubic fit afterwards. */

    if (firstBacktrack)
    {
      rltmp = -slpi / (TWO * ((*f1normp) - kin_mem->kin_f1norm - slpi));
      firstBacktrack = SUNFALSE;
    }
    else
    {
      tmp1 = (*f1normp) - kin_mem->kin_f1norm - (rl * slpi);
      tmp2 = f1nprv - kin_mem->kin_f1norm - (rlprev * slpi);
      rl_a = ((ONE / (rl * rl)) * tmp1) - ((ONE / (rlprev * rlprev)) * tmp2);
      rl_b = ((-rlprev / (rl * rl)) * tmp1) + ((rl / (rlprev * rlprev)) * tmp2);
      tmp1 = ONE / (rl - rlprev);
      rl_a *= tmp1;
      rl_b *= tmp1;
      disc = (rl_b * rl_b) - (THREE * rl_a * slpi);

      if (SUNRabs(rl_a) < kin_mem->kin_uround)
      { /* cubic is actually just a quadratic (rl_a ~ 0) */
        rltmp = -slpi / (TWO * rl_b);
      }
      else
      { /* real cubic */
        rltmp = (-rl_b + SUNRsqrt(disc)) / (THREE * rl_a);
      }
    }
    if (rltmp > (HALF * rl)) { rltmp = HALF * rl; }

    /* Set new rl (do not allow a reduction by a factor larger than 10) */

    rlprev = rl;
    f1nprv = (*f1normp);
    pt1trl = POINT1 * rl;
    rl     = SUNMAX(pt1trl, rltmp);
    nbktrk_l++;

    /* Update unew and re-evaluate function */

    N_VLinearSum(ONE, kin_mem->kin_uu, rl, kin_mem->kin_pp, kin_mem->kin_unew);

    retval = kin_mem->kin_func(kin_mem->kin_unew, kin_mem->kin_fval,
                               kin_mem->kin_user_data);
    kin_mem->kin_nfe++;
    if (retval != 0) { return (KIN_SYSFUNC_FAIL); }

    *fnormp  = N_VWL2Norm(kin_mem->kin_fval, kin_mem->kin_fscale);
    *f1normp = HALF * (*fnormp) * (*fnormp);

    /* Check if rl (lambda) is too small */

    if (rl < rlmin)
    {
      /* unew sufficiently distinct from uu cannot be found.
         copy uu into unew (step remains unchanged) and
         return STEP_TOO_SMALL */
      N_VScale(ONE, kin_mem->kin_uu, kin_mem->kin_unew);
      return (STEP_TOO_SMALL);
    }

  } /* end ALPHA condition loop */

  /* ALPHA condition is satisfied. Now check the BETA condition */

  beta_cond = kin_mem->kin_f1norm + (beta * slpi * rl);

  if ((*f1normp) < beta_cond)
  {
    /* BETA condition not satisfied */

    if ((rl == ONE) && (pnorm < kin_mem->kin_mxnewtstep))
    {
      do {
        rlprev = rl;
        f1nprv = *f1normp;
        rl     = SUNMIN((TWO * rl), rlmax);
        nbktrk_l++;

        N_VLinearSum(ONE, kin_mem->kin_uu, rl, kin_mem->kin_pp,
                     kin_mem->kin_unew);
        retval = kin_mem->kin_func(kin_mem->kin_unew, kin_mem->kin_fval,
                                   kin_mem->kin_user_data);
        kin_mem->kin_nfe++;
        if (retval != 0) { return (KIN_SYSFUNC_FAIL); }
        *fnormp  = N_VWL2Norm(kin_mem->kin_fval, kin_mem->kin_fscale);
        *f1normp = HALF * (*fnormp) * (*fnormp);

        alpha_cond = kin_mem->kin_f1norm + (alpha * slpi * rl);
        beta_cond  = kin_mem->kin_f1norm + (beta * slpi * rl);

#if SUNDIALS_LOGGING_LEVEL >= SUNDIALS_LOGLEVEL_INFO
        KINPrintInfo(kin_mem, PRNT_BETA, "KINSOL", __func__, INFO_BETA,
                     *f1normp, beta_cond, rl);
#endif
      }
      while (((*f1normp) <= alpha_cond) && ((*f1normp) < beta_cond) &&
             (rl < rlmax));

    } /* end if (rl == ONE) block */

    if ((rl < ONE) || ((rl > ONE) && (*f1normp > alpha_cond)))
    {
      rllo   = SUNMIN(rl, rlprev);
      rldiff = SUNRabs(rlprev - rl);

      do {
        rlinc = HALF * rldiff;
        rl    = rllo + rlinc;
        nbktrk_l++;

        N_VLinearSum(ONE, kin_mem->kin_uu, rl, kin_mem->kin_pp,
                     kin_mem->kin_unew);
        retval = kin_mem->kin_func(kin_mem->kin_unew, kin_mem->kin_fval,
                                   kin_mem->kin_user_data);
        kin_mem->kin_nfe++;
        if (retval != 0) { return (KIN_SYSFUNC_FAIL); }
        *fnormp  = N_VWL2Norm(kin_mem->kin_fval, kin_mem->kin_fscale);
        *f1normp = HALF * (*fnormp) * (*fnormp);

        alpha_cond = kin_mem->kin_f1norm + (alpha * slpi * rl);
        beta_cond  = kin_mem->kin_f1norm + (beta * slpi * rl);

#if SUNDIALS_LOGGING_LEVEL >= SUNDIALS_LOGLEVEL_INFO
        KINPrintInfo(kin_mem, PRNT_ALPHABETA, "KINSOL", __func__,
                     INFO_ALPHABETA, *f1normp, alpha_cond, beta_cond, rl);
#endif

        if ((*f1normp) > alpha_cond) { rldiff = rlinc; }
        else if (*f1normp < beta_cond)
        {
          rllo   = rl;
          rldiff = rldiff - rlinc;
        }
      }
      while ((*f1normp > alpha_cond) ||
             ((*f1normp < beta_cond) && (rldiff >= rlmin)));

      if ((*f1normp < beta_cond) || ((rldiff < rlmin) && (*f1normp > alpha_cond)))
      {
        /* beta condition could not be satisfied or rldiff too small
           and alpha_cond not satisfied, so set unew to last u value
           that satisfied the alpha condition and continue */

        N_VLinearSum(ONE, kin_mem->kin_uu, rllo, kin_mem->kin_pp,
                     kin_mem->kin_unew);
        retval = kin_mem->kin_func(kin_mem->kin_unew, kin_mem->kin_fval,
                                   kin_mem->kin_user_data);
        kin_mem->kin_nfe++;
        if (retval != 0) { return (KIN_SYSFUNC_FAIL); }
        *fnormp  = N_VWL2Norm(kin_mem->kin_fval, kin_mem->kin_fscale);
        *f1normp = HALF * (*fnormp) * (*fnormp);

        /* increment beta-condition failures counter */

        kin_mem->kin_nbcf++;
      }

    } /* end of if (rl < ONE) block */

  } /* end of if (f1normp < beta_cond) block */

  /* Update number of backtracking operations */

  kin_mem->kin_nbktrk += nbktrk_l;

#if SUNDIALS_LOGGING_LEVEL >= SUNDIALS_LOGLEVEL_INFO
  KINPrintInfo(kin_mem, PRNT_ADJ, "KINSOL", __func__, INFO_ADJ, nbktrk_l);
#endif

  /* scale sFdotJp and sJpnorm by rl * ratio for later use in KINForcingTerm */

  kin_mem->kin_sFdotJp = kin_mem->kin_sFdotJp * rl * ratio;
  kin_mem->kin_sJpnorm = kin_mem->kin_sJpnorm * rl * ratio;

  if ((rl * pnorm) > (POINT99 * kin_mem->kin_mxnewtstep))
  {
    *maxStepTaken = SUNTRUE;
  }

  return (KIN_SUCCESS);
}

/*
 * Function : KINConstraint
 *
 * This routine checks if the proposed solution vector uu + pp
 * violates any constraints. If a constraint is violated, then the
 * scalar stepmul is determined such that uu + stepmul * pp does
 * not violate any constraints.
 *
 * Note: This routine is called by the functions
 *       KINLineSearch and KINFullNewton.
 */

static int KINConstraint(KINMem kin_mem)
{
  N_VLinearSum(ONE, kin_mem->kin_uu, ONE, kin_mem->kin_pp, kin_mem->kin_vtemp1);

  /* if vtemp1[i] violates constraint[i] then vtemp2[i] = 1
     else vtemp2[i] = 0 (vtemp2 is the mask vector) */

  if (N_VConstrMask(kin_mem->kin_constraints, kin_mem->kin_vtemp1,
                    kin_mem->kin_vtemp2))
  {
    return (KIN_SUCCESS);
  }

  /* vtemp1[i] = SUNRabs(pp[i]) */

  N_VAbs(kin_mem->kin_pp, kin_mem->kin_vtemp1);

  /* consider vtemp1[i] only if vtemp2[i] = 1 (constraint violated) */

  N_VProd(kin_mem->kin_vtemp2, kin_mem->kin_vtemp1, kin_mem->kin_vtemp1);

  N_VAbs(kin_mem->kin_uu, kin_mem->kin_vtemp2);
  kin_mem->kin_stepmul = POINT9 * N_VMinQuotient(kin_mem->kin_vtemp2,
                                                 kin_mem->kin_vtemp1);

  return (CONSTR_VIOLATED);
}

/*
 * -----------------------------------------------------------------
 * Stopping tests
 * -----------------------------------------------------------------
 */

/*
 * KINStop
 *
 * This routine checks the current iterate unew to see if the
 * system func(unew) = 0 is satisfied by a variety of tests.
 *
 * strategy is one of KIN_NONE or KIN_LINESEARCH
 * sflag    is one of KIN_SUCCESS, STEP_TOO_SMALL
 */

static int KINStop(KINMem kin_mem, sunbooleantype maxStepTaken, int sflag)
{
  sunrealtype fmax, rlength, omexp;
  N_Vector delta;

  /* Check for too small a step */

  if (sflag == STEP_TOO_SMALL)
  {
    if ((kin_mem->kin_lsetup != NULL) && !(kin_mem->kin_jacCurrent))
    {
      /* If the Jacobian is out of date, update it and retry */
      kin_mem->kin_sthrsh = TWO;
      return (RETRY_ITERATION);
    }
    else
    {
      /* Give up */
      if (kin_mem->kin_globalstrategy == KIN_NONE)
      {
        return (KIN_STEP_LT_STPTOL);
      }
      else { return (KIN_LINESEARCH_NONCONV); }
    }
  }

  /* Check tolerance on scaled function norm at the current iterate */

  fmax = KINScFNorm(kin_mem, kin_mem->kin_fval, kin_mem->kin_fscale);

#if SUNDIALS_LOGGING_LEVEL >= SUNDIALS_LOGLEVEL_INFO
  KINPrintInfo(kin_mem, PRNT_FMAX, "KINSOL", __func__, INFO_FMAX, fmax);
#endif

  if (fmax <= kin_mem->kin_fnormtol) { return (KIN_SUCCESS); }

  /* Check if the scaled distance between the last two steps is too small */
  /* NOTE: pp used as work space to store this distance */

  delta = kin_mem->kin_pp;
  N_VLinearSum(ONE, kin_mem->kin_unew, -ONE, kin_mem->kin_uu, delta);
  rlength = KINScSNorm(kin_mem, delta, kin_mem->kin_unew);

  if (rlength <= kin_mem->kin_scsteptol)
  {
    if ((kin_mem->kin_lsetup != NULL) && !(kin_mem->kin_jacCurrent))
    {
      /* If the Jacobian is out of date, update it and retry */
      kin_mem->kin_sthrsh = TWO;
      return (CONTINUE_ITERATIONS);
    }
    else
    {
      /* give up */
      return (KIN_STEP_LT_STPTOL);
    }
  }

  /* Check if the maximum number of iterations is reached */

  if (kin_mem->kin_nni >= kin_mem->kin_mxiter) { return (KIN_MAXITER_REACHED); }

  /* Check for consecutive number of steps taken of size mxnewtstep
     and if not maxStepTaken, then set ncscmx to 0 */

  if (maxStepTaken) { kin_mem->kin_ncscmx++; }
  else { kin_mem->kin_ncscmx = 0; }

  if (kin_mem->kin_ncscmx == 5) { return (KIN_MXNEWT_5X_EXCEEDED); }

  /* Proceed according to the type of linear solver used */

  if (kin_mem->kin_inexact_ls)
  {
    /* We're doing inexact Newton.
       Load threshold for reevaluating the Jacobian. */

    kin_mem->kin_sthrsh = rlength;
  }
  else if (!(kin_mem->kin_noResMon))
  {
    /* We're doing modified Newton and the user did not disable residual monitoring.
       Check if it is time to monitor residual. */

    if ((kin_mem->kin_nni - kin_mem->kin_nnilset_sub) >= kin_mem->kin_msbset_sub)
    {
      /* Residual monitoring needed */

      kin_mem->kin_nnilset_sub = kin_mem->kin_nni;

      /* If indicated, estimate new OMEGA value */
      if (kin_mem->kin_eval_omega)
      {
        omexp              = SUNMAX(ZERO,
                                    ((kin_mem->kin_fnorm) / (kin_mem->kin_fnormtol)) - ONE);
        kin_mem->kin_omega = (omexp > TWELVE)
                               ? kin_mem->kin_omega_max
                               : SUNMIN(kin_mem->kin_omega_min * SUNRexp(omexp),
                                        kin_mem->kin_omega_max);
      }
      /* Check if making satisfactory progress */

      if (kin_mem->kin_fnorm > kin_mem->kin_omega * kin_mem->kin_fnorm_sub)
      {
        /* Insufficient progress */
        if ((kin_mem->kin_lsetup != NULL) && !(kin_mem->kin_jacCurrent))
        {
          /* If the Jacobian is out of date, update it and retry */
          kin_mem->kin_sthrsh = TWO;
          return (CONTINUE_ITERATIONS);
        }
        else
        { /* Otherwise, we cannot do anything, so just return. */
        }
      }
      else
      {
        /* Sufficient progress */
        kin_mem->kin_fnorm_sub = kin_mem->kin_fnorm;
        kin_mem->kin_sthrsh    = ONE;
      }
    }
    else
    {
      /* Residual monitoring not needed */

      /* Reset sthrsh */
      if (kin_mem->kin_retry_nni || kin_mem->kin_update_fnorm_sub)
      {
        kin_mem->kin_fnorm_sub = kin_mem->kin_fnorm;
      }
      if (kin_mem->kin_update_fnorm_sub)
      {
        kin_mem->kin_update_fnorm_sub = SUNFALSE;
      }
      kin_mem->kin_sthrsh = ONE;
    }
  }

  /* if made it to here, then the iteration process is not finished
     so return CONTINUE_ITERATIONS flag */

  return (CONTINUE_ITERATIONS);
}

/*
 * KINForcingTerm
 *
 * This routine computes eta, the scaling factor in the linear
 * convergence stopping tolerance eps when choice #1 or choice #2
 * forcing terms are used. Eta is computed here for all but the
 * first iterative step, which is set to the default in routine
 * KINSolInit.
 *
 * This routine was written by Homer Walker of Utah State
 * University with subsequent modifications by Allan Taylor @ LLNL.
 *
 * It is based on the concepts of the paper 'Choosing the forcing
 * terms in an inexact Newton method', SIAM J Sci Comput, 17
 * (1996), pp 16 - 32, or Utah State University Research Report
 * 6/94/75 of the same title.
 */

static void KINForcingTerm(KINMem kin_mem, sunrealtype fnormp)
{
  sunrealtype eta_max, eta_min, eta_safe, linmodel_norm;

  eta_max  = POINT9;
  eta_min  = POINT0001;
  eta_safe = HALF;

  /* choice #1 forcing term */

  if (kin_mem->kin_etaflag == KIN_ETACHOICE1)
  {
    /* compute the norm of f + Jp , scaled L2 norm */

    linmodel_norm = SUNRsqrt((kin_mem->kin_fnorm * kin_mem->kin_fnorm) +
                             (TWO * kin_mem->kin_sFdotJp) +
                             (kin_mem->kin_sJpnorm * kin_mem->kin_sJpnorm));

    /* form the safeguarded for choice #1 */

    eta_safe         = SUNRpowerR(kin_mem->kin_eta, kin_mem->kin_eta_alpha);
    kin_mem->kin_eta = SUNRabs(fnormp - linmodel_norm) / kin_mem->kin_fnorm;
  }

  /* choice #2 forcing term */

  if (kin_mem->kin_etaflag == KIN_ETACHOICE2)
  {
    eta_safe = kin_mem->kin_eta_gamma *
               SUNRpowerR(kin_mem->kin_eta, kin_mem->kin_eta_alpha);

    kin_mem->kin_eta = kin_mem->kin_eta_gamma *
                       SUNRpowerR((fnormp / kin_mem->kin_fnorm),
                                  kin_mem->kin_eta_alpha);
  }

  /* apply safeguards */

  if (eta_safe < POINT1) { eta_safe = ZERO; }
  kin_mem->kin_eta = SUNMAX(kin_mem->kin_eta, eta_safe);
  kin_mem->kin_eta = SUNMAX(kin_mem->kin_eta, eta_min);
  kin_mem->kin_eta = SUNMIN(kin_mem->kin_eta, eta_max);

  return;
}

/*
 * -----------------------------------------------------------------
 * Norm functions
 * -----------------------------------------------------------------
 */

/*
 * Function : KINScFNorm
 *
 * This routine computes the max norm for scaled vectors. The
 * scaling vector is scale, and the vector of which the norm is to
 * be determined is vv. The returned value, fnormval, is the
 * resulting scaled vector norm. This routine uses N_Vector
 * functions from the vector module.
 */

static sunrealtype KINScFNorm(KINMem kin_mem, N_Vector v, N_Vector scale)
{
  N_VProd(scale, v, kin_mem->kin_vtemp1);
  return (N_VMaxNorm(kin_mem->kin_vtemp1));
}

/*
 * Function : KINScSNorm
 *
 * This routine computes the max norm of the scaled steplength, ss.
 * Here ucur is the current step and usc is the u scale factor.
 */

static sunrealtype KINScSNorm(KINMem kin_mem, N_Vector v, N_Vector u)
{
  sunrealtype length;

  N_VInv(kin_mem->kin_uscale, kin_mem->kin_vtemp1);
  N_VAbs(u, kin_mem->kin_vtemp2);
  N_VLinearSum(ONE, kin_mem->kin_vtemp1, ONE, kin_mem->kin_vtemp2,
               kin_mem->kin_vtemp1);
  N_VDiv(v, kin_mem->kin_vtemp1, kin_mem->kin_vtemp1);

  length = N_VMaxNorm(kin_mem->kin_vtemp1);

  return (length);
}

/*
 * =================================================================
 * KINSOL Verbose output functions
 * =================================================================
 */

/*
 * KINPrintInfo
 *
 * KINPrintInfo is a high level error handling function
 * Based on the value info_code, it composes the info message and
 * passes it to the info handler function.
 */

void KINPrintInfo(SUNDIALS_MAYBE_UNUSED KINMem kin_mem, int info_code,
                  SUNDIALS_MAYBE_UNUSED const char* module,
                  SUNDIALS_MAYBE_UNUSED const char* fname, const char* msgfmt,
                  ...)
{
  va_list ap;
  char msg[256], msg1[40];
  char retstr[30];
  int ret;

  /* Initialize argument processing
   (msgfrmt is the last required argument) */

  va_start(ap, msgfmt);

  if (info_code == PRNT_RETVAL)
  {
    /* If info_code = PRNT_RETVAL, decode the numeric value */

    ret = va_arg(ap, int);

    switch (ret)
    {
    case KIN_SUCCESS: sprintf(retstr, "KIN_SUCCESS"); break;
    case KIN_SYSFUNC_FAIL: sprintf(retstr, "KIN_SYSFUNC_FAIL"); break;
    case KIN_REPTD_SYSFUNC_ERR: sprintf(retstr, "KIN_REPTD_SYSFUNC_ERR"); break;
    case KIN_STEP_LT_STPTOL: sprintf(retstr, "KIN_STEP_LT_STPTOL"); break;
    case KIN_LINESEARCH_NONCONV:
      sprintf(retstr, "KIN_LINESEARCH_NONCONV");
      break;
    case KIN_LINESEARCH_BCFAIL: sprintf(retstr, "KIN_LINESEARCH_BCFAIL"); break;
    case KIN_MAXITER_REACHED: sprintf(retstr, "KIN_MAXITER_REACHED"); break;
    case KIN_MXNEWT_5X_EXCEEDED:
      sprintf(retstr, "KIN_MXNEWT_5X_EXCEEDED");
      break;
    case KIN_LINSOLV_NO_RECOVERY:
      sprintf(retstr, "KIN_LINSOLV_NO_RECOVERY");
      break;
    case KIN_LSETUP_FAIL: sprintf(retstr, "KIN_PRECONDSET_FAILURE"); break;
    case KIN_LSOLVE_FAIL: sprintf(retstr, "KIN_PRECONDSOLVE_FAILURE"); break;
    }

    /* Compose the message */

    sprintf(msg1, msgfmt, ret);
    sprintf(msg, "%s (%s)", msg1, retstr);
  }
  else
  {
    /* Compose the message */

    vsnprintf(msg, sizeof msg, msgfmt, ap);
  }

  SUNLogInfo(KIN_LOGGER, "KINSOL", fname, "%s", msg);

  /* finalize argument processing */

  va_end(ap);

  return;
}

/*
 * =================================================================
 * KINSOL Error Handling functions
 * =================================================================
 */

void KINProcessError(KINMem kin_mem, int error_code, int line, const char* func,
                     const char* file, const char* msgfmt, ...)
{
  /* We initialize the argument pointer variable before each vsnprintf call to avoid undefined behavior
     (msgfmt is the last required argument to KINProcessError) */
  va_list ap;

  /* Compose the message */
  va_start(ap, msgfmt);
  size_t msglen = 1;
  if (msgfmt) { msglen += vsnprintf(NULL, 0, msgfmt, ap); }
  va_end(ap);

  char* msg = (char*)malloc(msglen);

  va_start(ap, msgfmt);
  vsnprintf(msg, msglen, msgfmt, ap);
  va_end(ap);

  do {
    if (kin_mem == NULL)
    {
      SUNGlobalFallbackErrHandler(line, func, file, msg, error_code);
      break;
    }

    if (error_code == KIN_WARNING)
    {
#if SUNDIALS_LOGGING_LEVEL >= SUNDIALS_LOGGING_WARNING
      char* file_and_line = sunCombineFileAndLine(line, file);
      SUNLogger_QueueMsg(KIN_LOGGER, SUN_LOGLEVEL_WARNING, file_and_line, func,
                         msg);
      free(file_and_line);
#endif
      break;
    }

    /* Call the SUNDIALS main error handler */
    SUNHandleErrWithMsg(line, func, file, msg, error_code, kin_mem->kin_sunctx);

    /* Clear the last error value */
    (void)SUNContext_GetLastError(kin_mem->kin_sunctx);
  }
  while (0);

  free(msg);

  return;
}

/*
 * =======================================================================
 * Picard and fixed point solvers
 * =======================================================================
 */

/*
 * KINPicardAA
 *
 * This routine is the main driver for the Picard iteration with
 * accelerated fixed point.
 */

static int KINPicardAA(KINMem kin_mem)
{
  int retval;       /* return value from user func */
  int ret;          /* iteration status            */
  long int iter_aa; /* iteration count for AA      */
  N_Vector delta;   /* temporary workspace vector  */
  sunrealtype epsmin;
  sunrealtype fnormp;

  delta  = kin_mem->kin_vtemp1;
  ret    = CONTINUE_ITERATIONS;
  epsmin = ZERO;
  fnormp = -ONE;

  /* initialize iteration count */
  kin_mem->kin_nni = 0;

  /* if eps is to be bounded from below, set the bound */
  if (kin_mem->kin_inexact_ls && !(kin_mem->kin_noMinEps))
  {
    epsmin = POINT01 * kin_mem->kin_fnormtol;
  }

  while (ret == CONTINUE_ITERATIONS)
  {
    /* update iteration count */
    kin_mem->kin_nni++;

    /* Update the forcing term for the inexact linear solves */
    if (kin_mem->kin_inexact_ls)
    {
      kin_mem->kin_eps = (kin_mem->kin_eta + kin_mem->kin_uround) *
                         kin_mem->kin_fnorm;
      if (!(kin_mem->kin_noMinEps))
      {
        kin_mem->kin_eps = SUNMAX(epsmin, kin_mem->kin_eps);
      }
    }

    /* evaluate g = uu - L^{-1}func(uu) and return if failed.
       For Picard, assume that the fval vector has been filled
       with an eval of the nonlinear residual prior to this call. */
    retval = KINPicardFcnEval(kin_mem, kin_mem->kin_gval, kin_mem->kin_uu,
                              kin_mem->kin_fval);

    if (retval < 0)
    {
      ret = KIN_SYSFUNC_FAIL;
      break;
    }

    /* compute new solution */
    if (kin_mem->kin_m_aa == 0 || kin_mem->kin_nni - 1 < kin_mem->kin_delay_aa)
    {
      if (kin_mem->kin_damping || kin_mem->kin_damping_fn)
      {
        if (kin_mem->kin_damping_fn)
        {
          retval = kin_mem->kin_damping_fn(kin_mem->kin_nni, kin_mem->kin_uu,
                                           kin_mem->kin_fval, NULL, 0,
                                           kin_mem->kin_user_data,
                                           &(kin_mem->kin_beta));
          if (retval)
          {
            KINProcessError(kin_mem, KIN_DAMPING_FN_ERR, __LINE__, __func__,
                            __FILE__, "The damping function failed.");
            ret = KIN_DAMPING_FN_ERR;
            break;
          }
          if (kin_mem->kin_beta <= ZERO || kin_mem->kin_beta > ONE)
          {
            KINProcessError(kin_mem, KIN_DAMPING_FN_ERR, __LINE__, __func__,
                            __FILE__, "The damping parameter is outside of the range (0, 1].");
            ret = KIN_DAMPING_FN_ERR;
            break;
          }
        }

        /* damped fixed point */
        N_VLinearSum((ONE - kin_mem->kin_beta), kin_mem->kin_uu,
                     kin_mem->kin_beta, kin_mem->kin_gval, kin_mem->kin_unew);
      }
      else
      {
        /* standard fixed point */
        N_VScale(ONE, kin_mem->kin_gval, kin_mem->kin_unew);
      }
    }
    else
    {
      /* compute iteration count for Anderson acceleration */
      if (kin_mem->kin_delay_aa > 0)
      {
        iter_aa = kin_mem->kin_nni - 1 - kin_mem->kin_delay_aa;
      }
      else { iter_aa = kin_mem->kin_nni - 1; }

      retval = AndersonAcc(kin_mem,           /* kinsol memory            */
                           kin_mem->kin_gval, /* G(u_cur)       in        */
                           delta,             /* F(u_cur)       in (temp) */
                           kin_mem->kin_unew, /* u_new output   out       */
                           kin_mem->kin_uu,   /* u_cur input    in        */
                           iter_aa,           /* AA iteration   in        */
                           kin_mem->kin_R_aa, /* R matrix       in/out    */
                           kin_mem->kin_gamma_aa); /* gamma vector   in (temp) */
      if (retval)
      {
        ret = retval;
        break;
      }
    }

    /* Fill the Newton residual based on the new solution iterate */
    retval = kin_mem->kin_func(kin_mem->kin_unew, kin_mem->kin_fval,
                               kin_mem->kin_user_data);
    kin_mem->kin_nfe++;

    if (retval < 0)
    {
      ret = KIN_SYSFUNC_FAIL;
      break;
    }

    /* Measure || F(x) ||_max */
    kin_mem->kin_fnorm = KINScFNorm(kin_mem, kin_mem->kin_fval,
                                    kin_mem->kin_fscale);

#if SUNDIALS_LOGGING_LEVEL >= SUNDIALS_LOGLEVEL_INFO
    KINPrintInfo(kin_mem, PRNT_FMAX, "KINSOL", __func__, INFO_FMAX,
                 kin_mem->kin_fnorm);
#endif

#if SUNDIALS_LOGGING_LEVEL >= SUNDIALS_LOGLEVEL_INFO
    /* print the current iter, fnorm, and nfe values */
    KINPrintInfo(kin_mem, PRNT_NNI, "KINSOL", __func__, INFO_NNI,
                 kin_mem->kin_nni, kin_mem->kin_nfe, kin_mem->kin_fnorm);
#endif

    /* Check if the maximum number of iterations is reached */
    if (kin_mem->kin_nni >= kin_mem->kin_mxiter) { ret = KIN_MAXITER_REACHED; }
    if (kin_mem->kin_fnorm <= kin_mem->kin_fnormtol) { ret = KIN_SUCCESS; }

    /* Update the solution. Always return the newest iteration. Note this is
       also consistent with last function evaluation. */
    N_VScale(ONE, kin_mem->kin_unew, kin_mem->kin_uu);

    if (ret == CONTINUE_ITERATIONS && kin_mem->kin_callForcingTerm)
    {
      /* evaluate eta by calling the forcing term routine */
      fnormp = N_VWL2Norm(kin_mem->kin_fval, kin_mem->kin_fscale);
      KINForcingTerm(kin_mem, fnormp);
    }

  } /* end of loop; return */
#if SUNDIALS_LOGGING_LEVEL >= SUNDIALS_LOGLEVEL_INFO
  KINPrintInfo(kin_mem, PRNT_RETVAL, "KINSOL", __func__, INFO_RETVAL, ret);
#endif

  return (ret);
}

/*
 * KINPicardFcnEval
 *
 * This routine evaluates the Picard fixed point function
 * using the linear solver, gval = u - L^{-1}F(u).
 * The function assumes the user has defined L either through
 * a user-supplied matvec if using a SPILS solver or through
 * a supplied matrix if using a dense solver.  This assumption is
 * tested by a check on the strategy and the requisite functionality
 * within the linear solve routines.
 *
 * This routine fills gval = uu - L^{-1}F(uu) given uu and fval = F(uu).
 */

static int KINPicardFcnEval(KINMem kin_mem, N_Vector gval, N_Vector uval,
                            N_Vector fval1)
{
  int retval;

  if ((kin_mem->kin_nni - kin_mem->kin_nnilset) >= kin_mem->kin_msbset)
  {
    kin_mem->kin_sthrsh           = TWO;
    kin_mem->kin_update_fnorm_sub = SUNTRUE;
  }

  for (;;)
  {
    kin_mem->kin_jacCurrent = SUNFALSE;

    if ((kin_mem->kin_sthrsh > ONEPT5) && (kin_mem->kin_lsetup != NULL))
    {
      retval                   = kin_mem->kin_lsetup(kin_mem);
      kin_mem->kin_jacCurrent  = SUNTRUE;
      kin_mem->kin_nnilset     = kin_mem->kin_nni;
      kin_mem->kin_nnilset_sub = kin_mem->kin_nni;
      if (retval != 0) { return (KIN_LSETUP_FAIL); }
    }

    /* call the generic 'lsolve' routine to solve the system Lx = -fval
       Note that we are using gval to hold x. */
    N_VScale(-ONE, fval1, fval1);
    retval = kin_mem->kin_lsolve(kin_mem, gval, fval1, &(kin_mem->kin_sJpnorm),
                                 &(kin_mem->kin_sFdotJp));

    if (retval == 0)
    {
      /* Update gval = uval + gval since gval = -L^{-1}F(uu)  */
      N_VLinearSum(ONE, gval, ONE, uval, gval);
      return (KIN_SUCCESS);
    }
    else if (retval < 0) { return (KIN_LSOLVE_FAIL); }
    else if ((kin_mem->kin_lsetup == NULL) || (kin_mem->kin_jacCurrent))
    {
      return (KIN_LINSOLV_NO_RECOVERY);
    }

    /* loop back only if the linear solver setup is in use
       and matrix information is not current */

    kin_mem->kin_sthrsh = TWO;
  }
}

/*
 * KINFP
 *
 * This routine is the main driver for the fixed point iteration with
 * Anderson Acceleration.
 */

static int KINFP(KINMem kin_mem)
{
  int retval;         /* return value from user func */
  int ret;            /* iteration status            */
  long int iter_aa;   /* iteration count for AA      */
  sunrealtype tolfac; /* tolerance adjustment factor */
  N_Vector delta;     /* temporary workspace vector  */

  delta  = kin_mem->kin_vtemp1;
  ret    = CONTINUE_ITERATIONS;
  tolfac = ONE;

  SUNLogExtraDebugVec(KIN_LOGGER, "begin", kin_mem->kin_uu, "u_0(:) =");

  /* initialize iteration count */
  kin_mem->kin_nni = 0;

  while (ret == CONTINUE_ITERATIONS)
  {
    /* update iteration count */
    kin_mem->kin_nni++;

    /* evaluate func(uu) and return if failed */
    retval = kin_mem->kin_func(kin_mem->kin_uu, kin_mem->kin_fval,
                               kin_mem->kin_user_data);
    kin_mem->kin_nfe++;

    SUNLogExtraDebugVec(KIN_LOGGER, "while-loop-before-compute-new",
                        kin_mem->kin_fval, "G_%ld(:) =", kin_mem->kin_nni - 1);

    if (retval < 0)
    {
      ret = KIN_SYSFUNC_FAIL;
      break;
    }

    /* compute new solution */
    if (kin_mem->kin_m_aa == 0 || kin_mem->kin_nni - 1 < kin_mem->kin_delay_aa)
    {
      if (kin_mem->kin_damping || kin_mem->kin_damping_fn)
      {
        if (kin_mem->kin_damping_fn)
        {
          retval = kin_mem->kin_damping_fn(kin_mem->kin_nni, kin_mem->kin_uu,
                                           kin_mem->kin_fval, NULL, 0,
                                           kin_mem->kin_user_data,
                                           &(kin_mem->kin_beta));
          if (retval)
          {
            KINProcessError(kin_mem, KIN_DAMPING_FN_ERR, __LINE__, __func__,
                            __FILE__, "The damping function failed.");
            ret = KIN_DAMPING_FN_ERR;
            break;
          }
          if (kin_mem->kin_beta <= ZERO || kin_mem->kin_beta > ONE)
          {
            KINProcessError(kin_mem, KIN_DAMPING_FN_ERR, __LINE__, __func__,
                            __FILE__, "The damping parameter is outside of the range (0, 1].");
            ret = KIN_DAMPING_FN_ERR;
            break;
          }
        }

        /* damped fixed point */
        N_VLinearSum((ONE - kin_mem->kin_beta), kin_mem->kin_uu,
                     kin_mem->kin_beta, kin_mem->kin_fval, kin_mem->kin_unew);

        /* tolerance adjustment */
        tolfac = kin_mem->kin_beta;
      }
      else
      {
        /* standard fixed point */
        N_VScale(ONE, kin_mem->kin_fval, kin_mem->kin_unew);

        /* tolerance adjustment */
        tolfac = ONE;
      }
    }
    else
    {
      /* compute iteration count for Anderson acceleration */
      if (kin_mem->kin_delay_aa > 0)
      {
        iter_aa = kin_mem->kin_nni - 1 - kin_mem->kin_delay_aa;
      }
      else { iter_aa = kin_mem->kin_nni - 1; }

      /* apply Anderson acceleration */
      retval = AndersonAcc(kin_mem, kin_mem->kin_fval, delta, kin_mem->kin_unew,
                           kin_mem->kin_uu, iter_aa, kin_mem->kin_R_aa,
                           kin_mem->kin_gamma_aa);
      if (retval)
      {
        ret = retval;
        break;
      }

      /* tolerance adjustment (first iteration is standard fixed point) */
      if (iter_aa == 0 && (kin_mem->kin_damping_aa || kin_mem->kin_damping_fn))
      {
        tolfac = kin_mem->kin_beta;
      }
      else { tolfac = ONE; }
    }

    SUNLogExtraDebugVec(KIN_LOGGER, "while-loop-after-compute-new",
                        kin_mem->kin_unew, "u_%ld(:) =", kin_mem->kin_nni);

    /* compute change between iterations */
    N_VLinearSum(ONE, kin_mem->kin_unew, -ONE, kin_mem->kin_uu, delta);

    /* measure || g(x) - x || */
    kin_mem->kin_fnorm = KINScFNorm(kin_mem, delta, kin_mem->kin_fscale);

#if SUNDIALS_LOGGING_LEVEL >= SUNDIALS_LOGLEVEL_INFO
    KINPrintInfo(kin_mem, PRNT_FMAX, "KINSOL", __func__, INFO_FMAX,
                 kin_mem->kin_fnorm);
#endif

#if SUNDIALS_LOGGING_LEVEL >= SUNDIALS_LOGLEVEL_INFO
    /* print the current iter, fnorm, and nfe values */
    KINPrintInfo(kin_mem, PRNT_NNI, "KINSOL", __func__, INFO_NNI,
                 kin_mem->kin_nni, kin_mem->kin_nfe, kin_mem->kin_fnorm);
#endif

    /* Check if the maximum number of iterations is reached */
    if (kin_mem->kin_nni >= kin_mem->kin_mxiter) { ret = KIN_MAXITER_REACHED; }
    if (kin_mem->kin_fnorm <= (tolfac * kin_mem->kin_fnormtol))
    {
      ret = KIN_SUCCESS;
    }

    /* Update the solution if taking another iteration or returning the newest
       iterate. Otherwise return the solution consistent with the last function
       evaluation. */
    if (ret == CONTINUE_ITERATIONS || kin_mem->kin_ret_newest)
    {
      N_VScale(ONE, kin_mem->kin_unew, kin_mem->kin_uu);
    }

  } /* end of loop; return */

#if SUNDIALS_LOGGING_LEVEL >= SUNDIALS_LOGLEVEL_INFO
  KINPrintInfo(kin_mem, PRNT_RETVAL, "KINSOL", __func__, INFO_RETVAL, ret);
#endif

  return (ret);
}

/*
 * ========================================================================
 * Anderson Acceleration
 * ========================================================================
 */

static int AndersonAccQRDelete(KINMem kin_mem, N_Vector* Q, sunrealtype* R,
                               int depth)
{
  /* Delete left-most column vector from QR factorization */
  sunrealtype a, b, temp, c, s;

  for (int i = 0; i < depth - 1; i++)
  {
    a                          = R[(i + 1) * depth + i];
    b                          = R[(i + 1) * depth + i + 1];
    temp                       = SUNRsqrt(a * a + b * b);
    c                          = a / temp;
    s                          = b / temp;
    R[(i + 1) * depth + i]     = temp;
    R[(i + 1) * depth + i + 1] = ZERO;
    /* OK to reuse temp */
    if (i < depth - 1)
    {
      for (int j = i + 2; j < depth; j++)
      {
        a                    = R[j * depth + i];
        b                    = R[j * depth + i + 1];
        temp                 = c * a + s * b;
        R[j * depth + i + 1] = -s * a + c * b;
        R[j * depth + i]     = temp;
      }
    }
    N_VLinearSum(c, Q[i], s, Q[i + 1], kin_mem->kin_vtemp2);
    N_VLinearSum(-s, Q[i], c, Q[i + 1], Q[i + 1]);
    N_VScale(ONE, kin_mem->kin_vtemp2, Q[i]);
  }

  /* Shift R to the left by one. */
  for (int i = 1; i < depth; i++)
  {
    for (int j = 0; j < depth - 1; j++)
    {
      R[(i - 1) * depth + j] = R[i * depth + j];
    }
  }

  /* If ICWY orthogonalization, then update T */
  if (kin_mem->kin_orth_aa == KIN_ORTH_ICWY)
  {
    if (kin_mem->kin_dot_prod_sb)
    {
      if (depth > 1)
      {
        for (int i = 2; i < depth; i++)
        {
          N_VDotProdMultiLocal(i, Q[i - 1], Q,
                               kin_mem->kin_T_aa + (i - 1) * depth);
        }
        N_VDotProdMultiAllReduce(depth * depth, Q[depth - 1], kin_mem->kin_T_aa);
      }
      for (int i = 1; i < depth; i++)
      {
        kin_mem->kin_T_aa[(i - 1) * depth + (i - 1)] = ONE;
      }
    }
    else
    {
      kin_mem->kin_T_aa[0] = ONE;
      for (int i = 2; i < depth; i++)
      {
        N_VDotProdMulti(i - 1, Q[i - 1], Q, kin_mem->kin_T_aa + (i - 1) * depth);
        kin_mem->kin_T_aa[(i - 1) * depth + (i - 1)] = ONE;
      }
    }
  }

  return KIN_SUCCESS;
}

static int AndersonAcc(KINMem kin_mem, N_Vector gval, N_Vector fv, N_Vector x,
                       N_Vector xold, long int iter, sunrealtype* R,
                       sunrealtype* gamma)
{
  int retval;
  long int lAA;
  sunrealtype alfa;
  sunrealtype onembeta;

  /* local shortcuts for fused vector operation */
  int nvec        = 0;
  sunrealtype* cv = kin_mem->kin_cv;
  N_Vector* Xv    = kin_mem->kin_Xv;

  /* Compute residual F(x) = G(x_old) - x_old */
  N_VLinearSum(ONE, gval, -ONE, xold, fv);

  if (iter > 0)
  {
    /* If we've filled the acceleration subspace, start recycling */
    if (kin_mem->kin_current_depth == kin_mem->kin_m_aa)
    {
      /* Move the left-most column vector (oldest value) to the end so it gets
         overwritten with the newest value below. */
      N_Vector tmp_dg = kin_mem->kin_dg_aa[0];
      N_Vector tmp_df = kin_mem->kin_df_aa[0];
      for (long int i = 1; i < kin_mem->kin_m_aa; i++)
      {
        kin_mem->kin_dg_aa[i - 1] = kin_mem->kin_dg_aa[i];
        kin_mem->kin_df_aa[i - 1] = kin_mem->kin_df_aa[i];
      }
      kin_mem->kin_dg_aa[kin_mem->kin_m_aa - 1] = tmp_dg;
      kin_mem->kin_df_aa[kin_mem->kin_m_aa - 1] = tmp_df;

      /* Delete left-most column vector from QR factorization */
      retval = AndersonAccQRDelete(kin_mem, kin_mem->kin_q_aa, R,
                                   (int)kin_mem->kin_m_aa);
      if (retval) { return retval; }

      kin_mem->kin_current_depth--;
    }

    /* compute dg_new = gval - gval_old */
    N_VLinearSum(ONE, gval, -ONE, kin_mem->kin_gold_aa,
                 kin_mem->kin_dg_aa[kin_mem->kin_current_depth]);

    /* compute df_new = fval - fval_old */
    N_VLinearSum(ONE, fv, -ONE, kin_mem->kin_fold_aa,
                 kin_mem->kin_df_aa[kin_mem->kin_current_depth]);

    kin_mem->kin_current_depth++;
  }

  N_VScale(ONE, gval, kin_mem->kin_gold_aa);
  N_VScale(ONE, fv, kin_mem->kin_fold_aa);

  /* on first iteration, do fixed point update */
  if (kin_mem->kin_current_depth == 0)
  {
    if (kin_mem->kin_damping_aa || kin_mem->kin_damping_fn)
    {
      if (kin_mem->kin_damping_fn)
      {
        retval = kin_mem->kin_damping_fn(kin_mem->kin_nni, xold, gval, NULL, 0,
                                         kin_mem->kin_user_data,
                                         &(kin_mem->kin_beta_aa));
        if (retval)
        {
          KINProcessError(kin_mem, KIN_DAMPING_FN_ERR, __LINE__, __func__,
                          __FILE__, "The damping function failed.");
          return KIN_DAMPING_FN_ERR;
        }
        if (kin_mem->kin_beta_aa <= ZERO || kin_mem->kin_beta_aa > ONE)
        {
          KINProcessError(kin_mem, KIN_DAMPING_FN_ERR, __LINE__, __func__,
                          __FILE__, "The damping parameter is outside of the range (0, 1].");
          return KIN_DAMPING_FN_ERR;
        }
      }

      /* damped fixed point */
      N_VLinearSum((ONE - kin_mem->kin_beta_aa), xold, kin_mem->kin_beta_aa,
                   gval, x);
    }
    else
    {
      /* standard fixed point */
      N_VScale(ONE, gval, x);
    }

    return KIN_SUCCESS;
  }

  /* Add a column to the QR factorization */

  if (kin_mem->kin_current_depth == 1)
  {
    R[0] = SUNRsqrt(N_VDotProd(kin_mem->kin_df_aa[0], kin_mem->kin_df_aa[0]));
    alfa = ONE / R[0];
    N_VScale(alfa, kin_mem->kin_df_aa[0], kin_mem->kin_q_aa[0]);
  }
  else
  {
    kin_mem->kin_qr_func(kin_mem->kin_q_aa, R,
                         kin_mem->kin_df_aa[kin_mem->kin_current_depth - 1],
                         (int)kin_mem->kin_current_depth - 1,
                         (int)kin_mem->kin_m_aa, (void*)kin_mem->kin_qr_data);
  }

  /* Adjust the depth */
  if (kin_mem->kin_depth_fn)
  {
    long int new_depth = kin_mem->kin_current_depth;

    retval = kin_mem->kin_depth_fn(kin_mem->kin_nni, xold, gval, fv,
                                   kin_mem->kin_df_aa, R,
                                   kin_mem->kin_current_depth,
                                   kin_mem->kin_user_data, &new_depth, NULL);
    if (retval)
    {
<<<<<<< HEAD
      a    = R[(i + 1) * kin_mem->kin_m_aa + i];
      b    = R[(i + 1) * kin_mem->kin_m_aa + i + 1];
      temp = SUNRsqrt(a * a + b * b);
      c    = a / temp;
      s    = b / temp;
      R[(i + 1) * kin_mem->kin_m_aa + i]     = temp;
      R[(i + 1) * kin_mem->kin_m_aa + i + 1] = ZERO;
      /* OK to reuse temp */
      if (i < kin_mem->kin_m_aa - 1)
      {
        for (j = i + 2; j < kin_mem->kin_m_aa; j++)
        {
          a                                = R[j * kin_mem->kin_m_aa + i];
          b                                = R[j * kin_mem->kin_m_aa + i + 1];
          temp                             = c * a + s * b;
          R[j * kin_mem->kin_m_aa + i + 1] = -s * a + c * b;
          R[j * kin_mem->kin_m_aa + i]     = temp;
        }
      }
      N_VLinearSum(c, kin_mem->kin_q_aa[i], s, kin_mem->kin_q_aa[i + 1],
                   kin_mem->kin_vtemp2);
      N_VLinearSum(c, kin_mem->kin_q_aa[i + 1], -s, kin_mem->kin_q_aa[i],
                   kin_mem->kin_q_aa[i + 1]);
      N_VScale(ONE, kin_mem->kin_vtemp2, kin_mem->kin_q_aa[i]);
=======
      KINProcessError(kin_mem, KIN_DEPTH_FN_ERR, __LINE__, __func__, __FILE__,
                      "The depth function failed.");
      return KIN_DEPTH_FN_ERR;
>>>>>>> 67062a30
    }

    new_depth = SUNMIN(new_depth, kin_mem->kin_current_depth);
    new_depth = SUNMAX(new_depth, 0);

    if (new_depth == 0)
    {
      kin_mem->kin_current_depth = new_depth;

      /* do fixed point update */
      if (kin_mem->kin_damping_aa || kin_mem->kin_damping_fn)
      {
        if (kin_mem->kin_damping_fn)
        {
          retval = kin_mem->kin_damping_fn(kin_mem->kin_nni, xold, gval, NULL,
                                           0, kin_mem->kin_user_data,
                                           &(kin_mem->kin_beta_aa));
          if (retval)
          {
            KINProcessError(kin_mem, KIN_DAMPING_FN_ERR, __LINE__, __func__,
                            __FILE__, "The damping function failed.");
            return KIN_DAMPING_FN_ERR;
          }
          if (kin_mem->kin_beta_aa <= ZERO || kin_mem->kin_beta_aa > ONE)
          {
            KINProcessError(kin_mem, KIN_DAMPING_FN_ERR, __LINE__, __func__,
                            __FILE__, "The damping parameter is outside of the range (0, 1].");
            return KIN_DAMPING_FN_ERR;
          }
        }

        /* damped fixed point */
        N_VLinearSum((ONE - kin_mem->kin_beta_aa), xold, kin_mem->kin_beta_aa,
                     gval, x);
      }
      else
      {
        /* standard fixed point */
        N_VScale(ONE, gval, x);
      }

      return KIN_SUCCESS;
    }

    /* TODO(DJG): In the future, update QRDelete to support removing arbitrary
       columns from the factorization */
    if (new_depth < kin_mem->kin_current_depth)
    {
      /* Remove columns from the left one at a time */
      N_Vector tmp_dg = NULL;
      N_Vector tmp_df = NULL;

      for (int j = 0; j < kin_mem->kin_current_depth - new_depth; j++)
      {
        tmp_dg = kin_mem->kin_dg_aa[0];
        tmp_df = kin_mem->kin_df_aa[0];
        for (long int i = 1; i < kin_mem->kin_current_depth; i++)
        {
          kin_mem->kin_dg_aa[i - 1] = kin_mem->kin_dg_aa[i];
          kin_mem->kin_df_aa[i - 1] = kin_mem->kin_df_aa[i];
        }
        kin_mem->kin_dg_aa[kin_mem->kin_current_depth - 1] = tmp_dg;
        kin_mem->kin_df_aa[kin_mem->kin_current_depth - 1] = tmp_df;

        retval = AndersonAccQRDelete(kin_mem, kin_mem->kin_q_aa, R,
                                     (int)kin_mem->kin_current_depth);
        if (retval) { return retval; }

        kin_mem->kin_current_depth--;
      }
    }
  }

  /* Solve least squares problem and update solution */
  lAA = kin_mem->kin_current_depth;

  /* Compute Q^T fv */
  retval = N_VDotProdMulti((int)lAA, fv, kin_mem->kin_q_aa, gamma);
  if (retval != KIN_SUCCESS) { return (KIN_VECTOROP_ERR); }

  /* Compute the damping factor before overwriting gamma below so we can pass
     gamma = Q^T fv (just computed above) to the damping function as it can be
     used to compute the acceleration gain = sqrt(1 - ||Q^T fv||^2/||fv||^2). */
  if (kin_mem->kin_damping_fn)
  {
    retval = kin_mem->kin_damping_fn(kin_mem->kin_nni, xold, gval, gamma, lAA,
                                     kin_mem->kin_user_data,
                                     &(kin_mem->kin_beta_aa));
    if (retval)
    {
      KINProcessError(kin_mem, KIN_DAMPING_FN_ERR, __LINE__, __func__, __FILE__,
                      "The damping function failed.");
      return KIN_DAMPING_FN_ERR;
    }
    if (kin_mem->kin_beta_aa <= ZERO || kin_mem->kin_beta_aa > ONE)
    {
      KINProcessError(kin_mem, KIN_DAMPING_FN_ERR, __LINE__, __func__, __FILE__,
                      "The damping parameter is outside of the range (0, 1].");
      return KIN_DAMPING_FN_ERR;
    }
  }

  /* set arrays for fused vector operation */
  cv[0] = ONE;
  Xv[0] = gval;
  nvec  = 1;

  /* Solve the upper triangular system R gamma = Q^T fv */
  for (long int i = lAA - 1; i > -1; i--)
  {
    for (long int j = i + 1; j < lAA; j++)
    {
      gamma[i] = gamma[i] - R[j * kin_mem->kin_m_aa + i] * gamma[j];
    }
    gamma[i] = gamma[i] / R[i * kin_mem->kin_m_aa + i];

    cv[nvec] = -gamma[i];
    Xv[nvec] = kin_mem->kin_dg_aa[i];
    nvec += 1;
  }

  /* if enabled, apply damping */
  if (kin_mem->kin_damping_aa || kin_mem->kin_damping_fn)
  {
    onembeta = (ONE - kin_mem->kin_beta_aa);
    cv[nvec] = -onembeta;
    Xv[nvec] = fv;
    nvec += 1;
    for (long int i = lAA - 1; i > -1; i--)
    {
      cv[nvec] = onembeta * gamma[i];
      Xv[nvec] = kin_mem->kin_df_aa[i];
      nvec += 1;
    }
  }

  /* update solution */
  retval = N_VLinearCombination(nvec, cv, Xv, x);
  if (retval != KIN_SUCCESS) { return (KIN_VECTOROP_ERR); }

  return KIN_SUCCESS;
}<|MERGE_RESOLUTION|>--- conflicted
+++ resolved
@@ -3010,8 +3010,8 @@
       }
     }
     N_VLinearSum(c, Q[i], s, Q[i + 1], kin_mem->kin_vtemp2);
-    N_VLinearSum(-s, Q[i], c, Q[i + 1], Q[i + 1]);
-    N_VScale(ONE, kin_mem->kin_vtemp2, Q[i]);
+    N_VLinearSum(c, Q[i + 1], -s, Q[i], Q[i + 1]);
+    N_VScale(ONE, kin_mem->kin_vtemp2, Q[i]);   
   }
 
   /* Shift R to the left by one. */
@@ -3175,37 +3175,9 @@
                                    kin_mem->kin_current_depth,
                                    kin_mem->kin_user_data, &new_depth, NULL);
     if (retval)
-    {
-<<<<<<< HEAD
-      a    = R[(i + 1) * kin_mem->kin_m_aa + i];
-      b    = R[(i + 1) * kin_mem->kin_m_aa + i + 1];
-      temp = SUNRsqrt(a * a + b * b);
-      c    = a / temp;
-      s    = b / temp;
-      R[(i + 1) * kin_mem->kin_m_aa + i]     = temp;
-      R[(i + 1) * kin_mem->kin_m_aa + i + 1] = ZERO;
-      /* OK to reuse temp */
-      if (i < kin_mem->kin_m_aa - 1)
-      {
-        for (j = i + 2; j < kin_mem->kin_m_aa; j++)
-        {
-          a                                = R[j * kin_mem->kin_m_aa + i];
-          b                                = R[j * kin_mem->kin_m_aa + i + 1];
-          temp                             = c * a + s * b;
-          R[j * kin_mem->kin_m_aa + i + 1] = -s * a + c * b;
-          R[j * kin_mem->kin_m_aa + i]     = temp;
-        }
-      }
-      N_VLinearSum(c, kin_mem->kin_q_aa[i], s, kin_mem->kin_q_aa[i + 1],
-                   kin_mem->kin_vtemp2);
-      N_VLinearSum(c, kin_mem->kin_q_aa[i + 1], -s, kin_mem->kin_q_aa[i],
-                   kin_mem->kin_q_aa[i + 1]);
-      N_VScale(ONE, kin_mem->kin_vtemp2, kin_mem->kin_q_aa[i]);
-=======
       KINProcessError(kin_mem, KIN_DEPTH_FN_ERR, __LINE__, __func__, __FILE__,
                       "The depth function failed.");
       return KIN_DEPTH_FN_ERR;
->>>>>>> 67062a30
     }
 
     new_depth = SUNMIN(new_depth, kin_mem->kin_current_depth);
