--- conflicted
+++ resolved
@@ -36,16 +36,11 @@
               $<BUILD_INTERFACE:${SUNDIALS_SOURCE_DIR}/src/sundials>
               $<INSTALL_INTERFACE:${CMAKE_INSTALL_INCLUDEDIR}>)
   install(FILES ${PROJECT_SOURCE_DIR}/include/sunmatrix/sunmatrix_ginkgo.hpp
-<<<<<<< HEAD
-    ${PROJECT_SOURCE_DIR}/include/sunmatrix/sunmatrix_ginkgoblock.hpp
-    DESTINATION "${CMAKE_INSTALL_INCLUDEDIR}/sunmatrix")
-  set(_SUNDIALS_INSTALLED_COMPONENTS "sunmatrixginkgo;${_SUNDIALS_INSTALLED_COMPONENTS}" CACHE INTERNAL "" FORCE)
-=======
+          ${PROJECT_SOURCE_DIR}/include/sunmatrix/sunmatrix_ginkgoblock.hpp
           DESTINATION "${CMAKE_INSTALL_INCLUDEDIR}/sunmatrix")
   set(_SUNDIALS_INSTALLED_COMPONENTS
       "sunmatrixginkgo;${_SUNDIALS_INSTALLED_COMPONENTS}"
       CACHE INTERNAL "" FORCE)
->>>>>>> 70ef6092
 endif()
 
 if(BUILD_SUNMATRIX_KOKKOSDENSE)
