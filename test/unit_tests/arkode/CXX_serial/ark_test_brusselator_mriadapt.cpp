--- conflicted
+++ resolved
@@ -678,11 +678,6 @@
       retval = ARKodeSetInitStep(arkode_mem, opts.hs);
       if (check_flag(retval, "ARKodeSetInitStep")) return 1;
     }
-<<<<<<< HEAD
-    retval = ARKodeSetAdaptivityAdjustment(arkode_mem, opts.slow_pq-1);
-    if (check_flag(retval, "ARKodeSetAdaptivityAdjustment")) return 1;
-  }
-=======
     if (opts.slow_pq == 1)
     {
       retval = ARKodeSetAdaptivityAdjustment(arkode_mem, 0);
@@ -693,8 +688,7 @@
       retval = ARKodeSetSafetyFactor(arkode_mem, opts.slow_safety);
      if (check_flag(retval, "ARKodeSetSafetyFactor")) return 1;
     }
-}
->>>>>>> 2d8855a8
+  }
   else
   {
     retval = ARKodeSetFixedStep(arkode_mem, opts.hs);
