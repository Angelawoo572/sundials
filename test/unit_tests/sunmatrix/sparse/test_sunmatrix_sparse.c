--- conflicted
+++ resolved
@@ -40,23 +40,13 @@
  * --------------------------------------------------------------------*/
 int main(int argc, char* argv[])
 {
-<<<<<<< HEAD
-  int fails = 0;                 /* counter for test failures  */
-  sunindextype matrows, matcols; /* matrix dims                */
-  int mattype;                   /* matrix storage type        */
-  N_Vector x, y, z;              /* test vectors               */
-  sunrealtype* vecdata;          /* pointers to vector data    */
-  SUNMatrix A, B, C, D, K;       /* test matrices              */
-  sunrealtype* matdata;          /* pointer to matrix data     */
-=======
   int fails = 0;                   /* counter for test failures  */
   sunindextype matrows, matcols;   /* matrix dims                */
   int mattype;                     /* matrix storage type        */
   N_Vector x, y, z;                /* test vectors               */
   sunrealtype* vecdata;            /* pointers to vector data    */
-  SUNMatrix A, AT, B, C, CT, D, I; /* test matrices              */
+  SUNMatrix A, AT, B, C, CT, D, K; /* test matrices              */
   sunrealtype* matdata;            /* pointer to matrix data     */
->>>>>>> e3b56f03
   sunindextype i, j, k, kstart, kend, N, uband, lband;
   sunindextype *colptrs, *rowindices;
   sunindextype *rowptrs, *colindices;
@@ -107,16 +97,6 @@
          (long int)matrows, (long int)matcols, mattype);
 
   /* Initialize vectors and matrices to NULL */
-<<<<<<< HEAD
-  x = NULL;
-  y = NULL;
-  z = NULL;
-  A = NULL;
-  B = NULL;
-  C = NULL;
-  D = NULL;
-  K = NULL;
-=======
   x  = NULL;
   y  = NULL;
   z  = NULL;
@@ -125,8 +105,7 @@
   C  = NULL;
   CT = NULL;
   D  = NULL;
-  I  = NULL;
->>>>>>> e3b56f03
+  K  = NULL;
 
   /* check creating sparse matrix from dense matrix */
   B = SUNDenseMatrix(5, 6, sunctx);
