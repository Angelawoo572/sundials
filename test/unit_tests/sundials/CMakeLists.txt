# ---------------------------------------------------------------
# SUNDIALS Copyright Start
# Copyright (c) 2002-2025, Lawrence Livermore National Security
# and Southern Methodist University.
# All rights reserved.
#
# See the top-level LICENSE and NOTICE files for details.
#
# SPDX-License-Identifier: BSD-3-Clause
# SUNDIALS Copyright End
# ---------------------------------------------------------------

# List of test tuples of the form "name\;args"
set(unit_tests "test_sundials_datanode\;" "test_sundials_stlvector\;"
               "test_sundials_hashmap\;")

if(SUNDIALS_ENABLE_ERROR_CHECKS)
  list(APPEND unit_tests "test_sundials_errors\;")
endif()

<<<<<<< HEAD
# Tests for the arnoldi utility routine (estimates dominant eigenvalue)
if(ENABLE_LAPACK)
  set(unit_tests
    "test_arnoldi\;100 10\;"
    "test_arnoldi\;1000 20\;"
    "test_arnoldi\;10000 50\;")

  # Add the build and install targets for each test
  foreach(test_tuple ${unit_tests})

=======
# Add the build and install targets for each test
if(TARGET GTest::gtest_main AND TARGET GTest::gmock)
  foreach(test_tuple ${unit_tests})
>>>>>>> 70ef6092
    # parse the test tuple
    list(GET test_tuple 0 test)
    list(GET test_tuple 1 test_args)

<<<<<<< HEAD
    # check if this test has already been added, only need to add test source
    # files once for testing with different inputs
    if(NOT TARGET ${test})

      # test source files
      add_executable(${test} ${test}.c)

      set_target_properties(${test} PROPERTIES FOLDER "unit_tests")

      # include location of public and private header files
      target_include_directories(
        ${test} PRIVATE $<BUILD_INTERFACE:${CMAKE_BINARY_DIR}/include>
                        ${CMAKE_SOURCE_DIR}/include ${CMAKE_SOURCE_DIR}/src)

      # libraries to link against
      set(_arnoldi_libs sundials_core sundials_nvecserial LAPACK::LAPACK)
      if(CMAKE_VERSION VERSION_LESS 3.20)
        list(APPEND _arnoldi_libs BLAS::BLAS)
      endif()
      target_link_libraries(${test} ${_arnoldi_libs}
        ${EXE_EXTRA_LINK_LIBS})

    endif()

    # check if test args are provided and set the test name
    if("${test_args}" STREQUAL "")
      set(test_name ${test})
    else()
      string(REPLACE " " "_" test_name "${test}_${test_args}")
      string(REPLACE " " ";" test_args "${test_args}")
    endif()

    # add test to regression tests
    add_test(NAME ${test_name} COMMAND ${test} ${test_args})

  endforeach()

  message(STATUS "Added arnoldi units tests")
endif()


add_subdirectory(reductions)
=======
    add_executable(
      ${test} ${test}.cpp ${PROJECT_SOURCE_DIR}/src/sundials/sundials_hashmap.c)
    target_link_libraries(
      ${test} PRIVATE sundials_core sundials_nvecserial sundials_sunmemsys_obj
                      GTest::gtest_main GTest::gmock)

    gtest_discover_tests(${test})
  endforeach()
endif()
>>>>>>> 70ef6092
<|MERGE_RESOLUTION|>--- conflicted
+++ resolved
@@ -18,27 +18,38 @@
   list(APPEND unit_tests "test_sundials_errors\;")
 endif()
 
-<<<<<<< HEAD
-# Tests for the arnoldi utility routine (estimates dominant eigenvalue)
+# Add the build and install targets for each test
+if(TARGET GTest::gtest_main AND TARGET GTest::gmock)
+  foreach(test_tuple ${unit_tests})
+    # parse the test tuple
+    list(GET test_tuple 0 test)
+    list(GET test_tuple 1 test_args)
+
+    add_executable(
+      ${test} ${test}.cpp ${PROJECT_SOURCE_DIR}/src/sundials/sundials_hashmap.c)
+    target_link_libraries(
+      ${test} PRIVATE sundials_core sundials_nvecserial sundials_sunmemsys_obj
+                      GTest::gtest_main GTest::gmock)
+
+    gtest_discover_tests(${test})
+  endforeach()
+endif()
+
+
+# Tests for the arnoldi utility routine (estimates dominant eigenvalue; depends on LAPACK)
 if(ENABLE_LAPACK)
-  set(unit_tests
+  set(unit_tests_lapack
     "test_arnoldi\;100 10\;"
     "test_arnoldi\;1000 20\;"
     "test_arnoldi\;10000 50\;")
 
   # Add the build and install targets for each test
-  foreach(test_tuple ${unit_tests})
+  foreach(test_tuple ${unit_tests_lapack})
 
-=======
-# Add the build and install targets for each test
-if(TARGET GTest::gtest_main AND TARGET GTest::gmock)
-  foreach(test_tuple ${unit_tests})
->>>>>>> 70ef6092
     # parse the test tuple
     list(GET test_tuple 0 test)
     list(GET test_tuple 1 test_args)
 
-<<<<<<< HEAD
     # check if this test has already been added, only need to add test source
     # files once for testing with different inputs
     if(NOT TARGET ${test})
@@ -77,18 +88,4 @@
   endforeach()
 
   message(STATUS "Added arnoldi units tests")
-endif()
-
-
-add_subdirectory(reductions)
-=======
-    add_executable(
-      ${test} ${test}.cpp ${PROJECT_SOURCE_DIR}/src/sundials/sundials_hashmap.c)
-    target_link_libraries(
-      ${test} PRIVATE sundials_core sundials_nvecserial sundials_sunmemsys_obj
-                      GTest::gtest_main GTest::gmock)
-
-    gtest_discover_tests(${test})
-  endforeach()
-endif()
->>>>>>> 70ef6092
+endif()