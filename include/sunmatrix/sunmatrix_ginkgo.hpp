--- conflicted
+++ resolved
@@ -324,10 +324,6 @@
 template<typename GkoMatType>
 void ScaleAdd(const sunrealtype c, Matrix<GkoMatType>& A, Matrix<GkoMatType>& B)
 {
-<<<<<<< HEAD
-  const auto I{
-    gko::matrix::Identity<sunrealtype>::create(A.GkoExec(), A.GkoSize()[0])};
-=======
 #if GKO_VERSION_MAJOR > 1 || (GKO_VERSION_MAJOR == 1 && GKO_VERSION_MINOR >= 8)
   // Identity constructor always creates a square matrix
   const auto I{
@@ -336,7 +332,6 @@
   const auto I{
     gko::matrix::Identity<sunrealtype>::create(A.GkoExec(), A.GkoSize())};
 #endif
->>>>>>> 70ef6092
   const auto one{gko::initialize<GkoDenseMat>({1.0}, A.GkoExec())};
   const auto cmat{gko::initialize<GkoDenseMat>({c}, A.GkoExec())};
   // A = B + cA
