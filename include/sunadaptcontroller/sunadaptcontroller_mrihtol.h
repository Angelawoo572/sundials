/* -----------------------------------------------------------------
 * Programmer(s): Daniel R. Reynolds @ SMU
 * -----------------------------------------------------------------
 * SUNDIALS Copyright Start
 * Copyright (c) 2002-2025, Lawrence Livermore National Security
 * and Southern Methodist University.
 * All rights reserved.
 *
 * See the top-level LICENSE and NOTICE files for details.
 *
 * SPDX-License-Identifier: BSD-3-Clause
 * SUNDIALS Copyright End
 * -----------------------------------------------------------------
 * This is the header file for the SUNAdaptController_MRIHTol module.
 * -----------------------------------------------------------------*/

#ifndef _SUNADAPTCONTROLLER_MRIHTOL_H
#define _SUNADAPTCONTROLLER_MRIHTOL_H

#include <stdio.h>
#include <sundials/sundials_adaptcontroller.h>

#ifdef __cplusplus /* wrapper to enable C++ usage */
extern "C" {
#endif

/* ----------------------------------------------------
 * MRI H+tolerance implementation of SUNAdaptController
 * ---------------------------------------------------- */

struct SUNAdaptControllerContent_MRIHTol_
{
  SUNAdaptController HControl;
  SUNAdaptController TolControl;
  sunrealtype inner_max_relch;
  sunrealtype inner_min_tolfac;
  sunrealtype inner_max_tolfac;
};

typedef struct SUNAdaptControllerContent_MRIHTol_* SUNAdaptControllerContent_MRIHTol;

/* ------------------
 * Exported Functions
 * ------------------ */

SUNDIALS_EXPORT
SUNAdaptController SUNAdaptController_MRIHTol(SUNAdaptController HControl,
                                              SUNAdaptController TolControl,
                                              SUNContext sunctx);

SUNDIALS_EXPORT
SUNErrCode SUNAdaptController_SetFromCommandLine_MRIHTol(SUNAdaptController C,
                                                         const char* Cid,
                                                         int argc, char* argv[]);

SUNDIALS_EXPORT
SUNErrCode SUNAdaptController_SetParams_MRIHTol(SUNAdaptController C,
                                                sunrealtype inner_max_relch,
                                                sunrealtype inner_min_tolfac,
                                                sunrealtype inner_max_tolfac);

SUNDIALS_EXPORT
SUNErrCode SUNAdaptController_GetSlowController_MRIHTol(SUNAdaptController C,
                                                        SUNAdaptController* Cslow);

SUNDIALS_EXPORT
SUNErrCode SUNAdaptController_GetFastController_MRIHTol(SUNAdaptController C,
                                                        SUNAdaptController* Cfast);

SUNDIALS_EXPORT
SUNAdaptController_Type SUNAdaptController_GetType_MRIHTol(SUNAdaptController C);

SUNDIALS_EXPORT
int SUNAdaptController_EstimateStepTol_MRIHTol(
  SUNAdaptController C, sunrealtype H, sunrealtype tolfac, int P,
  sunrealtype DSM, sunrealtype dsm, sunrealtype* Hnew, sunrealtype* tolfacnew);

SUNDIALS_EXPORT
int SUNAdaptController_Reset_MRIHTol(SUNAdaptController C);

SUNDIALS_EXPORT
int SUNAdaptController_SetDefaults_MRIHTol(SUNAdaptController C);

SUNDIALS_EXPORT
int SUNAdaptController_Write_MRIHTol(SUNAdaptController C, FILE* fptr);

SUNDIALS_EXPORT
int SUNAdaptController_SetErrorBias_MRIHTol(SUNAdaptController C,
                                            sunrealtype bias);

SUNDIALS_EXPORT
int SUNAdaptController_UpdateMRIHTol_MRIHTol(SUNAdaptController C,
                                             sunrealtype H, sunrealtype tolfac,
                                             sunrealtype DSM, sunrealtype dsm);
<<<<<<< HEAD

SUNDIALS_EXPORT
=======
SUNDIALS_DEPRECATED_EXPORT_MSG(
  "Work space functions will be removed in version 8.0.0")
>>>>>>> 8c684cb2
int SUNAdaptController_Space_MRIHTol(SUNAdaptController C, long int* lenrw,
                                     long int* leniw);

#ifdef __cplusplus
}
#endif

#endif /* _SUNADAPTCONTROLLER_MRIHTOL_H */<|MERGE_RESOLUTION|>--- conflicted
+++ resolved
@@ -92,13 +92,9 @@
 int SUNAdaptController_UpdateMRIHTol_MRIHTol(SUNAdaptController C,
                                              sunrealtype H, sunrealtype tolfac,
                                              sunrealtype DSM, sunrealtype dsm);
-<<<<<<< HEAD
 
-SUNDIALS_EXPORT
-=======
 SUNDIALS_DEPRECATED_EXPORT_MSG(
   "Work space functions will be removed in version 8.0.0")
->>>>>>> 8c684cb2
 int SUNAdaptController_Space_MRIHTol(SUNAdaptController C, long int* lenrw,
                                      long int* leniw);
 
