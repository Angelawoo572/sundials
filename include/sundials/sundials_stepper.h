/* -----------------------------------------------------------------
 * SUNDIALS Copyright Start
 * Copyright (c) 2002-2024, Lawrence Livermore National Security
 * and Southern Methodist University.
 * All rights reserved.
 *
 * See the top-level LICENSE and NOTICE files for details.
 *
 * SPDX-License-Identifier: BSD-3-Clause
 * SUNDIALS Copyright End
 * -----------------------------------------------------------------*/

#ifndef _SUNDIALS_STEPPER_H
#define _SUNDIALS_STEPPER_H

#include <sundials/sundials_core.h>

#ifdef __cplusplus
extern "C" {
#endif

/* TryStep step result flags */
#define SUNSTEPPER_TRYSTEP_FAILED  -1
#define SUNSTEPPER_TRYSTEP_SUCCESS +0
#define SUNSTEPPER_TRYSTEP_ADAPT   +1

typedef int (*SUNJacFn)(sunrealtype t, N_Vector y, N_Vector fy, SUNMatrix Jac,
                        void* user_data, N_Vector tmp1, N_Vector tmp2,
                        N_Vector tmp3);

typedef int (*SUNJacTimesFn)(N_Vector v, N_Vector Jv, sunrealtype t, N_Vector y,
                             N_Vector fy, void* user_data, N_Vector tmp);

typedef _SUNDIALS_STRUCT_ SUNStepper_* SUNStepper;

typedef SUNErrCode (*SUNStepperEvolveFn)(SUNStepper stepper, sunrealtype t0,
                                         sunrealtype tout, N_Vector y,
                                         sunrealtype* tret, int* stop_reason);

typedef SUNErrCode (*SUNStepperOneStepFn)(SUNStepper stepper, sunrealtype t0,
                                          sunrealtype tout, N_Vector y,
                                          sunrealtype* tret, int* stop_reason);

typedef SUNErrCode (*SUNStepperTryStepFn)(SUNStepper stepper, sunrealtype t0,
                                          sunrealtype tout, N_Vector y,
                                          sunrealtype* tret, int* stop_reason);

typedef SUNErrCode (*SUNStepperFullRhsFn)(SUNStepper stepper, sunrealtype t,
                                          N_Vector y, N_Vector f, int mode);

typedef SUNErrCode (*SUNStepperResetFn)(SUNStepper stepper, sunrealtype tR,
<<<<<<< HEAD
                                        N_Vector yR, N_Vector ypR,
                                        int64_t ckptIdxR);
=======
                                        N_Vector yR);
>>>>>>> 5e03e95d

typedef SUNErrCode (*SUNStepperSetStopTimeFn)(SUNStepper stepper,
                                              sunrealtype tstop);

SUNDIALS_EXPORT
SUNErrCode SUNStepper_Create(SUNContext sunctx, SUNStepper* stepper);

SUNDIALS_EXPORT
SUNErrCode SUNStepper_Destroy(SUNStepper* stepper);

SUNDIALS_EXPORT
SUNErrCode SUNStepper_SetContent(SUNStepper stepper, void* content);

SUNDIALS_EXPORT
SUNErrCode SUNStepper_GetContent(SUNStepper stepper, void** content);

SUNDIALS_EXPORT
SUNErrCode SUNStepper_SetEvolveFn(SUNStepper stepper, SUNStepperEvolveFn fn);

SUNDIALS_EXPORT
SUNErrCode SUNStepper_SetOneStepFn(SUNStepper stepper, SUNStepperOneStepFn fn);

SUNDIALS_EXPORT
SUNErrCode SUNStepper_SetTryStepFn(SUNStepper stepper, SUNStepperTryStepFn fn);

SUNDIALS_EXPORT
SUNErrCode SUNStepper_SetFullRhsFn(SUNStepper stepper, SUNStepperFullRhsFn fn);

SUNDIALS_EXPORT
SUNErrCode SUNStepper_SetResetFn(SUNStepper stepper, SUNStepperResetFn fn);

SUNDIALS_EXPORT
SUNErrCode SUNStepper_SetStopTimeFn(SUNStepper stepper,
                                    SUNStepperSetStopTimeFn fn);

SUNDIALS_EXPORT
SUNErrCode SUNStepper_AddForcing(SUNStepper stepper, sunrealtype t, N_Vector f);

SUNDIALS_EXPORT
SUNErrCode SUNStepper_GetForcingData(SUNStepper stepper, sunrealtype* tshift,
                                     sunrealtype* tscale, N_Vector** forcing,
                                     int* nforcing);

SUNDIALS_EXPORT
SUNErrCode SUNStepper_SetForcing(SUNStepper stepper, int count, N_Vector tmpl);

SUNDIALS_EXPORT
SUNErrCode SUNStepper_Evolve(SUNStepper stepper, sunrealtype t0, sunrealtype tout,
                             N_Vector y, sunrealtype* tret, int* stop_reason);

SUNDIALS_EXPORT
SUNErrCode SUNStepper_OneStep(SUNStepper stepper, sunrealtype t0,
                              sunrealtype tout, N_Vector y, sunrealtype* tret,
                              int* stop_reason);

SUNDIALS_EXPORT
SUNErrCode SUNStepper_TryStep(SUNStepper stepper, sunrealtype t0,
                              sunrealtype tout, N_Vector y, sunrealtype* tret,
                              int* stop_reason);

SUNDIALS_EXPORT
<<<<<<< HEAD
SUNErrCode SUNStepper_Reset(SUNStepper stepper, sunrealtype tR, N_Vector yR,
                            N_Vector ypR, int64_t ckptIdxR);
=======
SUNErrCode SUNStepper_Reset(SUNStepper stepper, sunrealtype tR, N_Vector yR);
>>>>>>> 5e03e95d

SUNDIALS_EXPORT
SUNErrCode SUNStepper_SetStopTime(SUNStepper stepper, sunrealtype tstop);

#ifdef __cplusplus
}
#endif

#endif /* _SUNDIALS_STEPPER_H */<|MERGE_RESOLUTION|>--- conflicted
+++ resolved
@@ -49,12 +49,7 @@
                                           N_Vector y, N_Vector f, int mode);
 
 typedef SUNErrCode (*SUNStepperResetFn)(SUNStepper stepper, sunrealtype tR,
-<<<<<<< HEAD
-                                        N_Vector yR, N_Vector ypR,
-                                        int64_t ckptIdxR);
-=======
-                                        N_Vector yR);
->>>>>>> 5e03e95d
+                                        N_Vector yR, int64_t ckptIdxR);
 
 typedef SUNErrCode (*SUNStepperSetStopTimeFn)(SUNStepper stepper,
                                               sunrealtype tstop);
@@ -116,12 +111,8 @@
                               int* stop_reason);
 
 SUNDIALS_EXPORT
-<<<<<<< HEAD
 SUNErrCode SUNStepper_Reset(SUNStepper stepper, sunrealtype tR, N_Vector yR,
-                            N_Vector ypR, int64_t ckptIdxR);
-=======
-SUNErrCode SUNStepper_Reset(SUNStepper stepper, sunrealtype tR, N_Vector yR);
->>>>>>> 5e03e95d
+                            int64_t ckptIdxR);
 
 SUNDIALS_EXPORT
 SUNErrCode SUNStepper_SetStopTime(SUNStepper stepper, sunrealtype tstop);
