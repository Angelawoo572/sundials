/*
 * -----------------------------------------------------------------
 * Programmer(s): Scott D. Cohen, Alan C. Hindmarsh and
 *                Aaron Collier @ LLNL
 * -----------------------------------------------------------------
 * SUNDIALS Copyright Start
 * Copyright (c) 2002-2025, Lawrence Livermore National Security
 * and Southern Methodist University.
 * All rights reserved.
 *
 * See the top-level LICENSE and NOTICE files for details.
 *
 * SPDX-License-Identifier: BSD-3-Clause
 * SUNDIALS Copyright End
 * -----------------------------------------------------------------
 * This is the header file for a simple C-language math library. The
 * routines listed here work with the type sunrealtype as defined in
 * the header file sundials_types.h.
 * -----------------------------------------------------------------
 */

#ifndef _SUNDIALSMATH_H
#define _SUNDIALSMATH_H

#include <math.h>
#include <sundials/sundials_types.h>

#ifdef __cplusplus /* wrapper to enable C++ usage */
extern "C" {
#endif

/*
 * -----------------------------------------------------------------
 * Macro : SUN_COMPLEX
 * -----------------------------------------------------------------
 * Usage : suncomplextype x = SUN_COMPLEX(ONE, ONE);
 * -----------------------------------------------------------------
 * SUN_COMPLEX(real, imag) returns a complex number with real part
 * real and imaginary part imag. This macro is used to initialize
 * complex numbers.
 * -----------------------------------------------------------------
 */

#ifndef SUN_COMPLEX
#define SUN_COMPLEX(real, imag) (real + imag*SUN_I)
#endif

/*
 * -----------------------------------------------------------------
 * Function : SUN_CREAL, SUN_CIMAG, SUN_REAL, SUN_IMAG
 * -----------------------------------------------------------------
 * Usage : sunscalartype x;
 *         suncomplextype z;
 *         sunrealtype real_x, imag_x, real_z, imag_z;
 *         real_z = SUN_CREAL(z);
 *         imag_z = SUN_CIMAG(z);
 *         real_x = SUN_REAL(x);
 *         real_x = SUN_REAL(x);
 * -----------------------------------------------------------------
 * SUNCREAL and SUNCIMAG return the real and imaginary components of
 *   their suncomplextype arguments, respectively.
 * If sunscalartype is complex, then SUNREAL and SUNIMAG just call
 *   SUNCREAL and SUNCIMAG.
 * If sunscalartype is real, then SUNREAL just returns its argument
 *   and SUNIMAG returns zero.
 * -----------------------------------------------------------------
 */

#ifndef SUN_CREAL
  #ifdef __cplusplus
    #define SUN_CREAL(z)      (std::real(z))
  #else
    #if defined(SUNDIALS_DOUBLE_PRECISION)
      #define SUN_CREAL(z)    (creal(z))
    #elif defined(SUNDIALS_SINGLE_PRECISION)
      #define SUN_CREAL(z)    (crealf(z))
    #elif defined(SUNDIALS_EXTENDED_PRECISION)
      #define SUN_CREAL(z)    (creall(z))
    #else
      #error \
        "SUNDIALS precision not defined, report to github.com/LLNL/sundials/issues"
    #endif
  #endif
#endif

#ifndef SUN_CIMAG
  #ifdef __cplusplus
    #define SUN_CIMAG(z)      (std::imag(z))
  #else
    #if defined(SUNDIALS_DOUBLE_PRECISION)
      #define SUN_CIMAG(z)    (cimag(z))
    #elif defined(SUNDIALS_SINGLE_PRECISION)
      #define SUN_CIMAG(z)    (cimagf(z))
    #elif defined(SUNDIALS_EXTENDED_PRECISION)
      #define SUN_CIMAG(z)    (cimagl(z))
    #else
      #error \
        "SUNDIALS precision not defined, report to github.com/LLNL/sundials/issues"
    #endif
  #endif
#endif


#if defined(SUNDIALS_SCALAR_TYPE_REAL)
#define SUN_REAL(z)     (z)
#define SUN_IMAG(z)     SUN_RCONST(0.0)
#elif defined(SUNDIALS_SCALAR_TYPE_COMPLEX)
#define SUN_REAL(z)     SUN_CREAL(z)
#define SUN_IMAG(z)     SUN_CIMAG(z)
#else
#error                                                                  \
  "SUNDIALS scalar type not defined, report to github.com/LLNL/sundials/issues"
#endif

/*
 * -----------------------------------------------------------------
 * Function : SUNCCONJ
 * -----------------------------------------------------------------
 * Usage : suncomplextype sqrt_x;
 *         sqrt_x = SUNCCONJ(x);
 * -----------------------------------------------------------------
 * SUNCCONJ(x) returns the complex conjugate of x.
 * -----------------------------------------------------------------
 */

#ifndef SUNCCONJ
  #ifdef __cplusplus
    #define SUNCCONJ(z)      (std::conj(z))
  #else
    #if defined(SUNDIALS_DOUBLE_PRECISION)
      #define SUNCCONJ(z)    (conj(z))
    #elif defined(SUNDIALS_SINGLE_PRECISION)
      #define SUNCCONJ(z)    (conjf(z))
    #elif defined(SUNDIALS_EXTENDED_PRECISION)
      #define SUNCCONJ(z)    (conjl(z))
    #else
      #error \
        "SUNDIALS precision not defined, report to github.com/LLNL/sundials/issues"
    #endif
  #endif
#endif

/*
 * -----------------------------------------------------------------
 * Function : SUNCONJ
 * -----------------------------------------------------------------
 * Usage : sunscalartype sqrt_x;
 *         sqrt_x = SUNCONJ(x);
 * -----------------------------------------------------------------
 * SUNCONJ(x) returns the complex conjugate of x if x is complex;
 * if x is real then it does nothing.
 * -----------------------------------------------------------------
 */

#ifndef SUNCONJ
#if defined(SUNDIALS_SCALAR_TYPE_REAL)
#define SUNCONJ(x) (x)
#else
#define SUNCONJ(x) SUNCCONJ(x)
#endif
#endif

/*
 * -----------------------------------------------------------------
 * Macros
 * -----------------------------------------------------------------
 * SUNMIN(A,B) returns the minimum of A and B
 * SUNCMIN(A,B) returns whichever of A and B has minimum real part
 * SUNSMIN(A,B) uses SUNMIN if sunscalartype is real, and SUNCMIN if
 *   sunscalartype is complex
 *
 * SUNMAX(A,B) returns the maximum of A and B
 * SUNCMAX(A,B) returns whichever of A and B has maximum real part
 * SUNSMAX(A,B) uses SUNMAX if sunscalartype is real, and SUNCMAX if
 *   sunscalartype is complex
 *
 * SUNRSQR(A) returns A^2
 * SUNCSQR(A) returns A*conj(A)
 * SUNSQR(A) uses whichever of the above is mapped to sunscalartype
 *
 * SUNRsqrt calls the appropriate version of sqrt (real numbers)
 * SUNCsqrt calls the appropriate version of csqrt
 * SUNsqrt uses whichever of the above is mapped to sunrealtype
 *
 * SUNRabs calls the appropriate version of abs (real numbers)
 * SUNCabs calls the appropriate version of cabs
 * SUNabs uses whichever of the above is mapped to sunrealtype
 *
 * SUNRexp calls the appropriate version of exp (real numbers)
 * SUNCexp calls the appropriate version of cexp
 * SUNexp uses whichever of the above is mapped to sunrealtype
 *
 * SUNRceil calls the appropriate version of ceil (real numbers)
 *
 * SUNRround calls the appropriate version of round
 * -----------------------------------------------------------------
 */

#ifndef SUNMIN
#define SUNMIN(A, B) ((A) < (B) ? (A) : (B))
#endif

#ifndef SUNCMIN
#define SUNCMIN(A, B) ((SUN_REAL(A)) < (SUN_REAL(B)) ? (A) : (B))
#endif

#ifndef SUNSMIN
#if defined(SUNDIALS_SCALAR_TYPE_REAL)
#define SUNSMIN(A, B) SUNMIN(A, B)
#else
#define SUNSMIN(A, B) SUNCMIN(A, B)
#endif
#endif

#ifndef SUNMAX
#define SUNMAX(A, B) ((A) > (B) ? (A) : (B))
#endif

#ifndef SUNCMAX
#define SUNCMAX(A, B) ((SUN_REAL(A)) > (SUN_REAL(B)) ? (A) : (B))
#endif

#ifndef SUNSMAX
#if defined(SUNDIALS_SCALAR_TYPE_REAL)
#define SUNSMAX(A, B) SUNMAX(A, B)
#else
#define SUNSMAX(A, B) SUNCMAX(A, B)
#endif
#endif

#ifndef SUNRSQR
#define SUNRSQR(A) ((A) * (A))
#endif

#ifndef SUNCSQR
#define SUNCSQR(A) ((sunrealtype) ((A) * SUNCCONJ(A)))
#endif

#ifndef SUNSQR
#if defined(SUNDIALS_SCALAR_TYPE_REAL)
#define SUNSQR(A) SUNRSQR(A)
#else
#define SUNSQR(A) SUNCSQR(A)
#endif
#endif


/*
 * -----------------------------------------------------------------
 * Function : SUNRsqrt, SUNCsqrt, and SUNsqrt
 * -----------------------------------------------------------------
 * Usage : sunrealtype sqrt_x;
 *         sqrt_x = SUNRsqrt(x);
 *         suncomplextype sqrt_y;
 *         sqrt_y = SUNCsqrt(y);
 *         sunscalartype sqrt_z;
 *         sqrt_z = SUNsqrt(z);
 * -----------------------------------------------------------------
 * SUNRsqrt(x) returns the square root of x. If x < ZERO, then
 * SUNRsqrt returns ZERO.
 * SUNCsqrt(y) returns the complex square root of x.
 * SUNsqrt(z) uses whichever of the above is mapped to sunscalartype
 * -----------------------------------------------------------------
 */

#ifndef SUNRsqrt
#if defined(SUNDIALS_DOUBLE_PRECISION)
#define SUNRsqrt(x) ((x) <= SUN_RCONST(0.0) ? (SUN_RCONST(0.0)) : (sqrt((x))))
#elif defined(SUNDIALS_SINGLE_PRECISION)
#define SUNRsqrt(x) ((x) <= SUN_RCONST(0.0) ? (SUN_RCONST(0.0)) : (sqrtf((x))))
#elif defined(SUNDIALS_EXTENDED_PRECISION)
#define SUNRsqrt(x) ((x) <= SUN_RCONST(0.0) ? (SUN_RCONST(0.0)) : (sqrtl((x))))
#else
#error \
  "SUNDIALS precision not defined, report to github.com/LLNL/sundials/issues"
#endif
#endif

#ifndef SUNCsqrt
  #ifdef __cplusplus
    #define SUNCsqrt(z)      (std::sqrt(z))
  #else
    #if defined(SUNDIALS_DOUBLE_PRECISION)
      #define SUNCsqrt(z)    (csqrt(z))
    #elif defined(SUNDIALS_SINGLE_PRECISION)
      #define SUNCsqrt(z)    (csqrtf(z))
    #elif defined(SUNDIALS_EXTENDED_PRECISION)
      #define SUNCsqrt(z)    (csqrtl(z))
    #else
      #error \
        "SUNDIALS precision not defined, report to github.com/LLNL/sundials/issues"
    #endif
  #endif
#endif

#ifndef SUNsqrt
#if defined(SUNDIALS_SCALAR_TYPE_REAL)
#define SUNsqrt(x) SUNRsqrt(x)
#else
#define SUNsqrt(x) SUNCsqrt(x)
#endif
#endif

/*
 * -----------------------------------------------------------------
 * Function : SUNRabs, SUNCabs, SUNabs
 * -----------------------------------------------------------------
 * Usage : sunrealtype abs_x;
 *         abs_x = SUNRabs(x);
 *         suncomplextype abs_y;
 *         abs_y = SUNCabs(y);
 *         sunscalartype abs_z;
 *         abs_z = SUNabs(z);
 * -----------------------------------------------------------------
 * SUNRabs(x) returns the absolute value of x.
 * SUNCabs(x) returns the complex absolute value of x.
 * SUNabs(x) uses whichever of the above is mapped to sunscalartype.
 * -----------------------------------------------------------------
 */

#ifndef SUNRabs
#if defined(SUNDIALS_DOUBLE_PRECISION)
#define SUNRabs(x) (fabs((x)))
#elif defined(SUNDIALS_SINGLE_PRECISION)
#define SUNRabs(x) (fabsf((x)))
#elif defined(SUNDIALS_EXTENDED_PRECISION)
#define SUNRabs(x) (fabsl((x)))
#else
#error \
  "SUNDIALS precision not defined, report to github.com/LLNL/sundials/issues"
#endif
#endif

#ifndef SUNCabs
  #ifdef __cplusplus
    #define SUNCabs(z)      (std::abs(z))
  #else
    #if defined(SUNDIALS_DOUBLE_PRECISION)
      #define SUNCabs(z)    (cabs(z))
    #elif defined(SUNDIALS_SINGLE_PRECISION)
      #define SUNCabs(z)    (cabsf(z))
    #elif defined(SUNDIALS_EXTENDED_PRECISION)
      #define SUNCabs(z)    (cabsl(z))
    #else
      #error \
        "SUNDIALS precision not defined, report to github.com/LLNL/sundials/issues"
    #endif
  #endif
#endif

#ifndef SUNabs
#if defined(SUNDIALS_SCALAR_TYPE_REAL)
#define SUNabs(x) SUNRabs(x)
#else
#define SUNabs(x) SUNCabs(x)
#endif
#endif

/*
 * -----------------------------------------------------------------
 * Function : SUNRexp, SUNCexp, SUNexp
 * -----------------------------------------------------------------
 * Usage : sunrealtype exp_x;
 *         exp_x = SUNRexp(x);
 *         suncomplextype exp_y;
 *         exp_y = SUNCexp(y);
 *         sunscalartype exp_z;
 *         exp_z = SUNexp(z);
 * -----------------------------------------------------------------
 * SUNRexp(x) returns e^x (base-e exponential function) for
 * real-valued x.
 * SUNCexp(y) returns e^y (base-e exponential function) for
 * complex-valued y.
 * SUNexp(z) uses whichever of the above is mapped to sunscalartype.
 * -----------------------------------------------------------------
 */

#ifndef SUNRexp
#if defined(SUNDIALS_DOUBLE_PRECISION)
#define SUNRexp(x) (exp((x)))
#elif defined(SUNDIALS_SINGLE_PRECISION)
#define SUNRexp(x) (expf((x)))
#elif defined(SUNDIALS_EXTENDED_PRECISION)
#define SUNRexp(x) (expl((x)))
#else
#error \
  "SUNDIALS precision not defined, report to github.com/LLNL/sundials/issues"
#endif
#endif

#ifndef SUNCexp
  #ifdef __cplusplus
    #define SUNCexp(z)      (std::exp(z))
  #else
    #if defined(SUNDIALS_DOUBLE_PRECISION)
      #define SUNCexp(z)    (cexp(z))
    #elif defined(SUNDIALS_SINGLE_PRECISION)
      #define SUNCexp(z)    (cexpf(z))
    #elif defined(SUNDIALS_EXTENDED_PRECISION)
      #define SUNCexp(z)    (cexpl(z))
    #else
      #error \
        "SUNDIALS precision not defined, report to github.com/LLNL/sundials/issues"
    #endif
  #endif
#endif

#ifndef SUNexp
#if defined(SUNDIALS_SCALAR_TYPE_REAL)
#define SUNexp(x) SUNRexp(x)
#else
#define SUNexp(x) SUNCexp(x)
#endif
#endif

/*
 * -----------------------------------------------------------------
 * Function : SUNRceil
 * -----------------------------------------------------------------
 * Usage : sunrealtype ceil_x;
 *         ceil_x = SUNRceil(x);
 * -----------------------------------------------------------------
 * SUNRceil(x) returns the smallest integer value not less than x.
 * -----------------------------------------------------------------
 */

#ifndef SUNRceil
#if defined(SUNDIALS_DOUBLE_PRECISION)
#define SUNRceil(x) (ceil((x)))
#elif defined(SUNDIALS_SINGLE_PRECISION)
#define SUNRceil(x) (ceilf((x)))
#elif defined(SUNDIALS_EXTENDED_PRECISION)
#define SUNRceil(x) (ceill((x)))
#else
#error \
  "SUNDIALS precision not defined, report to github.com/LLNL/sundials/issues"
#endif
#endif

/*
 * -----------------------------------------------------------------
 * Function : SUNRcopysign
 * -----------------------------------------------------------------
 * Usage : sunrealtype z;
 *         z = SUNRcopysign(x, y);
 * -----------------------------------------------------------------
 * SUNRcopysign(x, y) returns x with the sign of y.
 * -----------------------------------------------------------------
 */

#ifndef SUNRcopysign
#if defined(SUNDIALS_DOUBLE_PRECISION)
#define SUNRcopysign(x, y) (copysign((x), (y)))
#elif defined(SUNDIALS_SINGLE_PRECISION)
#define SUNRcopysign(x, y) (copysignf((x), (y)))
#elif defined(SUNDIALS_EXTENDED_PRECISION)
#define SUNRcopysign(x, y) (copysignl((x), (y)))
#else
#error \
  "SUNDIALS precision not defined, report to github.com/LLNL/sundials/issues"
#endif
#endif

/*
 * -----------------------------------------------------------------
 * Function : SUNRpowerR
 * -----------------------------------------------------------------
 * Usage : sunrealtype base, exponent, ans;
 *         ans = SUNRpowerR(base,exponent);
 * -----------------------------------------------------------------
 * SUNRpowerR returns the value of base^exponent, where both base and
 * exponent are of type sunrealtype.
 * -----------------------------------------------------------------
 */
#ifndef SUNRpowerR
#if defined(SUNDIALS_DOUBLE_PRECISION)
#define SUNRpowerR(base, exponent) (pow(base, exponent))
#elif defined(SUNDIALS_SINGLE_PRECISION)
#define SUNRpowerR(base, exponent) (powf(base, exponent))
#elif defined(SUNDIALS_EXTENDED_PRECISION)
#define SUNRpowerR(base, exponent) (powl(base, exponent))
#else
#error \
  "SUNDIALS precision not defined, report to github.com/LLNL/sundials/issues"
#endif
#endif

/*
 * -----------------------------------------------------------------
 * Function : SUNRround
 * -----------------------------------------------------------------
 * Usage : sunrealtype round_x;
 *         round_x = SUNRround(x);
 * -----------------------------------------------------------------
 * SUNRround(x) returns the smallest integer value not less than x.
 * -----------------------------------------------------------------
 */

#ifndef SUNRround
#if defined(SUNDIALS_DOUBLE_PRECISION)
#define SUNRround(x) (round((x)))
#elif defined(SUNDIALS_SINGLE_PRECISION)
#define SUNRround(x) (roundf((x)))
#elif defined(SUNDIALS_EXTENDED_PRECISION)
#define SUNRround(x) (roundl((x)))
#else
#error \
  "SUNDIALS precision not defined, report to github.com/LLNL/sundials/issues"
#endif
#endif

/*
 * -----------------------------------------------------------------
 * Function : SUNIpowerI
 * -----------------------------------------------------------------
 * Usage : int exponent, base, ans;
 *         ans = SUNIpowerI(base,exponent);
 * -----------------------------------------------------------------
 * SUNIpowerI returns the value of base^exponent, where base and
 * exponent are of type int and exponent is nonnegative.
 * -----------------------------------------------------------------
 */

SUNDIALS_EXPORT int SUNIpowerI(int base, int exponent);

/*
 * -----------------------------------------------------------------
 * Function : SUNRpowerI
 * -----------------------------------------------------------------
 * Usage : int exponent;
 *         sunrealtype rbase, rans;
 *         rans = SUNRpowerI(rbase,exponent);
 * -----------------------------------------------------------------
 * SUNRpowerI returns the value of base^exponent, where base is of
 * type sunrealtype and exponent is of type int.
 * -----------------------------------------------------------------
 */

SUNDIALS_EXPORT sunrealtype SUNRpowerI(sunrealtype base, int exponent);

/*
 * -----------------------------------------------------------------
<<<<<<< HEAD
 * Function : SUNRpowerR, SUNCpowerC, SUNpower
 * -----------------------------------------------------------------
 * Usage : sunrealtype rbase, rexponent, rans;
 *         rans = SUNRpowerR(rbase,rexponent);
 *         suncomplextype cbase, cexponent, cans;
 *         cans = SUNRpowerR(cbase,cexponent);
 *         sunscalartype base, exponent, ans;
 *         ans = SUNpower(base,exponent);
 * -----------------------------------------------------------------
 * SUNRpowerR returns the value of base^exponent, where both base and
 * exponent are of type sunrealtype. If base < ZERO, then SUNRpowerR
 * returns ZERO.
 * SUNCpowerC returns the value of base^exponent, where both base and
 * exponent are of type suncomplextype.
 * SUNpower uses whichever of the above is mapped to sunscalartype.
 * -----------------------------------------------------------------
 */

SUNDIALS_EXPORT sunrealtype SUNRpowerR(sunrealtype base, sunrealtype exponent);

#ifndef SUNCpowerC
  #ifdef __cplusplus
    #define SUNCpowerC(base,exponent)      (std::pow((base),(exponent)))
  #else
    #if defined(SUNDIALS_DOUBLE_PRECISION)
      #define SUNCpowerC(base,exponent)    ((cpow((base), (exponent))))
    #elif defined(SUNDIALS_SINGLE_PRECISION)
      #define SUNCpowerC(base,exponent)    ((cpowf((base), (exponent))))
    #elif defined(SUNDIALS_EXTENDED_PRECISION)
      #define SUNCpowerC(base,exponent)    ((cpowl((base), (exponent))))
    #else
      #error \
        "SUNDIALS precision not defined, report to github.com/LLNL/sundials/issues"
    #endif
  #endif
#endif

#ifndef SUNpower
#if defined(SUNDIALS_SCALAR_TYPE_REAL)
#define SUNpower(base,exponent) SUNRpowerR(base,exponent)
#else
#define SUNpower(base,exponent) SUNCpowerC(base,exponent)
#endif
#endif

/*
 * -----------------------------------------------------------------
 * Function : SUNRCompare, SUNCCompare, SUNCompare
=======
 * Function : SUNRCompare
>>>>>>> 06d44a2c
 * -----------------------------------------------------------------
 * Usage : int isNotEqual;
 *         sunrealtype ra, rb;
 *         isNotEqual = SUNRCompare(ra, rb);
 *         suncomplextype ca, cb;
 *         isNotEqual = SUNCCompare(ca, cb);
 *         sunscalartype a, b;
 *         isNotEqual = SUNCompare(a, b);
 * -----------------------------------------------------------------
 * These functions return 0 if the relative difference of a and b is
 * less than or equal to 10*machine epsilon. If the relative
 * difference is greater than 10*machine epsilon, it returns 1. The
 * function handles the case where a or b are near zero as well as
 * the case where a or b are inf/nan.
 * SUNRCompare is designed for real-valued inputs.
 * SUNCCompare is designed for complex-valued inputs.
 * SUNCompare uses whichever of the above is mapped to sunscalartype.
 * -----------------------------------------------------------------
 */

SUNDIALS_EXPORT sunbooleantype SUNRCompare(sunrealtype a, sunrealtype b);
SUNDIALS_EXPORT sunbooleantype SUNCCompare(suncomplextype a, suncomplextype b);

#ifndef SUNCompare
#if defined(SUNDIALS_SCALAR_TYPE_REAL)
#define SUNCompare(a,b) SUNRCompare(a,b)
#else
#define SUNCompare(a,b) SUNCCompare(a,b)
#endif
#endif

/*
 * -----------------------------------------------------------------
 * Function : SUNRCompareTol, SUNCompareTol, SUNCompareTol
 * -----------------------------------------------------------------
 * Usage : int isNotEqual;
 *         sunrealtype tol;
 *         sunrealtype ra, rb;
 *         isNotEqual = SUNRCompareTol(ra, rb, tol);
 *         suncomplextype ca, cb;
 *         isNotEqual = SUNRCompareTol(ca, cb, tol);
 *         sunscalartype a, b;
 *         isNotEqual = SUNCompareTol(a, b, tol);
 * -----------------------------------------------------------------
 * These return 0 if the relative difference of a and b is
 * less than or equal to the provided tolerance. If the relative
 * difference is greater than the tolerance, it returns 1. The
 * function handles the case where a or b are near zero as well as
 * the case where a or b are inf/nan.
 * SUNRCompareTol is designed for real-valued inputs.
 * SUNCCompareTol is designed for complex-valued inputs.
 * SUNCompareTol uses whichever of the above is mapped to
 * sunscalartype.
 * -----------------------------------------------------------------
 */

SUNDIALS_EXPORT sunbooleantype SUNRCompareTol(sunrealtype a, sunrealtype b,
                                              sunrealtype tol);
SUNDIALS_EXPORT sunbooleantype SUNCCompareTol(suncomplextype a, suncomplextype b,
                                              sunrealtype tol);

#ifndef SUNCompareTol
#if defined(SUNDIALS_SCALAR_TYPE_REAL)
#define SUNCompareTol(a,b,tol) SUNRCompareTol(a,b,tol)
#else
#define SUNCompareTol(a,b,tol) SUNCCompareTol(a,b,tol)
#endif
#endif

/*
 * -----------------------------------------------------------------
 * Function : SUNStrToReal
 * -----------------------------------------------------------------
 * Usage : sunrealtype a = SUNStrToReal(const char* str)
 * -----------------------------------------------------------------
 * SUNStrToReal parses str into the sunrealtype variable. Uses standard
 * strtod variants when they are available.
 * -----------------------------------------------------------------
 */

SUNDIALS_EXPORT sunrealtype SUNStrToReal(const char* str);

#ifdef __cplusplus
}
#endif

#endif<|MERGE_RESOLUTION|>--- conflicted
+++ resolved
@@ -540,7 +540,6 @@
 
 /*
  * -----------------------------------------------------------------
-<<<<<<< HEAD
  * Function : SUNRpowerR, SUNCpowerC, SUNpower
  * -----------------------------------------------------------------
  * Usage : sunrealtype rbase, rexponent, rans;
@@ -589,9 +588,6 @@
 /*
  * -----------------------------------------------------------------
  * Function : SUNRCompare, SUNCCompare, SUNCompare
-=======
- * Function : SUNRCompare
->>>>>>> 06d44a2c
  * -----------------------------------------------------------------
  * Usage : int isNotEqual;
  *         sunrealtype ra, rb;
