name: Build - Ubuntu/Clang (no TPLs)

on:
  pull_request:
  merge_group:
  workflow_dispatch:

concurrency:
  group: ${{ github.workflow }}-${{ github.head_ref || github.ref_name }}
  cancel-in-progress: true

env:
  # Customize the CMake build type here (Release, Debug, RelWithDebInfo, etc.)
  BUILD_TYPE: Release

jobs:
  build_cycle_log_levels:
    runs-on: ubuntu-latest

    strategy:
      fail-fast: false
      max-parallel: 2
      matrix:
<<<<<<< HEAD
        # 2 is what all other builds use (its the default), so skip it here
        logging_level: [0, 1, 3, 4, 5]
=======
        # Level 2 is also used in other builds (it's the default) but include it
        # here to ensure it's tested with all warning flags
        logging_level: [0, 1, 2, 3, 4, 5]
>>>>>>> 0eff3966

    steps:
    - name: Install LLVM and Clang
      uses: KyleMayes/install-llvm-action@v2
      with:
        version: "14.0"

    - uses: actions/checkout@v4

    - name: Configure CMake
      # Configure CMake in a 'build' subdirectory.
      run: |
        cmake \
        -B ${{github.workspace}}/build \
        -D CMAKE_BUILD_TYPE=${{env.BUILD_TYPE}} \
        -D CMAKE_C_COMPILER=$(which clang) \
        -D CMAKE_CXX_COMPILER=$(which clang++) \
        -D SUNDIALS_LOGGING_LEVEL=${{matrix.logging_level}} \
        -D ENABLE_ALL_WARNINGS=ON \
        -D ENABLE_WARNINGS_AS_ERRORS=ON \
        -D SUNDIALS_TEST_DEVTESTS=ON \
        -D SUNDIALS_TEST_UNITTESTS=ON \
        -D SUNDIALS_TEST_ENABLE_GTEST=OFF \
        -D SUNDIALS_TEST_FLOAT_PRECISION=4 \
        -D SUNDIALS_TEST_INTEGER_PRECISION=10

    - name: Build
      # Build your program with the given configuration
      run: cmake --build ${{github.workspace}}/build --config ${{env.BUILD_TYPE}}

    - name: Test
      # Run logging tests
      run: |
        ctest \
        --test-dir ${{github.workspace}}/build \
        --label-regex logging \
        --verbose

  build_cycle_profiling:
    runs-on: ubuntu-latest

    strategy:
      matrix:
        profiling: ['OFF', 'ON']

    steps:
    - name: Install LLVM and Clang
      uses: KyleMayes/install-llvm-action@v2
      with:
        version: "14.0"

    - uses: actions/checkout@v4

    - name: Configure CMake
      # Configure CMake in a 'build' subdirectory.
      run: |
        cmake \
        -B ${{github.workspace}}/build \
        -D CMAKE_BUILD_TYPE=${{env.BUILD_TYPE}} \
        -D CMAKE_C_COMPILER=$(which clang) \
        -D CMAKE_CXX_COMPILER=$(which clang++) \
        -D SUNDIALS_BUILD_WITH_PROFILING=${{matrix.profiling}} \
        -D ENABLE_ALL_WARNINGS=ON \
        -D ENABLE_WARNINGS_AS_ERRORS=ON

    - name: Build
      # Build your program with the given configuration
      run: cmake --build ${{github.workspace}}/build --config ${{env.BUILD_TYPE}}<|MERGE_RESOLUTION|>--- conflicted
+++ resolved
@@ -21,14 +21,9 @@
       fail-fast: false
       max-parallel: 2
       matrix:
-<<<<<<< HEAD
-        # 2 is what all other builds use (its the default), so skip it here
-        logging_level: [0, 1, 3, 4, 5]
-=======
         # Level 2 is also used in other builds (it's the default) but include it
         # here to ensure it's tested with all warning flags
         logging_level: [0, 1, 2, 3, 4, 5]
->>>>>>> 0eff3966
 
     steps:
     - name: Install LLVM and Clang
