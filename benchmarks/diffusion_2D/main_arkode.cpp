/* -----------------------------------------------------------------------------
 * Programmer(s): David J. Gardner @ LLNL
 * -----------------------------------------------------------------------------
 * SUNDIALS Copyright Start
 * Copyright (c) 2002-2024, Lawrence Livermore National Security
 * and Southern Methodist University.
 * All rights reserved.
 *
 * See the top-level LICENSE and NOTICE files for details.
 *
 * SPDX-License-Identifier: BSD-3-Clause
 * SUNDIALS Copyright End
 * -----------------------------------------------------------------------------
 * ARKODE main for 2D diffusion benchmark problem
 * ---------------------------------------------------------------------------*/

#include "arkode/arkode_arkstep.h"
#include "arkode/arkode_lsrkstep.h"
#include "sunadaptcontroller/sunadaptcontroller_soderlind.h"
#include "sunadaptcontroller/sunadaptcontroller_imexgus.h"
#include "diffusion_2D.hpp"

struct UserOptions
{
  // Integrator settings
  sunrealtype rtol   = SUN_RCONST(1.0e-5);  // relative tolerance
  sunrealtype atol   = SUN_RCONST(1.0e-10); // absolute tolerance
  sunrealtype hfixed = ZERO;                // fixed step size
  int order          = 3;                   // ARKode method order
  int controller     = 0;                   // step size adaptivity method
  int maxsteps       = 0;                   // max steps between outputs
  int onestep        = 0;                   // one step mode, number of steps
  bool linear        = true;                // linearly implicit RHS
  bool implicit      = true;                // implicit (ARKStep) vs explicit (LSRKStep)
  ARKODE_LSRKMethodType lsrkmethod = ARKODE_LSRK_RKC;  // LSRK method type

  // Linear solver and preconditioner settings
  std::string ls       = "cg";  // linear solver to use
  bool preconditioning = true;  // preconditioner on/off
  bool lsinfo          = false; // output residual history
  int liniters         = 20;    // number of linear iterations
  int msbp             = 0;     // preconditioner setup frequency
  sunrealtype epslin   = ZERO;  // linear solver tolerance factor

  // Helper functions
  int parse_args(vector<string>& args, bool outproc);
  void help();
  void print();
};

// -----------------------------------------------------------------------------
// LSRKStep-specific dominant eigenvalue function prototype
// -----------------------------------------------------------------------------

static int DomEig(sunrealtype t, N_Vector y, sunrealtype* lambdaR,
                  sunrealtype* lambdaI, void* user_data);

// -----------------------------------------------------------------------------
// Main Program
// -----------------------------------------------------------------------------

int main(int argc, char* argv[])
{
  // Reusable error-checking flag
  int flag;

  // Initialize MPI
  flag = MPI_Init(&argc, &argv);
  if (check_flag(&flag, "MPI_Init", 1)) { return 1; }

  // Create SUNDIALS context
  MPI_Comm comm    = MPI_COMM_WORLD;
  SUNContext ctx   = NULL;
  SUNProfiler prof = NULL;

  flag = SUNContext_Create(comm, &ctx);
  if (check_flag(&flag, "SUNContextCreate", 1)) { return 1; }

  flag = SUNContext_GetProfiler(ctx, &prof);
  if (check_flag(&flag, "SUNContext_GetProfiler", 1)) { return 1; }

  // Add scope so objects are destroyed before MPI_Finalize
  {
    SUNDIALS_CXX_MARK_FUNCTION(prof);

    // MPI process ID
    int myid;
    flag = MPI_Comm_rank(MPI_COMM_WORLD, &myid);
    if (check_flag(&flag, "MPI_Comm_rank", 1)) { return 1; }

    bool outproc = (myid == 0);

    // --------------------------
    // Parse command line inputs
    // --------------------------

    UserData udata(prof);
    UserOptions uopts;
    UserOutput uout;

    vector<string> args(argv + 1, argv + argc);

    flag = udata.parse_args(args, outproc);
    if (check_flag(&flag, "UserData::parse_args", 1)) { return 1; }

    flag = uopts.parse_args(args, outproc);
    if (check_flag(&flag, "UserOptions::parse_args", 1)) { return 1; }

    flag = uout.parse_args(args, outproc);
    if (check_flag(&flag, "UserOutput::parse_args", 1)) { return 1; }

    // Check for unparsed inputs
    if (args.size() > 0)
    {
      if (find(args.begin(), args.end(), "--help") == args.end())
      {
        cerr << "ERROR: Unknown inputs: ";
        for (auto i = args.begin(); i != args.end(); ++i) { cerr << *i << ' '; }
        cerr << endl;
      }
      return 1;
    }

    // -----------------------------
    // Setup parallel decomposition
    // -----------------------------

    flag = udata.setup();
    if (check_flag(&flag, "UserData::setup", 1)) { return 1; }

    if (outproc)
    {
      udata.print();
      uopts.print();
      uout.print();
    }

    // ---------------
    // Create vectors
    // ---------------

    // Create vector for solution
#if defined(USE_HIP)
    N_Vector u = N_VMake_MPIPlusX(udata.comm_c,
                                  N_VNew_Hip(udata.nodes_loc, ctx), ctx);
    if (check_flag((void*)u, "N_VMake_MPIPlusX", 0)) return 1;
#elif defined(USE_CUDA)
    N_Vector u = N_VMake_MPIPlusX(udata.comm_c,
                                  N_VNew_Cuda(udata.nodes_loc, ctx), ctx);
    if (check_flag((void*)u, "N_VMake_MPIPlusX", 0)) return 1;
#else
    N_Vector u = N_VNew_Parallel(udata.comm_c, udata.nodes_loc, udata.nodes, ctx);
    if (check_flag((void*)u, "N_VNew_Parallel", 0)) { return 1; }
#endif

    // Set initial condition
    flag = Solution(ZERO, u, &udata);
    if (check_flag(&flag, "Solution", 1)) { return 1; }

    // Create vector for error
    if (udata.forcing)
    {
      uout.error = N_VClone(u);
      if (check_flag((void*)(uout.error), "N_VClone", 0)) { return 1; }
    }

    // Set up implicit solver, if applicable
    SUNLinearSolver LS = nullptr;
    SUNMatrix A = nullptr;
    if (uopts.implicit)
    {

      // ---------------------
      // Create linear solver
      // ---------------------

      // Create linear solver
#if defined(USE_SUPERLU_DIST)
      // SuperLU-DIST objects
      SuperMatrix A_super;
      gridinfo_t grid;
      dLUstruct_t A_lu;
      dScalePermstruct_t A_scaleperm;
      dSOLVEstruct_t A_solve;
      SuperLUStat_t A_stat;
      superlu_dist_options_t A_opts;
      sunrealtype* A_data      = nullptr;
      sunindextype* A_col_idxs = nullptr;
      sunindextype* A_row_ptrs = nullptr;
#endif

      int prectype = (uopts.preconditioning) ? SUN_PREC_RIGHT : SUN_PREC_NONE;

      if (uopts.ls == "cg")
      {
        LS = SUNLinSol_PCG(u, prectype, uopts.liniters, ctx);
        if (check_flag((void*)LS, "SUNLinSol_PCG", 0)) { return 1; }
      }
      else if (uopts.ls == "gmres")
      {
        LS = SUNLinSol_SPGMR(u, prectype, uopts.liniters, ctx);
        if (check_flag((void*)LS, "SUNLinSol_SPGMR", 0)) { return 1; }
      }
      else
      {
#if defined(USE_SUPERLU_DIST)
        // Initialize SuperLU-DIST grid
        superlu_gridinit(udata.comm_c, udata.npx, udata.npy, &grid);

        // Create arrays for CSR matrix: data, column indices, and row pointers
        sunindextype nnz_loc = 5 * udata.nodes_loc;

        A_data = (sunrealtype*)malloc(nnz_loc * sizeof(sunrealtype));
        if (check_flag((void*)A_data, "malloc Adata", 0)) return 1;

        A_col_idxs = (sunindextype*)malloc(nnz_loc * sizeof(sunindextype));
        if (check_flag((void*)A_col_idxs, "malloc Acolind", 0)) return 1;

        A_row_ptrs =
          (sunindextype*)malloc((udata.nodes_loc + 1) * sizeof(sunindextype));
        if (check_flag((void*)A_row_ptrs, "malloc Arowptr", 0)) return 1;

        // Create and initialize SuperLU_DIST structures
        dCreate_CompRowLoc_Matrix_dist(&A_super, udata.nodes, udata.nodes, nnz_loc,
                                       udata.nodes_loc, 0, A_data, A_col_idxs,
                                       A_row_ptrs, SLU_NR_loc, SLU_D, SLU_GE);
        dScalePermstructInit(udata.nodes, udata.nodes, &A_scaleperm);
        dLUstructInit(udata.nodes, &A_lu);
        PStatInit(&A_stat);
        set_default_options_dist(&A_opts);
        A_opts.PrintStat = NO;

        // SUNDIALS structures
        A = SUNMatrix_SLUNRloc(&A_super, &grid, ctx);
        if (check_flag((void*)A, "SUNMatrix_SLUNRloc", 0)) return 1;

        LS = SUNLinSol_SuperLUDIST(u, A, &grid, &A_lu, &A_scaleperm, &A_solve,
                                   &A_stat, &A_opts, ctx);
        if (check_flag((void*)LS, "SUNLinSol_SuperLUDIST", 0)) return 1;

        uopts.preconditioning = false;
#else
        std::cerr << "ERROR: Benchmark was not built with SuperLU_DIST enabled\n";
        return 1;
#endif
      }

      // Allocate preconditioner workspace
      if (uopts.preconditioning)
      {
        udata.diag = N_VClone(u);
        if (check_flag((void*)(udata.diag), "N_VClone", 0)) { return 1; }
      }
    }

    // ----------------------
    // Setup ARKStep/LSRKStep
    // ----------------------

    // Create integrator
    void* arkode_mem = NULL;
    if (uopts.implicit)
    {
      arkode_mem = ARKStepCreate(NULL, diffusion, ZERO, u, ctx);
      if (check_flag((void*)arkode_mem, "ARKStepCreate", 0)) { return 1; }
    }
    else
    {
      arkode_mem = LSRKStepCreate(diffusion, NULL, ZERO, u, ctx);
      if (check_flag((void*)arkode_mem, "LSRKStepCreate", 0)) { return 1; }
    }

    // Specify tolerances
    flag = ARKodeSStolerances(arkode_mem, uopts.rtol, uopts.atol);
    if (check_flag(&flag, "ARKodeSStolerances", 1)) { return 1; }

    // Attach user data
    flag = ARKodeSetUserData(arkode_mem, (void*)&udata);
    if (check_flag(&flag, "ARKodeSetUserData", 1)) { return 1; }

    // Configure implicit solver
    if (uopts.implicit)
    {

      // Attach linear solver
      flag = ARKodeSetLinearSolver(arkode_mem, LS, A);
      if (check_flag(&flag, "ARKodeSetLinearSolver", 1)) { return 1; }

#if defined(USE_SUPERLU_DIST)
      if (uopts.ls == "sludist")
      {
        ARKodeSetJacFn(arkode_mem, diffusion_jac);
        if (check_flag(&flag, "ARKodeSetJacFn", 1)) return 1;
      }
#endif

      if (uopts.preconditioning)
      {
        // Attach preconditioner
        flag = ARKodeSetPreconditioner(arkode_mem, PSetup, PSolve);
        if (check_flag(&flag, "ARKodeSetPreconditioner", 1)) { return 1; }

        // Set linear solver setup frequency (update preconditioner)
        flag = ARKodeSetLSetupFrequency(arkode_mem, uopts.msbp);
        if (check_flag(&flag, "ARKodeSetLSetupFrequency", 1)) { return 1; }
      }

      // Set linear solver tolerance factor
      flag = ARKodeSetEpsLin(arkode_mem, uopts.epslin);
      if (check_flag(&flag, "ARKodeSetEpsLin", 1)) { return 1; }

      // Select method order
      flag = ARKodeSetOrder(arkode_mem, uopts.order);
      if (check_flag(&flag, "ARKodeSetOrder", 1)) { return 1; }

      // Specify linearly implicit non-time-dependent RHS
      if (uopts.linear)
      {
        flag = ARKodeSetLinear(arkode_mem, 0);
        if (check_flag(&flag, "ARKodeSetLinear", 1)) { return 1; }
      }

    }
    else    // Configure explicit solver
    {

      // Select LSRK method
      flag = LSRKStepSetMethod(arkode_mem, uopts.lsrkmethod);
      if (check_flag(&flag, "LSRKStepSetMethod", 1)) { return 1; }

      // Provide dominant eigenvalue function
      flag = LSRKStepSetDomEigFn(arkode_mem, DomEig);
      if (check_flag(&flag, "LSRKStepSetDomEigFn", 1)) { return 1; }

    }

    // Set fixed step size or adaptivity method
    SUNAdaptController C = NULL;
    if (uopts.hfixed > ZERO)
    {
      flag = ARKodeSetFixedStep(arkode_mem, uopts.hfixed);
      if (check_flag(&flag, "ARKodeSetFixedStep", 1)) { return 1; }
    }
    else
    {
      switch (uopts.controller)
      {
      case (ARK_ADAPT_PID): C = SUNAdaptController_PID(ctx); break;
      case (ARK_ADAPT_PI): C = SUNAdaptController_PI(ctx); break;
      case (ARK_ADAPT_I): C = SUNAdaptController_I(ctx); break;
      case (ARK_ADAPT_EXP_GUS): C = SUNAdaptController_ExpGus(ctx); break;
      case (ARK_ADAPT_IMP_GUS): C = SUNAdaptController_ImpGus(ctx); break;
      case (ARK_ADAPT_IMEX_GUS): C = SUNAdaptController_ImExGus(ctx); break;
      }
      flag = ARKodeSetAdaptController(arkode_mem, C);
      if (check_flag(&flag, "ARKodeSetAdaptController", 1)) { return 1; }
    }

    // Set max steps between outputs
    flag = ARKodeSetMaxNumSteps(arkode_mem, uopts.maxsteps);
    if (check_flag(&flag, "ARKodeSetMaxNumSteps", 1)) { return 1; }

    // Set stopping time
    flag = ARKodeSetStopTime(arkode_mem, udata.tf);
    if (check_flag(&flag, "ARKodeSetStopTime", 1)) { return 1; }

    // -----------------------
    // Loop over output times
    // -----------------------

    // Optionally run in one step mode for a fixed number of time steps (helpful
    // for debugging)
    int stepmode = ARK_NORMAL;

    if (uopts.onestep)
    {
      uout.nout = uopts.onestep;
      stepmode  = ARK_ONE_STEP;
    }

    sunrealtype t     = ZERO;
    sunrealtype dTout = udata.tf / uout.nout;
    sunrealtype tout  = dTout;

    // Initial output
    flag = uout.open(&udata);
    if (check_flag(&flag, "UserOutput::open", 1)) { return 1; }

    flag = uout.write(t, u, &udata);
    if (check_flag(&flag, "UserOutput::write", 1)) { return 1; }

    for (int iout = 0; iout < uout.nout; iout++)
    {
      SUNDIALS_MARK_BEGIN(prof, "Evolve");

      // Evolve in time
      flag = ARKodeEvolve(arkode_mem, tout, u, &t, stepmode);
      if (check_flag(&flag, "ARKodeEvolve", 1)) { break; }

      SUNDIALS_MARK_END(prof, "Evolve");

      // Output solution and error
      flag = uout.write(t, u, &udata);
      if (check_flag(&flag, "UserOutput::write", 1)) { return 1; }

      // Update output time
      tout += dTout;
      tout = (tout > udata.tf) ? udata.tf : tout;
    }

    // Close output
    flag = uout.close(&udata);
    if (check_flag(&flag, "UserOutput::close", 1)) { return 1; }

    // --------------
    // Final outputs
    // --------------

    // Print final integrator stats
    if (outproc)
    {
      cout << "Final integrator statistics:" << endl;
      flag = ARKodePrintAllStats(arkode_mem, stdout, SUN_OUTPUTFORMAT_TABLE);
      if (check_flag(&flag, "ARKodePrintAllStats", 1)) { return 1; }
    }

    // ---------
    // Clean up
    // ---------

    // Free MPI Cartesian communicator
    MPI_Comm_free(&(udata.comm_c));
    (void)SUNAdaptController_Destroy(C); // Free timestep adaptivity controller

    ARKodeFree(&arkode_mem);
    if (uopts.implicit)
    {
      SUNLinSolFree(LS);

      // Free the SuperLU_DIST structures (also frees user allocated arrays
      // A_data, A_col_idxs, and A_row_ptrs)
#if defined(USE_SUPERLU_DIST)
      if (uopts.ls == "sludist")
      {
        PStatFree(&A_stat);
        dScalePermstructFree(&A_scaleperm);
        dLUstructFree(&A_lu);
        Destroy_CompRowLoc_Matrix_dist(&A_super);
        superlu_gridexit(&grid);
      }
#endif
    }

    // Free vectors
#if defined(USE_HIP) || defined(USE_CUDA)
    N_VDestroy(N_VGetLocalVector_MPIPlusX(u));
#endif
    N_VDestroy(u);
  }
  // Close scope so objects are destroyed before MPI_Finalize

  SUNContext_Free(&ctx);

  // Finalize MPI
  flag = MPI_Finalize();
  return 0;
}

// -----------------------------------------------------------------------------
// Dominant eigenvalue estimation function
// -----------------------------------------------------------------------------

static int DomEig(sunrealtype t, N_Vector y, sunrealtype* lambdaR, sunrealtype* lambdaI, void* user_data)
{
  // Access problem data
  UserData* udata = (UserData*)user_data;

  // Shortcuts to number of nodes
  sunindextype nx = udata->nx;
  sunindextype ny = udata->ny;

  // Fill in spectral radius value
  *lambdaR = -SUN_RCONST(8.0)*SUNMAX(udata->kx/udata->dx/udata->dx,
                                     udata->ky/udata->dy/udata->dy);
  *lambdaI = SUN_RCONST(0.0);

  // return with success
  return 0;
}

// -----------------------------------------------------------------------------
// UserOptions Helper functions
// -----------------------------------------------------------------------------

int UserOptions::parse_args(vector<string>& args, bool outproc)
{
  vector<string>::iterator it;

  it = find(args.begin(), args.end(), "--help");
  if (it != args.end())
  {
    if (outproc) { help(); }
    return 0;
  }

  it = find(args.begin(), args.end(), "--rtol");
  if (it != args.end())
  {
    rtol = stod(*(it + 1));
    args.erase(it, it + 2);
  }

  it = find(args.begin(), args.end(), "--atol");
  if (it != args.end())
  {
    atol = stod(*(it + 1));
    args.erase(it, it + 2);
  }

  it = find(args.begin(), args.end(), "--fixedstep");
  if (it != args.end())
  {
    hfixed = stod(*(it + 1));
    args.erase(it, it + 2);
  }

  it = find(args.begin(), args.end(), "--explicit");
  if (it != args.end())
  {
    implicit = false;
    args.erase(it);
  }

  it = find(args.begin(), args.end(), "--order");
  if (it != args.end())
  {
    order = stoi(*(it + 1));
    args.erase(it, it + 2);
  }

  it = find(args.begin(), args.end(), "--lsrkmethod");
  if (it != args.end())
  {
    lsrkmethod = (ARKODE_LSRKMethodType) stoi(*(it + 1));
    args.erase(it, it + 2);
  }

  it = find(args.begin(), args.end(), "--controller");
  if (it != args.end())
  {
    controller = stoi(*(it + 1));
    args.erase(it, it + 2);
  }

  it = find(args.begin(), args.end(), "--maxsteps");
  if (it != args.end())
  {
    maxsteps = stoi(*(it + 1));
    args.erase(it, it + 2);
  }

  it = find(args.begin(), args.end(), "--onestep");
  if (it != args.end())
  {
    onestep = stoi(*(it + 1));
    args.erase(it, it + 2);
  }

  it = find(args.begin(), args.end(), "--nonlinear");
  if (it != args.end())
  {
    linear = false;
    args.erase(it);
  }

  it = find(args.begin(), args.end(), "--ls");
  if (it != args.end())
  {
    ls = *(it + 1);
    args.erase(it, it + 2);
  }

  it = find(args.begin(), args.end(), "--lsinfo");
  if (it != args.end())
  {
    lsinfo = true;
    args.erase(it);
  }

  it = find(args.begin(), args.end(), "--liniters");
  if (it != args.end())
  {
    liniters = stoi(*(it + 1));
    args.erase(it, it + 2);
  }

  it = find(args.begin(), args.end(), "--msbp");
  if (it != args.end())
  {
    msbp = stoi(*(it + 1));
    args.erase(it, it + 2);
  }

  it = find(args.begin(), args.end(), "--epslin");
  if (it != args.end())
  {
    epslin = stod(*(it + 1));
    args.erase(it, it + 2);
  }

  return 0;
}

// Print command line options
void UserOptions::help()
{
  cout << endl;
  cout << "Integrator command line options:" << endl;
  cout << "  --rtol <rtol>           : relative tolerance" << endl;
<<<<<<< HEAD
  cout << "  --atol <atol>           : absoltue tolerance" << endl;
  cout << "  --controller <ctr>      : time step adaptivity controller" << endl;
  cout << "  --fixedstep <step>      : used fixed step size" << endl;
  cout << "  --explicit              : use LSRKStep (instead of ARKStep)" << endl;
  cout << endl;
  cout << "Implicit (ARKStep) solver command line options:" << endl;
=======
  cout << "  --atol <atol>           : absolute tolerance" << endl;
>>>>>>> 7f8c35bf
  cout << "  --nonlinear             : disable linearly implicit flag" << endl;
  cout << "  --order <ord>           : method order" << endl;
  cout << "  --ls <cg|gmres|sludist> : linear solver" << endl;
  cout << "  --lsinfo                : output residual history" << endl;
  cout << "  --liniters <iters>      : max number of iterations" << endl;
  cout << "  --epslin <factor>       : linear tolerance factor" << endl;
  cout << "  --noprec                : disable preconditioner" << endl;
  cout << "  --msbp <steps>          : max steps between prec setups" << endl;
  cout << endl;
  cout << "Explicit (LSRKStep) solver command line options:" << endl;
  cout << "  --lsrkmethod            : LSRK method choice" << endl;
}

// Print user options
void UserOptions::print()
{
  cout << endl;
  cout << " Integrator options:" << endl;
  cout << " --------------------------------- " << endl;
  cout << " rtol        = " << rtol << endl;
  cout << " atol        = " << atol << endl;
  cout << " controller  = " << controller << endl;
  cout << " hfixed      = " << hfixed << endl;
  cout << " --------------------------------- " << endl;
  cout << endl;
  if (implicit)
  {
    cout << " ARKStep options:" << endl;
    cout << " --------------------------------- " << endl;
    cout << " order       = " << order << endl;
    cout << " max steps   = " << maxsteps << endl;
    cout << " linear RHS  = " << linear << endl;
    cout << " --------------------------------- " << endl;
    cout << endl;
    if (ls == "sludist")
    {
      cout << " Linear solver options:" << endl;
      cout << " --------------------------------- " << endl;
#if defined(HAVE_HIP)
      cout << " LS       = SuperLU_DIST (HIP enabled)" << endl;
#elif defined(HAVE_CUDA)
      cout << " LS       = SuperLU_DIST (CUDA enabled)" << endl;
#else
      cout << " LS       = SuperLU_DIST" << endl;
#endif
      cout << " LS info  = " << lsinfo << endl;
      cout << " msbp     = " << msbp << endl;
      cout << " --------------------------------- " << endl;
    }
    else
    {
      cout << " Linear solver options:" << endl;
      cout << " --------------------------------- " << endl;
      cout << " LS       = " << ls << endl;
      cout << " precond  = " << preconditioning << endl;
      cout << " LS info  = " << lsinfo << endl;
      cout << " LS iters = " << liniters << endl;
      cout << " msbp     = " << msbp << endl;
      cout << " epslin   = " << epslin << endl;
      cout << " --------------------------------- " << endl;
    }
  }
  else
  {
    cout << " LSRKStep options:" << endl;
    cout << " --------------------------------- " << endl;
    switch (lsrkmethod)
    {
    case (ARKODE_LSRK_RKC): cout << " method = RKC " << endl; break;
    case (ARKODE_LSRK_RKL): cout << " method = RKL " << endl; break;
    case (ARKODE_LSRK_RKG): cout << " method = RKG " << endl; break;
    }
    cout << " --------------------------------- " << endl;
  }
}

//---- end of file ----<|MERGE_RESOLUTION|>--- conflicted
+++ resolved
@@ -617,16 +617,12 @@
   cout << endl;
   cout << "Integrator command line options:" << endl;
   cout << "  --rtol <rtol>           : relative tolerance" << endl;
-<<<<<<< HEAD
   cout << "  --atol <atol>           : absoltue tolerance" << endl;
   cout << "  --controller <ctr>      : time step adaptivity controller" << endl;
   cout << "  --fixedstep <step>      : used fixed step size" << endl;
   cout << "  --explicit              : use LSRKStep (instead of ARKStep)" << endl;
   cout << endl;
   cout << "Implicit (ARKStep) solver command line options:" << endl;
-=======
-  cout << "  --atol <atol>           : absolute tolerance" << endl;
->>>>>>> 7f8c35bf
   cout << "  --nonlinear             : disable linearly implicit flag" << endl;
   cout << "  --order <ord>           : method order" << endl;
   cout << "  --ls <cg|gmres|sludist> : linear solver" << endl;
