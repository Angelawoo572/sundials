--- conflicted
+++ resolved
@@ -201,11 +201,7 @@
   /* Set Fixed point damping parameter */
   if (uopt->m_aa == 0)
   {
-<<<<<<< HEAD
-    retval = KINSetDampingFP(kmem, uopt->damping_fp);
-=======
     retval = KINSetDamping(kmem, uopt->damping_fp);
->>>>>>> e8a3e67e
   }
 
   /* Set Anderson acceleration options */
