--- conflicted
+++ resolved
@@ -24,21 +24,11 @@
   use test_utilities
   implicit none
 
-<<<<<<< HEAD
-
-
-  integer(kind=myindextype), private, parameter :: N = 100
-  integer(C_INT),  private, parameter :: pretype = 1     ! Preconditioning type (1 or 2)
-  integer(C_INT),  private, parameter :: gstype  = 1     ! Gram-Schmidt orthoognalization type (1 or 2)
-  integer(C_INT),  private, parameter :: maxl    = 100   ! maxium Krylov subspace dimension (> 0)
-  real(C_DOUBLE),  private, parameter :: tol     = 1e-13 ! solver tolerance
-=======
   integer(kind=myindextype), private, parameter :: N = 100
   integer(c_int), private, parameter :: pretype = 1     ! Preconditioning type (1 or 2)
   integer(c_int), private, parameter :: gstype = 1     ! Gram-Schmidt orthoognalization type (1 or 2)
   integer(c_int), private, parameter :: maxl = 100   ! maxium Krylov subspace dimension (> 0)
   real(c_double), private, parameter :: tol = 1e-13 ! solver tolerance
->>>>>>> 3f3be176
 
   type, private :: UserData
     integer(kind=myindextype) :: N
@@ -56,15 +46,6 @@
     implicit none
 
     type(SUNLinearSolver), pointer :: LS         ! test linear solver
-<<<<<<< HEAD
-    type(SUNMatrix),       pointer :: A          ! dummy SUNMatrix
-    type(N_Vector),        pointer :: x, xhat, b ! test vectors
-    type(UserData),        pointer :: probdata   ! problem data
-    real(C_DOUBLE),        pointer :: xdata(:)   ! x vector data
-    real(C_DOUBLE)                 :: tmpr       ! temporary real value
-    integer(kind=myindextype)     :: j
-    integer(C_INT)                 :: tmp
-=======
     type(SUNMatrix), pointer :: A          ! dummy SUNMatrix
     type(N_Vector), pointer :: x, xhat, b ! test vectors
     type(UserData), pointer :: probdata   ! problem data
@@ -72,7 +53,6 @@
     real(c_double)                 :: tmpr       ! temporary real value
     integer(kind=myindextype)     :: j
     integer(c_int)                 :: tmp
->>>>>>> 3f3be176
 
     ! setup
     fails = 0
