--- conflicted
+++ resolved
@@ -140,11 +140,7 @@
 
   printf("\nGinkgo linear solver test: method = %s, size = %ld x %ld, blocks = %ld, condition = %g, max iters. = "
          "%ld\n\n",
-<<<<<<< HEAD
-         method.c_str(), (long int)matrows, (long int)matcols, (long int)nblocks, matcond, (long int)max_iters);
-=======
          method.c_str(), (long int) matrows, (long int) matcols, matcond, (long int)max_iters);
->>>>>>> 916ffa11
 
   /* Create vectors and matrices */
   std::default_random_engine engine;
