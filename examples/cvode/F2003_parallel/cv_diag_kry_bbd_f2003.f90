--- conflicted
+++ resolved
@@ -84,19 +84,9 @@
 
     !======= Internals ============
 
-<<<<<<< HEAD
-    ! Problem parameters
-    integer(c_int),  parameter :: iGStype = 1
-    integer(c_int),  parameter :: iPretype0 = 1
-    integer(c_int64_t), parameter :: nlocal = 10
-    integer(c_int64_t) :: neq, mu, ml, mudq, mldq
-    integer(c_int) :: iPretype
-    real(c_double) :: alpha
-=======
     ! Get data arrays from SUNDIALS vectors
     y(1:nlocal) => FN_VGetArrayPointer(sunvec_y)
     ydot(1:nlocal) => FN_VGetArrayPointer(sunvec_ydot)
->>>>>>> 49ecc83e
 
     ! Initialize ydot to zero
     ydot = 0.d0
@@ -117,15 +107,9 @@
   integer(c_int) function LocalgFn(nnlocal, t, sunvec_y, sunvec_g, user_data) &
     result(retval) bind(C)
 
-<<<<<<< HEAD
-      !======= Inclusions ===========
-      use, intrinsic :: iso_c_binding
-      use fsundials_core_mod
-=======
     !======= Inclusions ===========
     use, intrinsic :: iso_c_binding
     use fsundials_core_mod
->>>>>>> 49ecc83e
 
     !======= Declarations =========
     implicit none
@@ -342,24 +326,10 @@
 
       if (outproc) write (6, *) "   Preconditioning on right:"
 
-<<<<<<< HEAD
-      !======= Inclusions ===========
-      use, intrinsic :: iso_c_binding
-      use fsundials_core_mod
-=======
-    end if
->>>>>>> 49ecc83e
+    end if
 
     if (iPretype == 1 .and. outproc) write (6, *) "   Preconditioning on left:"
 
-<<<<<<< HEAD
-      ! calling variables
-      real(c_double), value :: t            ! current time
-      integer(c_int64_t)       :: nnlocal      ! local space
-      type(N_Vector)        :: sunvec_y     ! solution N_Vector
-      type(N_Vector)        :: sunvec_g     ! output g N_Vector
-      type(c_ptr)           :: user_data    ! user-defined data
-=======
     ! Main time-stepping loop: calls CVode to perform the integration, then
     ! prints results.  Stops when the final time has been reached
     t(1) = T0
@@ -370,7 +340,6 @@
       write (6, *) "   --------------------------------"
     end if
     do ioutput = 1, Nt
->>>>>>> 49ecc83e
 
       ! Integrate to output time
       retval = FCVode(cvode_mem, tout, sunvec_y, t, CV_NORMAL)
@@ -407,16 +376,6 @@
       errmax = max(errmax, abs(erri))
     end do
 
-<<<<<<< HEAD
-    ! inclusions
-    use, intrinsic :: iso_c_binding
-    use fsundials_core_mod
-    use fcvode_mod                 ! Access CVode
-    use fnvector_parallel_mod      ! Access parallel N_Vector
-    use fsunlinsol_spgmr_mod       ! Fortran interface to spgmr SUNLinearSolver
-
-    use DiagkrybbdData
-=======
     ! Get global max. error from MPI_Reduce call.
     call MPI_Reduce(errmax, gerrmax, 1, MPI_DOUBLE, MPI_MAX, &
                     0, comm, ierr)
@@ -424,67 +383,15 @@
       print *, "Error in MPI_Reduce = ", ierr
       call MPI_Abort(comm, 1, ierr)
     end if
->>>>>>> 49ecc83e
 
     ! Print global max. error
     if (outproc) print '(a,es10.2)', "Max. absolute error is ", gerrmax
 
-<<<<<<< HEAD
-    ! Declarations
-    ! general problem parameters
-    integer, parameter :: Nt = 10                 ! total number of output times
-    real(c_double), parameter :: T0 = 0.d0        ! initial time
-    real(c_double), parameter :: Tf = 1.d0        ! final time
-    real(c_double), parameter :: rtol = 1.d-5     ! relative and absolute tolerances
-    real(c_double), parameter :: atol = 1.d-10
-
-    ! solution vector and other local variables
-    type(SUNLinearSolver), pointer :: sunls    ! sundials linear solver
-    type(SUNMatrix), pointer :: sunmat_A       ! sundials matrix (empty)
-    type(N_Vector), pointer :: sunvec_y        ! solution N_Vector
-    real(c_double), pointer :: y(:)            ! vector data
-    type(c_ptr)     :: cvode_mem              ! CVODE memory
-    integer(c_int) :: retval
-    integer :: ierr
-    logical :: outproc
-    real(c_double) :: t(1), dTout, tout
-    integer(c_long) :: nst(1)      ! number of time steps
-    integer(c_long) :: nfe(1)      ! number of RHS evals
-    integer(c_long) :: netf(1)     ! number of error test fails
-    integer(c_long) :: nni(1)      ! number of nonlinear iters
-    integer(c_long) :: ncfn(1)     ! number of nonlinear convergence fails
-    integer(c_long) :: ncfl(1)     ! number of linear convergence fails
-    integer(c_long) :: nli(1)      ! number of linear iters
-    integer(c_long) :: npre(1)     ! number of preconditioner setups
-    integer(c_long) :: npsol(1)    ! number of preconditioner solves
-    integer(c_long) :: lenrw(1)    ! main solver real/int workspace size
-    integer(c_long) :: leniw(1)
-    integer(c_long) :: lenrwls(1)  ! linear solver real/int workspace size
-    integer(c_long) :: leniwls(1)
-    integer(c_long) :: ngebbd(1)   ! num g evaluations
-    double precision :: avdim(1)   ! avg Krylov subspace dim (NLI/NNI)
-    integer(c_long) :: lenrwbbd(1) ! band preconditioner real/int workspace size
-    integer(c_long) :: leniwbbd(1)
-    integer :: i, ioutput
-    real(c_double) :: errmax, erri, gerrmax
-
-    ! Initialize MPI variables
-    comm = MPI_COMM_WORLD
-    myid = 0
-    nprocs = 0
-
-    ! initialize MPI
-    call MPI_Init(ierr)
-    if (ierr /= MPI_SUCCESS) then
-       write(0,*) "Error in MPI_Init = ", ierr
-       stop 1
-=======
     ! Get final statistics
     retval = FCVodeGetNumSteps(cvode_mem, nst)
     if (retval /= 0) then
       print *, "Error: FCVodeGetNumSteps returned ", retval
       call MPI_Abort(comm, 1, ierr)
->>>>>>> 49ecc83e
     end if
 
     retval = FCVodeGetNumRhsEvals(cvode_mem, nfe)
@@ -555,16 +462,7 @@
       call MPI_Abort(comm, 1, ierr)
     end if
 
-<<<<<<< HEAD
-    mu = 0
-    ml = 0
-    mudq = 0
-    mldq = 0
-    retval = FCVBBDPrecInit(cvode_mem, nlocal, mudq, mldq, mu, ml, 0.d0, &
-                            c_funloc(LocalgFn), c_null_funptr)
-=======
     retval = FCVBBDPrecGetNumGfnEvals(cvode_mem, ngebbd)
->>>>>>> 49ecc83e
     if (retval /= 0) then
       print *, "Error: FCVBBDPrecGetNumGfnEvals returned ", retval
       call MPI_Abort(comm, 1, ierr)
