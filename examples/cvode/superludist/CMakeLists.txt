# ---------------------------------------------------------------
# Programmer(s): Cody J. Balos @ LLNL
# ---------------------------------------------------------------
# SUNDIALS Copyright Start
# Copyright (c) 2002-2024, Lawrence Livermore National Security
# and Southern Methodist University.
# All rights reserved.
#
# See the top-level LICENSE and NOTICE files for details.
#
# SPDX-License-Identifier: BSD-3-Clause
# SUNDIALS Copyright End
# ---------------------------------------------------------------
# CMakeLists.txt file for CVODE SuperLU_DIST examples
# ---------------------------------------------------------------

# Example lists are tuples "name\;args\;nodes\;type" where the type is develop
# for examples excluded from 'make test' in releases

list(APPEND CVODE_examples "cvAdvDiff_sludist.cpp\;2 1\;2\;develop")

if(SUNDIALS_BUILD_PACKAGE_FUSED_KERNELS)
  set(_fused_lib sundials_cvode_fused_stubs)
endif()

# Add the build and install targets for each example
foreach(example_tuple ${CVODE_examples})

  # parse the example tuple
  list(GET example_tuple 0 example)
  list(GET example_tuple 1 example_args)
  list(GET example_tuple 2 number_of_nodes)
  list(GET example_tuple 3 example_type)

  # extract the file name without extension
  get_filename_component(example_target ${example} NAME_WE)

  # example source files
  add_executable(${example_target} ${example})

  set_target_properties(${example_target} PROPERTIES FOLDER "Examples")

<<<<<<< HEAD
  #if(SUNDIALS_INDEX_SIZE STREQUAL "32")
  #  set(integer_precision "15") # superlu-dist seems to result in more output variability (maybe due to a bug with 32-bit indices?)
  #  set(float_precision "3")
  #else()
=======
  if(SUNDIALS_INDEX_SIZE STREQUAL "32")
    set(integer_precision "15")

    # superlu-dist seems to result in more output variability (maybe due to a
    # bug with 32-bit indices?)
    set(float_precision "3")
  else()
>>>>>>> 0eff3966
    set(integer_precision "default")
    set(float_precision "default")
  #endif()

  # add example to regression tests
  sundials_add_test(
    ${example_target} ${example_target}
    TEST_ARGS ${example_args}
    MPI_NPROCS ${number_of_nodes}
    ANSWER_DIR ${CMAKE_CURRENT_SOURCE_DIR}
    ANSWER_FILE ${example_target}_${SUNDIALS_INDEX_SIZE}.out
    EXAMPLE_TYPE ${example_type}
    INTEGER_PRECISION ${integer_precision}
    FLOAT_PRECISION ${float_precision})

  # libraries to link against
  target_link_libraries(
    ${example_target}
    PRIVATE MPI::MPI_CXX sundials_cvode sundials_nvecparallel
            sundials_sunlinsolsuperludist ${_fused_lib} ${EXE_EXTRA_LINK_LIBS})

endforeach(example_tuple ${CVODE_examples})

if(SUPERLUDIST_CUDA)
  set(_ex_lang CUDA)
elseif(SUPERLUDIST_ROCM)
  set(_ex_lang HIP)
else()
  set(_ex_lang CXX)
endif()

# create Makefile and CMakeLists.txt for examples
if(EXAMPLES_INSTALL)

  sundials_install_examples(
    cvode_superludist CVODE_examples
    EXTRA_FILES README
    CMAKE_TEMPLATE cmakelists_${_ex_lang}_MPI_ex.in
    SUNDIALS_TARGETS cvode nvecparallel sunlinsolsuperludist
    DESTINATION cvode/superludist)

  # add test_install target
  sundials_add_test_install(cvode superludist)

endif()<|MERGE_RESOLUTION|>--- conflicted
+++ resolved
@@ -40,12 +40,6 @@
 
   set_target_properties(${example_target} PROPERTIES FOLDER "Examples")
 
-<<<<<<< HEAD
-  #if(SUNDIALS_INDEX_SIZE STREQUAL "32")
-  #  set(integer_precision "15") # superlu-dist seems to result in more output variability (maybe due to a bug with 32-bit indices?)
-  #  set(float_precision "3")
-  #else()
-=======
   if(SUNDIALS_INDEX_SIZE STREQUAL "32")
     set(integer_precision "15")
 
@@ -53,10 +47,9 @@
     # bug with 32-bit indices?)
     set(float_precision "3")
   else()
->>>>>>> 0eff3966
     set(integer_precision "default")
     set(float_precision "default")
-  #endif()
+  endif()
 
   # add example to regression tests
   sundials_add_test(
