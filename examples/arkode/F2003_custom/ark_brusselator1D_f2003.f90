! ------------------------------------------------------------------
! Programmer(s): Daniel R. Reynolds @ SMU
! ------------------------------------------------------------------
! SUNDIALS Copyright Start
! Copyright (c) 2002-2024, Lawrence Livermore National Security
! and Southern Methodist University.
! All rights reserved.
!
! See the top-level LICENSE and NOTICE files for details.
!
! SPDX-License-Identifier: BSD-3-Clause
! SUNDIALS Copyright End
! ------------------------------------------------------------------
! Example problem:
!
! The following test simulates a brusselator problem from chemical
! kinetics.  This is a PDE system with 3 components, Y = [u,v,w],
! satisfying the equations,
!    u_t = du*u_xx + a - (w+1)*u + v*u^2
!    v_t = dv*v_xx + w*u - v*u^2
!    w_t = dw*w_xx + (b-w)/ep - w*u
! for t in [0, 80], x in [0, 1], with initial conditions
!    u(0,x) =  a  + 0.1*sin(pi*x)
!    v(0,x) = b/a + 0.1*sin(pi*x)
!    w(0,x) =  b  + 0.1*sin(pi*x),
! and with stationary boundary conditions, i.e.
!    u_t(t,0) = u_t(t,1) = 0,
!    v_t(t,0) = v_t(t,1) = 0,
!    w_t(t,0) = w_t(t,1) = 0.
!
! The spatial derivatives are computed using second-order
! centered differences, with the data distributed over N points
! on a uniform spatial grid.
!
! This program solves the problem with the DIRK method, using a
! Newton iteration with a custom linear solver module, and that
! uses the custom fnvector_fortran_mod vector module.
!
! 100 outputs are printed at equal intervals, and run statistics
! are printed at the end.
! ------------------------------------------------------------------

module ode_mod

  !======= Inclusions ===========
  use, intrinsic :: iso_c_binding
  use fsundials_core_mod
  use fnvector_fortran_mod       ! Custom Fortran N_Vector
  use fsunmatrix_fortran_mod     ! Custom Fortran SUNMatrix
  use fsunlinsol_fortran_mod     ! Custom Fortran SUNLinearSolver

  !======= Declarations =========
  implicit none
  integer(c_int64_t), parameter :: N = 201         ! number of intervals
  integer(c_long), parameter :: Nt = 100        ! total number of output times
  integer(c_int64_t), parameter :: Nvar = 3        ! number of solution fields
  integer(c_int64_t), parameter :: neq = N*Nvar    ! total size of solution vector
<<<<<<< HEAD
  real(c_double),  parameter :: dx = 1.d0/(N-1) ! mesh spacing
  real(c_double),  parameter :: a = 0.6d0       ! constant forcing on u
  real(c_double),  parameter :: b = 2.d0        ! steady-state value of w
  real(c_double),  parameter :: du = 0.001d0    ! diffusion coeff for u
  real(c_double),  parameter :: dv = 0.001d0    ! diffusion coeff for v
  real(c_double),  parameter :: dw = 0.001d0    ! diffusion coeff for w
  real(c_double),  parameter :: ep = 1.d-5      ! stiffness parameter
  real(c_double),  parameter :: T0 = 0.d0       ! initial time
  real(c_double),  parameter :: Tf = 10.d0      ! final time
  real(c_double),  parameter :: reltol = 1.d-6  ! solver tolerances
  real(c_double),  parameter :: abstol = 1.d-10
=======
  real(c_double), parameter :: dx = 1.d0/(N - 1) ! mesh spacing
  real(c_double), parameter :: a = 0.6d0       ! constant forcing on u
  real(c_double), parameter :: b = 2.d0        ! steady-state value of w
  real(c_double), parameter :: du = 0.001d0    ! diffusion coeff for u
  real(c_double), parameter :: dv = 0.001d0    ! diffusion coeff for v
  real(c_double), parameter :: dw = 0.001d0    ! diffusion coeff for w
  real(c_double), parameter :: ep = 1.d-5      ! stiffness parameter
  real(c_double), parameter :: T0 = 0.d0       ! initial time
  real(c_double), parameter :: Tf = 10.d0      ! final time
  real(c_double), parameter :: reltol = 1.d-6  ! solver tolerances
  real(c_double), parameter :: abstol = 1.d-10
>>>>>>> 49ecc83e

contains

  ! ----------------------------------------------------------------
  ! RhsImplicit provides the right hand side function for the
  ! implicit portion of the ODE: dy/dt = fi(t,y) + fe(t,y).  Here,
  ! this contains only the 'reaction' components of the problem.
  !
  ! Return values:
  !    0 = success,
  !    1 = recoverable error,
  !   -1 = non-recoverable error
  ! ----------------------------------------------------------------
  integer(c_int) function RhsImplicit(tn, sunvec_y, sunvec_f, user_data) &
    result(ierr) bind(C, name='RhsImplicit')

    !======= Inclusions ===========
    use, intrinsic :: iso_c_binding

    !======= Declarations =========
    implicit none

    ! calling variables
    real(c_double), value :: tn  ! current time
    type(N_Vector) :: sunvec_y   ! solution N_Vector
    type(N_Vector) :: sunvec_f   ! rhs N_Vector
    type(c_ptr)    :: user_data  ! user-defined data

    ! local variables
    type(FVec), pointer :: y, f  ! ptrs to Fortran vector data
    real(c_double)      :: u, v, w
    integer(c_int64_t)     :: i

    !======= Internals ============

    ! extract Fortran vector structures to work with
    call c_f_pointer(sunvec_y%content, y)
    call c_f_pointer(sunvec_f%content, f)

    ! iterate over domain, computing all equations
    do i = 2, N - 1

      ! set solution variable shortcuts
      u = y%data(1, i)
      v = y%data(2, i)
      w = y%data(3, i)

      ! Fill in ODE RHS for u
      f%data(1, i) = a - (w + 1.d0)*u + v*u*u

      ! Fill in ODE RHS for v
      f%data(2, i) = w*u - v*u*u

      ! Fill in ODE RHS for w
      f%data(3, i) = (b - w)/ep - w*u

    end do

    ! enforce stationary boundary conditions
    f%data(:, 1) = 0.d0
    f%data(:, N) = 0.d0

    ! return success
    ierr = 0

  end function RhsImplicit

  ! ----------------------------------------------------------------
  ! RhsExplicit provides the right hand side function for the
  ! explicit portion of the ODE: dy/dt = fi(t,y) + fe(t,y).  Here,
  ! this contains only the 'diffusion' components of the problem.
  !
  ! Return values:
  !    0 = success,
  !    1 = recoverable error,
  !   -1 = non-recoverable error
  ! ----------------------------------------------------------------
  integer(c_int) function RhsExplicit(tn, sunvec_y, sunvec_f, user_data) &
    result(ierr) bind(C, name='RhsExplicit')

    !======= Inclusions ===========
    use, intrinsic :: iso_c_binding

    !======= Declarations =========
    implicit none

    ! calling variables
    real(c_double), value :: tn  ! current time
    type(N_Vector) :: sunvec_y   ! solution N_Vector
    type(N_Vector) :: sunvec_f   ! rhs N_Vector
    type(c_ptr) :: user_data     ! user-defined data

    ! local variables
    type(FVec), pointer :: y, f  ! ptrs to Fortran vector data
    real(c_double)  :: dconst(3)
    integer(c_int64_t) :: i, j

    !======= Internals ============

    ! extract Fortran vector structures to work with
    call c_f_pointer(sunvec_y%content, y)
    call c_f_pointer(sunvec_f%content, f)

    ! set shortcut variables
    dconst = (/du/dx/dx, dv/dx/dx, dw/dx/dx/)

    ! Fill in diffusion RHS for each species
    do j = 2, N - 1
      do i = 1, Nvar
        f%data(i, j) = (y%data(i, j - 1) + y%data(i, j + 1) - 2.d0*y%data(i, j))*dconst(i)
      end do
    end do

    ! enforce stationary boundary conditions
    f%data(:, 1) = 0.d0
    f%data(:, N) = 0.d0

    ! return success
    ierr = 0

  end function RhsExplicit

  ! ----------------------------------------------------------------
  ! JacFn provides the Jacobian construction function for the
  ! implicit portion of the ODE: J = dfi/dy
  !
  ! Return values:
  !    0 = success,
  !    1 = recoverable error,
  !   -1 = non-recoverable error
  ! ----------------------------------------------------------------
  integer(c_int) function JacFn(tn, sunvec_y, sunvec_f, sunmat_J, &
                                user_data, sunvec_t1, sunvec_t2, sunvec_t3) &
    result(ierr) bind(C, name='JacFn')

    !======= Inclusions ===========
    use, intrinsic :: iso_c_binding

    !======= Declarations =========
    implicit none

    ! calling variables
    real(c_double), value :: tn  ! current time
    type(N_Vector)  :: sunvec_y  ! solution N_Vector
    type(N_Vector)  :: sunvec_f  ! rhs N_Vector
    type(SUNMatrix) :: sunmat_J  ! Jacobian matrix
    type(c_ptr)     :: user_data ! user-defined data
    type(N_Vector)  :: sunvec_t1  ! temporary N_Vectors
    type(N_Vector)  :: sunvec_t2
    type(N_Vector)  :: sunvec_t3

    ! local variables
    type(FVec), pointer :: y, f  ! ptrs to Fortran vector data
    type(FMat), pointer :: J     ! ptr to Fortran matrix data
    real(c_double)      :: u, v, w
    integer(c_int64_t)     :: i

    !======= Internals ============

    ! extract Fortran vector and matrix structures to work with
    call c_f_pointer(sunvec_y%content, y)
    call c_f_pointer(sunvec_f%content, f)
    call c_f_pointer(sunmat_J%content, J)

    ! iterate over domain, computing all Jacobian entries
    do i = 2, N - 1

      ! set solution variable shortcuts
      u = y%data(1, i)
      v = y%data(2, i)
      w = y%data(3, i)

      ! Fill in Jacobian of all variables wrt u
      J%data(:, 1, i) = (/2.d0*v*u - (w + 1.d0), w - 2.d0*v*u, -w/)

      ! Fill in Jacobian of all variables wrt v
      J%data(:, 2, i) = (/u*u, -u*u, 0.d0/)

      ! Fill in Jacobian of all variables wrt w
      J%data(:, 3, i) = (/-u, u, -1.d0/ep - u/)

    end do

    ! stationary boundary conditions
    J%data(:, :, 1) = 0.d0
    J%data(:, :, N) = 0.d0

    ! return success
    ierr = 0

  end function JacFn

end module ode_mod

program main

  !======= Inclusions ===========
  use, intrinsic :: iso_c_binding
  use fsundials_core_mod
  use farkode_mod                ! Fortran interface to the ARKode module
  use farkode_arkstep_mod        ! Fortran interface to the ARKStep module
  use fnvector_fortran_mod       ! Custom Fortran N_Vector
  use fsunmatrix_fortran_mod     ! Custom Fortran SUNMatrix
  use fsunlinsol_fortran_mod     ! Custom Fortran SUNLinearSolver
  use ode_mod                    ! ODE functions

  !======= Declarations =========
  implicit none

  ! local variables
  integer(c_int) :: ierr, iout, i
  real(c_double) :: pi, tcur(1), dTout, tout

  type(c_ptr)                    :: sunctx        ! sundials context for the simulation
  type(N_Vector), pointer :: sunvec_y      ! sundials vector
  type(SUNMatrix), pointer :: sunmat_A      ! sundials matrix
  type(SUNLinearSolver), pointer :: sunls         ! sundials linear solver
  type(c_ptr)                    :: arkode_mem    ! ARKODE memory

  ! solution vector, N and Nvar are set in the ode_mod module
  real(c_double) :: y(Nvar, N)

  !======= Internals ============

  ! initial problem output
  print *, "  "
  print *, "1D Brusselator PDE test problem (F2003 with custom data structures):"
  print '(a,i5,a,i5)', "    N = ", N, ",  NEQ = ", neq
  print '(3(a,es9.2))', "    problem parameters:  a = ", a, ",  b = ", b, ",  ep = ", ep
  print '(3(a,es10.3))', "    diffusion coefficients:  du = ", du, ",  dv = ", dv, ",  dw = ", dw
  print '(2(a,es8.1))', "    reltol = ", reltol, ",  abstol = ", abstol

  ! create the SUNDIALS context for the simulation
  ierr = FSUNContext_Create(SUN_COMM_NULL, sunctx)
  if (ierr /= 0) then
    write (*, *) 'Error in FSUNContext_Create'
    stop 1
  end if

  ! initialize SUNDIALS solution vector
  sunvec_y => FN_VMake_Fortran(Nvar, N, y, sunctx)
  if (.not. associated(sunvec_y)) then
    write (*, *) 'ERROR: sunvec = NULL'
    stop 1
  end if

  ! Set initial conditions into y
  pi = 4.d0*datan(1.d0)
  do i = 1, N
    y(1, i) = a + 0.1d0*sin(pi*i*dx)  ! u
    y(2, i) = b/a + 0.1d0*sin(pi*i*dx)  ! v
    y(3, i) = b + 0.1d0*sin(pi*i*dx)  ! w
  end do

  ! create ARKStep memory
  arkode_mem = FARKStepCreate(c_funloc(RhsExplicit), c_funloc(RhsImplicit), T0, sunvec_y, sunctx)
  if (.not. c_associated(arkode_mem)) then
    print *, 'ERROR: arkode_mem = NULL'
    stop 1
  end if

  ! set routines
  ierr = FARKodeSStolerances(arkode_mem, reltol, abstol)
  if (ierr /= 0) then
<<<<<<< HEAD
    write(*,*) 'Error in FARKodeSStolerances'
=======
    write (*, *) 'Error in FARKodeSStolerances'
>>>>>>> 49ecc83e
    stop 1
  end if

  ! initialize custom matrix data structure and solver; attach to ARKODE
  sunmat_A => FSUNMatNew_Fortran(Nvar, N, sunctx)
  if (.not. associated(sunmat_A)) then
    print *, 'ERROR: sunmat = NULL'
    stop 1
  end if

  sunls => FSUNLinSolNew_Fortran(Nvar, N, sunctx)
  if (.not. associated(sunls)) then
    print *, 'ERROR: sunls = NULL'
    stop 1
  end if

  ! Attach matrix, linear solver, and Jacobian routine to linear solver interface
  ierr = FARKodeSetLinearSolver(arkode_mem, sunls, sunmat_A)
  if (ierr /= 0) then
<<<<<<< HEAD
    write(*,*) 'Error in FARKodeSetLinearSolver'
=======
    write (*, *) 'Error in FARKodeSetLinearSolver'
>>>>>>> 49ecc83e
    stop 1
  end if

  ierr = FARKodeSetJacFn(arkode_mem, c_funloc(JacFn))
  if (ierr /= 0) then
<<<<<<< HEAD
    write(*,*) 'Error in FARKodeSetJacFn'
=======
    write (*, *) 'Error in FARKodeSetJacFn'
>>>>>>> 49ecc83e
    stop 1
  end if

  ! main time-stepping loop: calls FARKodeEvolve to perform the integration, then
  ! prints results.  Stops when the final time has been reached
  tcur(1) = T0
  dTout = (Tf - T0)/Nt
  tout = T0 + dTout
  print *, "        t      ||u||_rms   ||v||_rms   ||w||_rms"
  print *, "   ----------------------------------------------"
  do iout = 1, Nt

<<<<<<< HEAD
     ! call integrator
     ierr = FARKodeEvolve(arkode_mem, tout, sunvec_y, tcur, ARK_NORMAL)
     if (ierr /= 0) then
        write(*,*) 'Error in FARKodeEvolve, ierr = ', ierr, '; halting'
        stop 1
     endif
=======
    ! call integrator
    ierr = FARKodeEvolve(arkode_mem, tout, sunvec_y, tcur, ARK_NORMAL)
    if (ierr /= 0) then
      write (*, *) 'Error in FARKodeEvolve, ierr = ', ierr, '; halting'
      stop 1
    end if
>>>>>>> 49ecc83e

    ! access/print solution statistics
    print '(4(2x,f10.6))', tcur(1), dsqrt(sum(y(1, :)**2)/N), &
      dsqrt(sum(y(2, :)**2)/N), dsqrt(sum(y(3, :)**2)/N)

    ! update output time
    tout = min(tout + dTout, Tf)

  end do
  print *, "   ----------------------------------------------"

  ! diagnostics output
  call ARKStepStats(arkode_mem)

  ! clean up
  call FARKodeFree(arkode_mem)
  call FN_VDestroy(sunvec_y)
  call FSUNMatDestroy(sunmat_A)
  ierr = FSUNLinSolFree(sunls)
  ierr = FSUNContext_Free(sunctx)

end program main

! ----------------------------------------------------------------
! ARKStepStats
!
! Print ARKODE statstics to standard out
! ----------------------------------------------------------------
subroutine ARKStepStats(arkode_mem)

  !======= Inclusions ===========
  use iso_c_binding
  use farkode_mod
  use farkode_arkstep_mod

  !======= Declarations =========
  implicit none

  type(c_ptr), intent(in) :: arkode_mem ! solver memory structure

  integer(c_int)  :: ierr ! error flag

  integer(c_long) :: nsteps(1)     ! num steps
  integer(c_long) :: nst_a(1)      ! num steps attempted
  integer(c_long) :: nfe(1)        ! num explicit function evals
  integer(c_long) :: nfi(1)        ! num implicit function evals
  integer(c_long) :: nfeLS(1)      ! num RHS evals to setup linear solver
  integer(c_long) :: nlinsetups(1) ! num linear solver setups
  integer(c_long) :: nje(1)        ! num Jacobian evaluations
  integer(c_long) :: netfails(1)   ! num error test fails
  integer(c_long) :: nniters(1)    ! nonlinear solver iterations
  integer(c_long) :: nncfails(1)   ! nonlinear solver fails
  integer(c_long) :: njacevals(1)  ! number of Jacobian evaluations

  !======= Internals ============

  ierr = FARKodeGetNumSteps(arkode_mem, nsteps)
  ierr = FARKodeGetNumStepAttempts(arkode_mem, nst_a)
  ierr = FARKStepGetNumRhsEvals(arkode_mem, nfe, nfi)
  ierr = FARKodeGetNumLinRhsEvals(arkode_mem, nfeLS)
  ierr = FARKodeGetNumLinSolvSetups(arkode_mem, nlinsetups)
  ierr = FARKodeGetNumJacEvals(arkode_mem, nje)
  ierr = FARKodeGetNumErrTestFails(arkode_mem, netfails)
  ierr = FARKodeGetNumNonlinSolvIters(arkode_mem, nniters)
  ierr = FARKodeGetNumNonlinSolvConvFails(arkode_mem, nncfails)
  ierr = FARKodeGetNumJacEvals(arkode_mem, njacevals)

  print *, ' '
  print *, 'Final Solver Statistics:'
  print '(4x,2(A,i9),A)', 'Internal solver steps = ', nsteps(1), ', (attempted = ', nst_a(1), ')'
  print '(4x,2(A,i9))', 'Total RHS evals: Fe = ', nfe(1), ',  Fi = ', nfi(1)
  print '(4x,A,i9)', 'Total linear solver setups    =', nlinsetups(1)
  print '(4x,A,i9)', 'Total RHS evals for setting up the linear system =', nfeLS(1)
  print '(4x,A,i9)', 'Total number of Jacobian evaluations =', nje(1)
  print '(4x,A,i9)', 'Total number of Newton iterations =', nniters(1)
  print '(4x,A,i9)', 'Total number of nonlinear solver convergence failures =', nncfails(1)
  print '(4x,A,i9)', 'Total number of error test failures =', netfails(1)
  print *, ' '

  return

end subroutine ARKStepStats<|MERGE_RESOLUTION|>--- conflicted
+++ resolved
@@ -55,19 +55,6 @@
   integer(c_long), parameter :: Nt = 100        ! total number of output times
   integer(c_int64_t), parameter :: Nvar = 3        ! number of solution fields
   integer(c_int64_t), parameter :: neq = N*Nvar    ! total size of solution vector
-<<<<<<< HEAD
-  real(c_double),  parameter :: dx = 1.d0/(N-1) ! mesh spacing
-  real(c_double),  parameter :: a = 0.6d0       ! constant forcing on u
-  real(c_double),  parameter :: b = 2.d0        ! steady-state value of w
-  real(c_double),  parameter :: du = 0.001d0    ! diffusion coeff for u
-  real(c_double),  parameter :: dv = 0.001d0    ! diffusion coeff for v
-  real(c_double),  parameter :: dw = 0.001d0    ! diffusion coeff for w
-  real(c_double),  parameter :: ep = 1.d-5      ! stiffness parameter
-  real(c_double),  parameter :: T0 = 0.d0       ! initial time
-  real(c_double),  parameter :: Tf = 10.d0      ! final time
-  real(c_double),  parameter :: reltol = 1.d-6  ! solver tolerances
-  real(c_double),  parameter :: abstol = 1.d-10
-=======
   real(c_double), parameter :: dx = 1.d0/(N - 1) ! mesh spacing
   real(c_double), parameter :: a = 0.6d0       ! constant forcing on u
   real(c_double), parameter :: b = 2.d0        ! steady-state value of w
@@ -79,7 +66,6 @@
   real(c_double), parameter :: Tf = 10.d0      ! final time
   real(c_double), parameter :: reltol = 1.d-6  ! solver tolerances
   real(c_double), parameter :: abstol = 1.d-10
->>>>>>> 49ecc83e
 
 contains
 
@@ -344,11 +330,7 @@
   ! set routines
   ierr = FARKodeSStolerances(arkode_mem, reltol, abstol)
   if (ierr /= 0) then
-<<<<<<< HEAD
-    write(*,*) 'Error in FARKodeSStolerances'
-=======
     write (*, *) 'Error in FARKodeSStolerances'
->>>>>>> 49ecc83e
     stop 1
   end if
 
@@ -368,21 +350,13 @@
   ! Attach matrix, linear solver, and Jacobian routine to linear solver interface
   ierr = FARKodeSetLinearSolver(arkode_mem, sunls, sunmat_A)
   if (ierr /= 0) then
-<<<<<<< HEAD
-    write(*,*) 'Error in FARKodeSetLinearSolver'
-=======
     write (*, *) 'Error in FARKodeSetLinearSolver'
->>>>>>> 49ecc83e
     stop 1
   end if
 
   ierr = FARKodeSetJacFn(arkode_mem, c_funloc(JacFn))
   if (ierr /= 0) then
-<<<<<<< HEAD
-    write(*,*) 'Error in FARKodeSetJacFn'
-=======
     write (*, *) 'Error in FARKodeSetJacFn'
->>>>>>> 49ecc83e
     stop 1
   end if
 
@@ -395,21 +369,12 @@
   print *, "   ----------------------------------------------"
   do iout = 1, Nt
 
-<<<<<<< HEAD
-     ! call integrator
-     ierr = FARKodeEvolve(arkode_mem, tout, sunvec_y, tcur, ARK_NORMAL)
-     if (ierr /= 0) then
-        write(*,*) 'Error in FARKodeEvolve, ierr = ', ierr, '; halting'
-        stop 1
-     endif
-=======
     ! call integrator
     ierr = FARKodeEvolve(arkode_mem, tout, sunvec_y, tcur, ARK_NORMAL)
     if (ierr /= 0) then
       write (*, *) 'Error in FARKodeEvolve, ierr = ', ierr, '; halting'
       stop 1
     end if
->>>>>>> 49ecc83e
 
     ! access/print solution statistics
     print '(4(2x,f10.6))', tcur(1), dsqrt(sum(y(1, :)**2)/N), &
