--- conflicted
+++ resolved
@@ -58,21 +58,11 @@
 
 Final Statistics: 
 
-<<<<<<< HEAD
-nst     =  7252     nfe     =     0
-nfe     = 76929     nfels   = 102816
-nni     = 40521     nli     = 102816
-nsetups =   439     netf    =    29
-npe     =   122     nps     = 140398
-=======
-lenrw   =  3902     leniw   =   279
-lenrwls =  2455     leniwls =   126
 nst     =  7253     nfe     =     0
 nfe     = 76956     nfels   = 102729
 nni     = 40543     nli     = 102729
 nsetups =   441     netf    =    29
 npe     =   122     nps     = 140344
->>>>>>> 91ef8068
 ncfn    =     0     ncfl    =     0
 
 In ARKBBDPRE: no. flocal evals. = 2684
@@ -134,18 +124,6 @@
 
 Final Statistics: 
 
-<<<<<<< HEAD
-nst     =  7427     nfe     =     0
-nfe     = 78794     nfels   = 111450
-nni     = 41511     nli     = 111450
-nsetups =   453     netf    =    29
-npe     =   125     nps     = 149218
-ncfn    =     0     ncfl    =    38
-
-In ARKBBDPRE: no. flocal evals. = 2750
-=======
-lenrw   =  3902     leniw   =   284
-lenrwls =  2455     leniwls =   126
 nst     =  7215     nfe     =     0
 nfe     = 76537     nfels   = 108364
 nni     = 40314     nli     = 108364
@@ -153,6 +131,4 @@
 npe     =   122     nps     = 145149
 ncfn    =     0     ncfl    =    43
 
-In ARKBBDPRE: real/integer local work space sizes = 1300, 192
-             no. flocal evals. = 2684
->>>>>>> 91ef8068
+In ARKBBDPRE: no. flocal evals. = 2684