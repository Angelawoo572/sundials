/* clang-format: off */
/* ----------------------------------------------------------------------------
 * Programmer(s): Cody J. Balos @ LLNL
 * ----------------------------------------------------------------------------
 * SUNDIALS Copyright Start
 * Copyright (c) 2002-2025, Lawrence Livermore National Security
 * and Southern Methodist University.
 * All rights reserved.
 *
 * See the top-level LICENSE and NOTICE files for details.
 *
 * SPDX-License-Identifier: BSD-3-Clause
 * SUNDIALS Copyright End
 * ----------------------------------------------------------------------------
 * In this example we consider the simple harmonic oscillator
 *    x''(t) + omega^2*x(t) = 0.
 * We rewrite the second order ODE as the first order ODE model
 *    x'(t) = v(t)
 *    v'(t) = -omega^2*x(t).
 * With the initial conditions x(0) = x0 and v(0) = v0,
 * the analytical solution is
 *    x(t) = A*cos(t*omega + phi),
 *    v(t) = -A*omega*sin(t*omega + phi)
 * where A = sqrt(x0^2 + v0^2/omega) and tan(phi) = v0/(omega*x0).
 * The total energy (potential + kinetic) in this system is
 *    E = (v^2 + omega^2*x^2) / 2
 * E is conserved and is the system Hamiltonian.
 * We simulate the problem on t = [0, 2pi] using the symplectic methods
 * in SPRKStep. Symplectic methods will approximately conserve E.
 *
 * The example has the following command line arguments:
 *   --order <int>               the order of the method to use (default 4)
 *   --dt <Real>                 the fixed-time step size to use (default 0.01)
 *   --nout <int>                the number of output times (default 100)
 *   --use-compensated-sums      turns on compensated summation in ARKODE where
 *                               applicable
 *   --disable-tstop             turns off tstop mode
 * --------------------------------------------------------------------------*/
/* clang-format: on */

#include "ark_harmonic_symplectic.h"

#include <arkode/arkode.h>
#include <arkode/arkode_sprk.h>
#include <arkode/arkode_sprkstep.h> /* prototypes for SPRKStep fcts., consts */
#include <math.h>
#include <nvector/nvector_serial.h> /* serial N_Vector type, fcts., macros  */
#include <stdio.h>
#include <string.h>
#include <sundials/sundials_math.h> /* def. math fcns, 'sunrealtype'           */
#include <sundials/sundials_nvector.h>
#include <sundials/sundials_types.h>

typedef struct
{
  sunrealtype A, phi, omega;
} UserData;

/* RHS functions */
static int xdot(sunrealtype t, N_Vector y, N_Vector ydot, void* user_data);
static int vdot(sunrealtype t, N_Vector y, N_Vector ydot, void* user_data);

/* Other helper functions */
static void Solution(sunrealtype t, N_Vector y, N_Vector solvec, UserData* udata);
static sunrealtype Energy(N_Vector yvec, sunrealtype dt, UserData* udata);

int main(int argc, char* argv[])
{
  ProgramArgs args;
  UserData udata;
  SUNContext sunctx       = NULL;
  N_Vector y              = NULL;
  N_Vector solution       = NULL;
  sunrealtype* ydata      = NULL;
  void* arkode_mem        = NULL;
  int iout                = 0;
  int retval              = 0;
  int order               = 0;
  int use_compsums        = 0;
  int num_output_times    = 0;
  sunrealtype Tf          = SUN_RCONST(0.0);
  sunrealtype dt          = SUN_RCONST(0.0);
  sunrealtype dTout       = SUN_RCONST(0.0);
  const sunrealtype T0    = SUN_RCONST(0.0);
  const sunrealtype A     = SUN_RCONST(10.0);
  const sunrealtype phi   = SUN_RCONST(0.0);
  const sunrealtype omega = SUN_RCONST(1.0);

  /* Parse the command line arguments */
  if (ParseArgs(argc, argv, &args)) { return 1; };

  /* Default integrator options and problem parameters */
  order            = args.order;
  use_compsums     = args.use_compsums;
  num_output_times = args.num_output_times;
  Tf               = args.Tf;
  dt               = args.dt;
  dTout            = (Tf - T0) / ((sunrealtype)num_output_times);

  /* Default problem parameters */

  /* Create the SUNDIALS context object for this simulation */
  retval = SUNContext_Create(SUN_COMM_NULL, &sunctx);
  if (check_retval(&retval, "SUNContext_Create", 1)) { return 1; }

  printf("\n   Begin simple harmonic oscillator problem\n\n");

  /* Allocate and fill udata structure */
  udata.A     = A;
  udata.phi   = phi;
  udata.omega = omega;

  /* Allocate our state vector [x, v]^T */
  y        = N_VNew_Serial(2, sunctx);
  solution = N_VClone(y);

  /* Fill the initial conditions (x0 then v0) */
  ydata    = N_VGetArrayPointer(y);
  ydata[0] = A * cos(phi);
  ydata[1] = -A * omega * sin(phi);

  /* Create SPRKStep integrator */
  arkode_mem = SPRKStepCreate(xdot, vdot, T0, y, sunctx);

  retval = ARKodeSetOrder(arkode_mem, order);
  if (check_retval(&retval, "ARKodeSetOrder", 1)) { return 1; }

  retval = ARKodeSetUserData(arkode_mem, &udata);
  if (check_retval(&retval, "ARKodeSetUserData", 1)) { return 1; }

  retval = SPRKStepSetUseCompensatedSums(arkode_mem, use_compsums);
  if (check_retval(&retval, "SPRKStepSetUseCompensatedSums", 1)) { return 1; }

  retval = ARKodeSetFixedStep(arkode_mem, dt);
  if (check_retval(&retval, "ARKodeSetFixedStep", 1)) { return 1; }

  retval = ARKodeSetMaxNumSteps(arkode_mem, ((long int)ceil(Tf / dt)) + 2);
  if (check_retval(&retval, "ARKodeSetMaxNumSteps", 1)) { return 1; }

  /* Print out starting energy, momentum before integrating */
  sunrealtype tret = T0;
  sunrealtype tout = T0 + dTout;
  fprintf(stdout, "t = %.6Lf, x(t) = %.6Lf, E = %.6Lf, sol. err = %.6Lf\n",
          (long double)tret, (long double)ydata[0],
          (long double)Energy(y, dt, &udata), (long double)SUN_RCONST(0.0));

  /* Do integration */
  for (iout = 0; iout < num_output_times; iout++)
  {
    if (args.use_tstop) { ARKodeSetStopTime(arkode_mem, tout); }
    retval = ARKodeEvolve(arkode_mem, tout, y, &tret, ARK_NORMAL);

    /* Compute the analytical solution */
    Solution(tret, y, solution, &udata);

    /* Compute L2 error */
<<<<<<< HEAD
    N_VLinearSum(-SUN_RCONST(1.0), solution, SUN_RCONST(1.0), y, solution);
    err = sqrt(N_VDotProd(solution, solution));
=======
    N_VLinearSum(SUN_RCONST(1.0), y, -SUN_RCONST(1.0), solution, solution);
    sunrealtype err = sqrt(N_VDotProd(solution, solution));
>>>>>>> 67062a30

    /* Output current integration status */
    fprintf(stdout, "t = %.6Lf, x(t) = %.6Lf, E = %.6Lf, sol. err = %.16Le\n",
            (long double)tret, (long double)ydata[0],
            (long double)Energy(y, dt, &udata), (long double)err);

    /* Check that solution error is within tolerance */
    if (err > SUNMAX(dt / pow(10, order - 2), 1000 * SUN_UNIT_ROUNDOFF))
    {
      fprintf(stderr, "FAILURE: solution error is too high\n");
      return 1;
    }

    /* Check if the solve was successful, if so, update the time and continue */
    if (retval >= 0)
    {
      tout += dTout;
      tout = (tout > Tf) ? Tf : tout;
    }
    else
    {
      fprintf(stderr, "Solver failure, stopping integration\n");
      break;
    }
  }

  fprintf(stdout, "\n");
  N_VDestroy(y);
  N_VDestroy(solution);
  ARKodePrintAllStats(arkode_mem, stdout, SUN_OUTPUTFORMAT_TABLE);
  ARKodeFree(&arkode_mem);
  SUNContext_Free(&sunctx);

  return 0;
}

void Solution(sunrealtype t, N_Vector y, N_Vector solvec, UserData* udata)
{
  sunrealtype* sol = N_VGetArrayPointer(solvec);

  /* compute solution */
  sol[0] = udata->A * cos(udata->omega * t + udata->phi);
  sol[1] = -udata->A * udata->omega * sin(udata->omega * t + udata->phi);
}

sunrealtype Energy(N_Vector yvec, sunrealtype dt, UserData* udata)
{
  sunrealtype E            = 0.0;
  sunrealtype* y           = N_VGetArrayPointer(yvec);
  const sunrealtype x      = y[0];
  const sunrealtype v      = y[1];
  const sunrealtype omega2 = udata->omega * udata->omega;

  E = (v * v + omega2 * x * x) / SUN_RCONST(2.0);

  return E;
}

int xdot(sunrealtype t, N_Vector yvec, N_Vector ydotvec, void* user_data)
{
  sunrealtype* y      = N_VGetArrayPointer(yvec);
  sunrealtype* ydot   = N_VGetArrayPointer(ydotvec);
  const sunrealtype v = y[1];

  ydot[0] = v;

  return 0;
}

int vdot(sunrealtype t, N_Vector yvec, N_Vector ydotvec, void* user_data)
{
  UserData* udata          = (UserData*)user_data;
  sunrealtype* y           = N_VGetArrayPointer(yvec);
  sunrealtype* ydot        = N_VGetArrayPointer(ydotvec);
  const sunrealtype x      = y[0];
  const sunrealtype omega2 = udata->omega * udata->omega;

  ydot[1] = -omega2 * x;

  return 0;
}<|MERGE_RESOLUTION|>--- conflicted
+++ resolved
@@ -154,13 +154,8 @@
     Solution(tret, y, solution, &udata);
 
     /* Compute L2 error */
-<<<<<<< HEAD
     N_VLinearSum(-SUN_RCONST(1.0), solution, SUN_RCONST(1.0), y, solution);
-    err = sqrt(N_VDotProd(solution, solution));
-=======
-    N_VLinearSum(SUN_RCONST(1.0), y, -SUN_RCONST(1.0), solution, solution);
     sunrealtype err = sqrt(N_VDotProd(solution, solution));
->>>>>>> 67062a30
 
     /* Output current integration status */
     fprintf(stdout, "t = %.6Lf, x(t) = %.6Lf, E = %.6Lf, sol. err = %.16Le\n",
