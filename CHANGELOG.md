# SUNDIALS Changelog

## Changes to SUNDIALS in release X.Y.Z

### Major Features

### New Features and Enhancements

<<<<<<< HEAD
TODO(SBR): description of order checking improvements

Improved the precision of the coefficients for `ARKODE_ARK324L2SA_ERK_4_2_3`,
`ARKODE_VERNER_9_5_6`, `ARKODE_VERNER_10_6_7`, `ARKODE_VERNER_13_7_8`,
`ARKODE_ARK324L2SA_DIRK_4_2_3`, and `ARKODE_ESDIRK324L2SA_4_2_3`.
=======
Added the `ARKODE_RALSTON_3_1_2` and `ARKODE_TSITOURAS_7_4_5` explicit
Runge-Kutta Butcher tables.

Improved the efficiency of default ARKODE methods with the following changes:

| Type               | Old Default                                                      | New Default                                                        |
| ------------------ | ---------------------------------------------------------------- | ------------------------------------------------------------------ |
| 2nd Order Explicit | `ARKODE_HEUN_EULER_2_1_2`                                        | `ARKODE_RALSTON_3_1_2`                                             |
| 4th Order Explicit | `ARKODE_ZONNEVELD_5_3_4`                                         | `ARKODE_SOFRONIOU_SPALETTA_5_3_4`                                  |
| 5th Order Explicit | `ARKODE_CASH_KARP_6_4_5`                                         | `ARKODE_TSITOURAS_7_4_5`                                           |
| 6th Order Explicit | `ARKODE_VERNER_8_5_6`                                            | `ARKODE_VERNER_9_5_6`                                              |
| 8th Order Explicit | `ARKODE_FEHLBERG_13_7_8`                                         | `ARKODE_VERNER_13_7_8`                                             |
| 2nd Order Implicit | `ARKODE_SDIRK_2_1_2`                                             | `ARKODE_ARK2_DIRK_3_1_2`                                           |
| 3rd Order Implicit | `ARKODE_ARK324L2SA_DIRK_4_2_3`                                   | `ARKODE_ESDIRK325L2SA_5_2_3`                                       |
| 4th Order Implicit | `ARKODE_SDIRK_5_3_4`                                             | `ARKODE_ESDIRK436L2SA_6_3_4`                                       |
| 5th Order Implicit | `ARKODE_ARK548L2SA_DIRK_8_4_5`                                   | `ARKODE_ESDIRK547L2SA2_7_4_5`                                      |
| 4th Order ARK      | `ARKODE_ARK436L2SA_ERK_6_3_4` and `ARKODE_ARK436L2SA_DIRK_6_3_4` | `ARKODE_ARK437L2SA_ERK_7_3_4` and `ARKODE_ARK437L2SA_DIRK_7_3_4`   |
| 5th Order ARK      | `ARKODE_ARK548L2SA_ERK_8_4_5` and `ARKODE_ARK548L2SA_DIRK_8_4_5` | `ARKODE_ARK548L2SAb_ERK_8_4_5` and `ARKODE_ARK548L2SAb_DIRK_8_4_5` |
>>>>>>> 0f4d5ae8

### Bug Fixes

Fixed bug in `ARKodeSetFixedStep` where it could return `ARK_SUCCESS` despite
an error occurring.

Fixed the behavior of `SUNDIALS_ENABLE_ERROR_CHECKS` so additional runtime error
checks are disabled by default with all release build types. Previously,
`MinSizeRel` builds enabled additional error checking by default.

Fixed bug in the ARKODE SPRKStep `SPRKStepReInit` function and `ARKodeReset` function
with SPRKStep that could cause a segmentation fault when compensated summation is not
used.

### Deprecation Notices

## Changes to SUNDIALS in release 7.2.1

### New Features and Enhancements

Unit tests were separated from examples. To that end, the following directories
were moved out of the `examples/` directory to the `test/unit_tests` directory:
`nvector`, `sunmatrix`, `sunlinsol`, and `sunnonlinsol`.

### Bug Fixes

Fixed a bug in ARKStep where an extra right-hand side evaluation would occur
each time step when enabling the ``ARKodeSetAutonomous`` option and using an
IMEX method where the DIRK table has an implicit first stage and is not stiffly
accurate.

## Changes to SUNDIALS in release 7.2.0

### Major Features

Added a time-stepping module to ARKODE for low storage Runge--Kutta methods,
LSRKStep.  This currently supports five explicit low-storage methods: the
second-order Runge--Kutta--Chebyshev and Runge--Kutta--Legendre methods, and the
second- through fourth-order optimal strong stability preserving Runge--Kutta
methods. All methods include embeddings for temporal adaptivity.

Added an operator splitting module, SplittingStep, and forcing method module,
ForcingStep, to ARKODE. These modules support a broad range of operator-split
time integration methods for multiphysics applications.

Added support for multirate time step adaptivity controllers, based on the
recently introduced `SUNAdaptController` base class, to ARKODE's MRIStep module.
As a part of this, we added embeddings for existing MRI-GARK methods, as well as
support for embedded MERK and IMEX-MRI-SR methods. Added new default MRI methods
for temporally adaptive versus fixed-step runs.

### New Features and Enhancements

#### Logging

The information level logging output in ARKODE, CVODE(S), and IDA(S) has been
updated to be more uniform across the packages and a new `tools` directory has
been added with a Python module, `suntools`, containing utilities for parsing
logging output. The Python utilities for parsing CSV output have been relocated
from the `scripts` directory to the Python module.

#### SUNStepper

Added the `SUNStepper` base class to represent a generic solution procedure for
IVPs. This is used by the SplittingStep and ForcingStep modules of ARKODE. A
SUNStepper can be created from an ARKODE memory block with the new function
`ARKodeCreateSUNStepper`. To enable interoperability with `MRIStepInnerStepper`,
the function `MRIStepInnerStepper_CreateFromSUNStepper` was added.

#### ARKODE

Added functionality to ARKODE to accumulate a temporal error estimate over
multiple time steps. See the routines `ARKodeSetAccumulatedErrorType`,
`ARKodeResetAccumulatedError`, and `ARKodeGetAccumulatedError` for details.

Added the `ARKodeSetStepDirection` and `ARKodeGetStepDirection` functions to
change and query the direction of integration.

Added the function `MRIStepGetNumInnerStepperFails` to retrieve the number of
recoverable failures reported by the MRIStepInnerStepper.

Added a utility routine to wrap any valid ARKODE integrator for use as an
MRIStep inner stepper object, `ARKodeCreateMRIStepInnerStepper`.

The following DIRK schemes now have coefficients accurate to quad precision:
* `ARKODE_BILLINGTON_3_3_2`
* `ARKODE_KVAERNO_4_2_3`
* `ARKODE_CASH_5_2_4`
* `ARKODE_CASH_5_3_4`
* `ARKODE_KVAERNO_5_3_4`
* `ARKODE_KVAERNO_7_4_5`

#### CMake

The default value of `CMAKE_CUDA_ARCHITECTURES` is no longer set to `70` and is
now determined automatically by CMake. The previous default was only valid for
Volta GPUs while the automatically selected value will vary across compilers and
compiler versions. As such, users are encouraged to override this value with the
architecture for their system.

The build system has been updated to utilize the CMake LAPACK imported target
which should ease building SUNDIALS with LAPACK libraries that require setting
specific linker flags e.g., MKL.

#### Third Party Libraries

The Trilinos Teptra NVector interface has been updated to utilize CMake imported
targets added in Trilinos 14 to improve support for different Kokkos backends
with Trilinos. As such, Trilinos 14 or newer is required and the
`Trilinos_INTERFACE_*` CMake options have been removed.

Example programs using *hypre* have been updated to support v2.20 and newer.

### Bug Fixes

#### CMake

Fixed a CMake bug regarding usage of missing "print_warning" macro that was only
triggered when the deprecated `CUDA_ARCH` option was used.

Fixed a CMake configuration issue related to aliasing an `ALIAS` target when
using `ENABLE_KLU=ON` in combination with a static-only build of SuiteSparse.

Fixed a CMake issue which caused third-party CMake variables to be unset.  Users
may see more options in the CMake GUI now as a result of the fix.  See details
in GitHub Issue [#538](https://github.com/LLNL/sundials/issues/538).

#### NVector

Fixed a build failure with the SYCL NVector when using Intel oneAPI 2025.0
compilers. See GitHub Issue [#596](https://github.com/LLNL/sundials/issues/596).

Fixed compilation errors when building the Trilinos Teptra NVector with CUDA
support.

#### SUNMatrix

Fixed a [bug](https://github.com/LLNL/sundials/issues/581) in the sparse matrix
implementation of `SUNMatScaleAddI` which caused out of bounds writes unless
`indexvals` were in ascending order for each row/column.

#### SUNLinearSolver

Fixed a bug in the SPTFQMR linear solver where recoverable preconditioner errors
were reported as unrecoverable.

#### ARKODE

Fixed `ARKodeResize` not using the default `hscale` when an argument of `0` was
provided.

Fixed a memory leak that could occur if ``ARKodeSetDefaults`` is called
repeatedly.

Fixed the loading of ARKStep's default first order explicit method.

Fixed loading the default IMEX-MRI method if `ARKodeSetOrder` is used to specify
a third or fourth order method. Previously, the default second order method was
loaded in both cases.

Fixed potential memory leaks and out of bounds array accesses that could occur
in the ARKODE Lagrange interpolation module when changing the method order or
polynomial degree after re-initializing an integrator.

Fixed a bug in ARKODE when enabling rootfinding with fixed step sizes and the
initial value of the rootfinding function is zero. In this case, uninitialized
right-hand side data was used to compute a state value near the initial
condition to determine if any rootfinding functions are initially active.

Fixed a bug in MRIStep where the data supplied to the Hermite interpolation
module did not include contributions from the fast right-hand side
function. With this fix, users will see one additional fast right-hand side
function evaluation per slow step with the Hermite interpolation option.

Fixed a bug in SPRKStep when using compensated summations where the error vector
was not initialized to zero.

#### CVODE(S)

Fixed a bug where `CVodeSetProjFailEta` would ignore the `eta` parameter.

#### Fortran Interfaces

Fixed a bug in the 32-bit ``sunindextype`` Fortran interfaces to
``N_VGetSubvectorArrayPointer_ManyVector``,
``N_VGetSubvectorArrayPointer_MPIManyVector``, ``SUNBandMatrix_Column`` and
``SUNDenseMatrix_Column`` where 64-bit ``sunindextype`` interface functions were
used.

### Deprecation Notices

Deprecated the ARKStep-specific utility routine for wrapping an ARKStep instance
as an MRIStep inner stepper object, `ARKStepCreateMRIStepInnerStepper`. Use
`ARKodeCreateMRIStepInnerStepper` instead.

The ARKODE stepper specific functions to retrieve the number of right-hand side
function evaluations have been deprecated. Use `ARKodeGetNumRhsEvals` instead.

## Changes to SUNDIALS in release 7.1.1

### Bug Fixes

Fixed a [bug](https://github.com/LLNL/sundials/pull/523) in v7.1.0 with the SYCL
N_Vector `N_VSpace` function.

## Changes to SUNDIALS in release 7.1.0

### Major Features

Created shared user interface functions for ARKODE to allow more uniform control
over time-stepping algorithms, improved extensibility, and simplified code
maintenance. The corresponding stepper-specific user-callable functions are now
deprecated and will be removed in a future major release.

Added CMake infrastructure that enables externally maintained addons/plugins to
be *optionally* built with SUNDIALS. See the [Contributing
Guide](./CONTRIBUTING.md) for more details.

### New Features and Enhancements

Added support for Kokkos Kernels v4.

Added the following Runge-Kutta Butcher tables
* `ARKODE_FORWARD_EULER_1_1`
* `ARKODE_RALSTON_EULER_2_1_2`
* `ARKODE_EXPLICIT_MIDPOINT_EULER_2_1_2`
* `ARKODE_BACKWARD_EULER_1_1`
* `ARKODE_IMPLICIT_MIDPOINT_1_2`
* `ARKODE_IMPLICIT_TRAPEZOIDAL_2_2`

Added the following MRI coupling tables
* `ARKODE_MRI_GARK_FORWARD_EULER`
* `ARKODE_MRI_GARK_RALSTON2`
* `ARKODE_MRI_GARK_RALSTON3`
* `ARKODE_MRI_GARK_BACKWARD_EULER`
* `ARKODE_MRI_GARK_IMPLICIT_MIDPOINT`
* `ARKODE_IMEX_MRI_GARK_EULER`
* `ARKODE_IMEX_MRI_GARK_TRAPEZOIDAL`
* `ARKODE_IMEX_MRI_GARK_MIDPOINT`

Added `ARKodeButcherTable_ERKIDToName` and `ARKodeButcherTable_DIRKIDToName` to
convert a Butcher table ID to a string representation.

Added the function ``ARKodeSetAutonomous`` in ARKODE to indicate that the
implicit right-hand side function does not explicitly depend on time. When using
the trivial predictor, an autonomous problem may reuse implicit function
evaluations across stage solves to reduce the total number of function
evaluations.

Users may now disable interpolated output in ARKODE by passing `ARK_INTERP_NONE`
to `ARKodeSetInterpolantType`. When interpolation is disabled, rootfinding is
not supported, implicit methods must use the trivial predictor (the default
option), and interpolation at stop times cannot be used (interpolating at stop
times is disabled by default). With interpolation disabled, calling
`ARKodeEvolve` in `ARK_NORMAL` mode will return at or past the requested output
time (setting a stop time may still be used to halt the integrator at a specific
time). Disabling interpolation will reduce the memory footprint of an integrator
by two or more state vectors (depending on the interpolant type and degree)
which can be beneficial when interpolation is not needed e.g., when integrating
to a final time without output in between or using an explicit fast time scale
integrator with an MRI method.

Added "Resize" capability to ARKODE's SPRKStep time-stepping module.

Enabled the Fortran interfaces to build with 32-bit `sunindextype`.

### Bug Fixes

Updated the CMake variable `HIP_PLATFORM` default to `amd` as the previous
default, `hcc`, is no longer recognized in ROCm 5.7.0 or newer. The new default
is also valid in older version of ROCm (at least back to version 4.3.1).

Renamed the DPCPP value for the `SUNDIALS_GINKGO_BACKENDS` CMake option to `SYCL`
to match Ginkgo's updated naming convention.

Changed the CMake version compatibility mode for SUNDIALS to `AnyNewerVersion`
instead of `SameMajorVersion`. This fixes the issue seen
[here](https://github.com/AMReX-Codes/amrex/pull/3835).

Fixed a CMake bug that caused an MPI linking error for our C++ examples in some
instances. Fixes [GitHub Issue
#464](https://github.com/LLNL/sundials/issues/464).

Fixed the runtime library installation path for windows systems. This fix
changes the default library installation path from
`CMAKE_INSTALL_PREFIX/CMAKE_INSTALL_LIBDIR` to
`CMAKE_INSTALL_PREFIX/CMAKE_INSTALL_BINDIR`.

Fixed conflicting `.lib` files between shared and static libs when using `MSVC`
on Windows.

Fixed invalid `SUNDIALS_EXPORT` generated macro when building both shared and
static libs.

Fixed a bug in some Fortran examples where `c_null_ptr` was passed as an
argument to a function pointer instead of `c_null_funptr`. This caused
compilation issues with the Cray Fortran compiler.

Fixed a bug in the HIP execution policies where `WARP_SIZE` would not be set
with ROCm 6.0.0 or newer.

Fixed a bug that caused error messages to be cut off in some cases. Fixes
[GitHub Issue #461](https://github.com/LLNL/sundials/issues/461).

Fixed a memory leak when an error handler was added to a `SUNContext`. Fixes
[GitHub Issue #466](https://github.com/LLNL/sundials/issues/466).

Fixed a bug where `MRIStepEvolve` would not handle a recoverable error produced
from evolving the inner stepper.

Added missing `SetRootDirection` and `SetNoInactiveRootWarn` functions to
ARKODE's SPRKStep time-stepping module.

Fixed a bug in `ARKodeSPRKTable_Create` where the coefficient arrays were not
allocated.

Fix bug on LLP64 platforms (like Windows 64-bit) where `KLU_INDEXTYPE` could be
32 bits wide even if `SUNDIALS_INT64_T` is defined.

Check if size of `SuiteSparse_long` is 8 if the size of `sunindextype` is 8
when using KLU.

Fixed several build errors with the Fortran interfaces on Windows systems.

### Deprecation Notices

Numerous ARKODE stepper-specific functions are now deprecated in favor of
ARKODE-wide functions.

Deprecated the `ARKStepSetOptimalParams` function. Since this function does not have an
ARKODE-wide equivalent, instructions have been added to the user guide for how
to retain the current functionality using other user-callable functions.

The unsupported implementations of `N_VGetArrayPointer` and `N_VSetArrayPointer`
for the *hypre* and PETSc vectors are now deprecated. Users should access the
underlying wrapped external library vector objects instead with
`N_VGetVector_ParHyp` and `N_VGetVector_Petsc`, respectively.

## Changes to SUNDIALS in release v7.0.0

### Major Feature

SUNDIALS now has more robust and uniform error handling. Non-release builds will
be built with additional error checking by default. See the
[Error Checking](https://sundials.readthedocs.io/en/latest/sundials/Errors_link.html)
section in the user guide for details.

### Breaking Changes

#### Minimum C Standard

SUNDIALS now requires using a compiler that supports a subset of the C99
standard. Note with the Microsoft C/C++ compiler the subset of C99 features
utilized by SUNDIALS are available starting with [Visual Studio 2015](https://learn.microsoft.com/en-us/cpp/overview/visual-cpp-language-conformance?view=msvc-170#c-standard-library-features-1).

#### Minimum CMake Version

CMake 3.18 or newer is now required when building SUNDIALS.

#### Deprecated Types and Functions Removed

The previously deprecated types `realtype` and `booleantype` were removed from
`sundials_types.h` and replaced with `sunrealtype` and `sunbooleantype`. The
deprecated names for these types can be used by including the header file
`sundials_types_deprecated.h` but will be fully removed in the next major
release. Functions, types and header files that were previously deprecated have
also been removed.

#### Error Handling Changes

With the addition of the new error handling capability, the `*SetErrHandlerFn`
and `*SetErrFile` functions in CVODE(S), IDA(S), ARKODE, and KINSOL have been
removed. Users of these functions can use the functions
`SUNContext_PushErrHandler`, and `SUNLogger_SetErrorFilename` instead. For
further details see the
[Error Checking](https://sundials.readthedocs.io/en/latest/sundials/Errors_link.html)
and
[Logging](https://sundials.readthedocs.io/en/latest/sundials/Logging_link.html)
sections in the documentation.

In addition the following names/symbols were replaced by `SUN_ERR_*` codes:

| Removed                        | Replaced with `SUNErrCode`        |
|:-------------------------------|:----------------------------------|
| `SUNLS_SUCCESS`                | `SUN_SUCCESS`                     |
| `SUNLS_UNRECOV_FAILURE`        | no replacement (value was unused) |
| `SUNLS_MEM_NULL`               | `SUN_ERR_ARG_CORRUPT`             |
| `SUNLS_ILL_INPUT`              | `SUN_ERR_ARG_*`                   |
| `SUNLS_MEM_FAIL`               | `SUN_ERR_MEM_FAIL`                |
| `SUNLS_PACKAGE_FAIL_UNREC`     | `SUN_ERR_EXT_FAIL`                |
| `SUNLS_VECTOROP_ERR`           | `SUN_ERR_OP_FAIL`                 |
| `SUN_NLS_SUCCESS`              | `SUN_SUCCESS`                     |
| `SUN_NLS_MEM_NULL`             | `SUN_ERR_ARG_CORRUPT`             |
| `SUN_NLS_MEM_FAIL`             | `SUN_ERR_MEM_FAIL`                |
| `SUN_NLS_ILL_INPUT`            | `SUN_ERR_ARG_*`                   |
| `SUN_NLS_VECTOROP_ERR`         | `SUN_ERR_OP_FAIL`                 |
| `SUN_NLS_EXT_FAIL`             | `SUN_ERR_EXT_FAIL`                |
| `SUNMAT_SUCCESS`               | `SUN_SUCCESS`                     |
| `SUNMAT_ILL_INPUT`             | `SUN_ERR_ARG_*`                   |
| `SUNMAT_MEM_FAIL`              | `SUN_ERR_MEM_FAIL`                |
| `SUNMAT_OPERATION_FAIL`        | `SUN_ERR_OP_FAIL`                 |
| `SUNMAT_MATVEC_SETUP_REQUIRED` | `SUN_ERR_OP_FAIL`                 |

The following functions have had their signature updated to ensure they can
leverage the new SUNDIALS error handling capabilities.

```c
// From sundials_futils.h
SUNDIALSFileOpen
SUNDIALSFileClose

// From sundials_memory.h
SUNMemoryNewEmpty
SUNMemoryHelper_Alias
SUNMemoryHelper_Wrap

// From sundials_nvector.h
N_VNewVectorArray
```

#### SUNComm Type Added

We have replaced the use of a type-erased (i.e., `void*`) pointer to a
communicator in place of `MPI_Comm` throughout the SUNDIALS API with a
`SUNComm`, which is just a typedef to an `int` in builds without MPI
and a typedef to a `MPI_Comm` in builds with MPI. As a result:

- When MPI is enabled, all SUNDIALS libraries will include MPI symbols and
  applications will need to include the path for MPI headers and link against
  the corresponding MPI library.

- All users will need to update their codes because the call to
  `SUNContext_Create` now takes a `SUNComm` instead
  of type-erased pointer to a communicator. For non-MPI codes,
  pass `SUN_COMM_NULL` to the `comm` argument instead of
  `NULL`. For MPI codes, pass the `MPI_Comm` directly.

- The same change must be made for calls to
  `SUNLogger_Create` or `SUNProfiler_Create`.

- Some users will need to update their calls to `N_VGetCommunicator`, and
  update any custom `N_Vector` implementations that provide
  `N_VGetCommunicator`, since it now returns a `SUNComm`.

The change away from type-erased pointers for `SUNComm` fixes problems like the
one described in [GitHub Issue #275](https://github.com/LLNL/sundials/issues/275).

The SUNLogger is now always MPI-aware if MPI is enabled in SUNDIALS and the
`SUNDIALS_LOGGING_ENABLE_MPI` CMake option and macro definition were removed
accordingly.

#### SUNDIALS Core Library

Users now need to link to `sundials_core` in addition to the libraries already
linked to. This will be picked up automatically in projects that use the
SUNDIALS CMake target. The library `sundials_generic` has been superseded by
`sundials_core` and is no longer available. This fixes some duplicate symbol
errors on Windows when linking to multiple SUNDIALS libraries.

#### Fortran Interface Modules Streamlined

We have streamlined the Fortran modules that need to be included by users by combining
the SUNDIALS core into one Fortran module, `fsundials_core_mod`. Modules for
implementations of the core APIs still exist (e.g., for the Dense linear solver there
is `fsunlinsol_dense_mod`) as do the modules for the SUNDIALS packages (e.g., `fcvode_mod`).
The following modules are the ones that have been consolidated into `fsundials_core_mod`:

```
fsundials_adaptcontroller_mod
fsundials_context_mod
fsundials_futils_mod
fsundials_linearsolver_mod
fsundials_logger_mod
fsundials_matrix_mod
fsundials_nonlinearsolver_mod
fsundials_nvector_mod
fsundials_profiler_mod
fsundials_types_mod
```

### Minor Changes

The `CMAKE_BUILD_TYPE` defaults to `RelWithDebInfo` mode now i.e., SUNDIALS
will be built with optimizations and debugging symbols enabled by default.
Previously the build type was unset by default so no optimization or debugging
flags were set.

The advanced CMake options to override the inferred LAPACK name-mangling scheme
have been updated from `SUNDIALS_F77_FUNC_CASE` and
`SUNDIALS_F77_FUNC_UNDERSCORES` to `SUNDIALS_LAPACK_CASE` and
`SUNDIALS_LAPACK_UNDERSCORES`, respectively.

As a subset of C99 is now required the CMake option `USE_GENERIC_MATH` as been
removed.

The C++ convenience classes (e.g., `sundials::Context`) have been moved to
from SUNDIALS `.h` headers to corresponding `.hpp` headers (e.g.,
`sundials/sundials_context.hpp`) so C++ codes do not need to compile with
C++14 support when using the C API.

Converted most previous Fortran 77 and 90 examples to use SUNDIALS' Fortran 2003
interface.

### Bug Fixes

Fixed [#329](https://github.com/LLNL/sundials/issues/329) so that C++20 aggregate initialization can be used.

Fixed integer overflow in the internal SUNDIALS hashmap. This resolves
[#409](https://github.com/LLNL/sundials/issues/409) and
[#249](https://github.com/LLNL/sundials/issues/249).

### Deprecation Notice

The functions in `sundials_math.h` will be deprecated in the next release.

```c
  sunrealtype SUNRpowerI(sunrealtype base, int exponent);
  sunrealtype SUNRpowerR(sunrealtype base, sunrealtype exponent);
  sunbooleantype SUNRCompare(sunrealtype a, sunrealtype b);
  sunbooleantype SUNRCompareTol(sunrealtype a, sunrealtype b, sunrealtype tol);
  sunrealtype SUNStrToReal(const char* str);
```

Additionally, the following header files (and everything in them) will be
deprecated -- users who rely on these are recommended to transition to the
corresponding `SUNMatrix` and `SUNLinearSolver` modules:

```c
sundials_direct.h
sundials_dense.h
sundials_band.h
```

## Changes to SUNDIALS in release 6.7.0

### Major Feature

Added the `SUNAdaptController` base class, ported ARKODE's internal
implementations of time step controllers into implementations of this class,
and updated ARKODE to use these objects instead of its own implementations.
Added `ARKStepSetAdaptController` and `ERKStepSetAdaptController` routines
so that users can modify controller parameters, or even provide custom
implementations.

### New Features

Improved computational complexity of `SUNMatScaleAddI_Sparse` from `O(M*N)` to
`O(NNZ)`.

Added Fortran support for the LAPACK dense `SUNLinearSolver` implementation.

Added the routines `ARKStepSetAdaptivityAdjustment` and
`ERKStepSetAdaptivityAdjustment`, that allow users to adjust the
value for the method order supplied to the temporal adaptivity controllers.
The ARKODE default for this adjustment has been -1 since its initial
release, but for some applications a value of 0 is more appropriate.
Users who notice that their simulations encounter a large number of
temporal error test failures may want to experiment with adjusting this value.

Added the third order ERK method `ARKODE_SHU_OSHER_3_2_3`, the fourth order
ERK method `ARKODE_SOFRONIOU_SPALETTA_5_3_4`, the sixth order ERK method
`ARKODE_VERNER_9_5_6`, the seventh order ERK method `ARKODE_VERNER_10_6_7`,
the eighth order ERK method `ARKODE_VERNER_13_7_8`, and the ninth order ERK
method `ARKODE_VERNER_16_8_9`.

ARKStep, ERKStep, MRIStep, and SPRKStep were updated to remove a potentially
unnecessary right-hand side evaluation at the end of an integration. ARKStep was
additionally updated to remove extra right-hand side evaluations when using an
explicit method or an implicit method with an explicit first stage.

The `MRIStepInnerStepper` class in MRIStep was updated to make supplying an
`MRIStepInnerFullRhsFn` optional.

### Bug Fixes

Changed the `SUNProfiler` so that it does not rely on `MPI_WTime` in any case.
This fixes [GitHub Issue #312](https://github.com/LLNL/sundials/issues/312).

Fixed scaling bug in `SUNMatScaleAddI_Sparse` for non-square matrices.

Fixed a regression introduced by the stop time bug fix in v6.6.1 where ARKODE,
CVODE, CVODES, IDA, and IDAS would return at the stop time rather than the
requested output time if the stop time was reached in the same step in which the
output time was passed.

Fixed a bug in ERKStep where methods with `c[s-1] = 1` but `a[s-1,j] != b[j]`
were incorrectly treated as having the first same as last (FSAL) property.

Fixed a bug in ARKODE where `ARKStepSetInterpolateStopTime` would return an
interpolated solution at the stop time in some cases when interpolation was
disabled.

Fixed a bug in `ARKStepSetTableNum` wherein it did not recognize
`ARKODE_ARK2_ERK_3_1_2` and `ARKODE_ARK2_DIRK_3_1_2` as a valid additive
Runge--Kutta Butcher table pair.

Fixed a bug in `MRIStepCoupling_Write` where explicit coupling tables were not
written to the output file pointer.

Fixed missing soversions in some `SUNLinearSolver` and `SUNNonlinearSolver`
CMake targets.

Renamed some internal types in CVODES and IDAS to allow both packages to be
built together in the same binary.

## Changes to SUNDIALS in release 6.6.2

Fixed the build system support for MAGMA when using a NVIDIA HPC SDK
installation of CUDA and fixed the targets used for rocBLAS and rocSPARSE.

## Changes to SUNDIALS in release 6.6.1

### New Features

Updated the Tpetra NVector interface to support Trilinos 14.

### Bug Fixes

Fixed a memory leak when destroying a CUDA, HIP, SYCL, or system SUNMemoryHelper
object.

Fixed a bug in ARKODE, CVODE, CVODES, IDA, and IDAS where the stop time may not
be cleared when using normal mode if the requested output time is the same as
the stop time. Additionally, with ARKODE, CVODE, and CVODES this fix removes an
unnecessary interpolation of the solution at the stop time that could occur in
this case.

## Changes to SUNDIALS in release 6.6.0

### Major Features

A new time-stepping module, `SPRKStep`, was added to ARKODE. This time-stepper
provides explicit symplectic partitioned Runge-Kutta methods up to order 10
for separable Hamiltonian systems.

Added support for relaxation Runge-Kutta methods in ERKStep and ARKStep in
ARKODE.

### New Features

Updated CVODE, CVODES and ARKODE default behavior when returning the solution when
the internal time has reached a user-specified stop time. Previously, the output
solution was interpolated to the value of `tstop`; the default is now to copy the
internal solution vector. Users who wish to revert to interpolation may call a new
routine `CVodeSetInterpolateStopTime`, `ARKStepSetInterpolateStopTime`,
`ERKStepSetInterpolateStopTime`, or `MRIStepSetInterpolateStopTime`.

Added the second order IMEX method from Giraldo, Kelly, and Constantinescu 2013
as the default second order IMEX method in ARKStep. The explicit table is given
by `ARKODE_ARK2_ERK_3_1_2` and the implicit table by `ARKODE_ARK2_DIRK_3_1_2`.

Updated the F2003 utility routines `SUNDIALSFileOpen` and `SUNDIALSFileClose`
to support user specification of `stdout` and `stderr` strings for the output
file names.

## Bug Fixes

A potential bug was fixed when using inequality constraint handling and
calling `ARKStepGetEstLocalErrors` or `ERKStepGetEstLocalErrors` after a failed
step in which an inequality constraint violation occurred. In this case, the
values returned by `ARKStepGetEstLocalErrors` or `ERKStepGetEstLocalErrors` may
have been invalid.

## Changes to SUNDIALS in release 6.5.1

### New Features

Added the functions `ARKStepClearStopTime`, `ERKStepClearStopTime`,
`MRIStepClearStopTime`, `CVodeClearStopTime`, and `IDAClearStopTime` to
disable a previously set stop time.

The default interpolant in ARKODE when using a first order method has been
updated to a linear interpolant to ensure values obtained by the integrator are
returned at the ends of the time interval. To restore the previous behavior of
using a constant interpolant call `ARKStepSetInterpolantDegree`,
`ERKStepSetInterpolantDegree`, or `MRIStepSetInterpolantDegree` and set the
interpolant degree to zero before evolving the problem.

### Bug Fixes

Fixed build errors when using SuperLU_DIST with ROCM enabled to target AMD GPUs.

Fixed compilation errors in some SYCL examples when using the `icx` compiler.

## Changes to SUNDIALS in release 6.5.0

### New Features

A new capability to keep track of memory allocations made through the `SUNMemoryHelper`
classes has been added. Memory allocation stats can be accessed through the
`SUNMemoryHelper_GetAllocStats` function. See the documentation for
the `SUNMemoryHelper` classes for more details.

Added the functions `ARKStepGetJac`, `ARKStepGetJacTime`,
`ARKStepGetJacNumSteps`, `MRIStepGetJac`, `MRIStepGetJacTime`,
`MRIStepGetJacNumSteps`, `CVodeGetJac`, `CVodeGetJacTime`,
`CVodeGetJacNumSteps`, `IDAGetJac`, `IDAGetJacCj`, `IDAGetJacTime`,
`IDAGetJacNumSteps`, `KINGetJac`, `KINGetJacNumIters` to assist in
debugging simulations utilizing a matrix-based linear solver.

Added support for CUDA 12.

Added support for the SYCL backend with RAJA 2022.x.y.

### Bug Fixes

Fixed an underflow bug during root finding in ARKODE, CVODE, CVODES, IDA and
IDAS. This fixes [GitHub Issue #57](https://github.com/LLNL/sundials/issues/57>).

Fixed an issue with finding oneMKL when using the `icpx` compiler with the
`-fsycl` flag as the C++ compiler instead of `dpcpp`.

Fixed the shape of the arrays returned by `FN_VGetArrayPointer` functions as well
as the `FSUNDenseMatrix_Data`, `FSUNBandMatrix_Data`, `FSUNSparseMatrix_Data`,
`FSUNSparseMatrix_IndexValues`, and `FSUNSparseMatrix_IndexPointers` functions.
Compiling and running code that uses the SUNDIALS Fortran interfaces with
bounds checking will now work.

Fixed an implicit conversion error in the Butcher table for ESDIRK5(4)7L[2]SA2.

## Changes to SUNDIALS in release 6.4.1

Fixed a bug with the Kokkos interfaces that would arise when using clang.

Fixed a compilation error with the Intel oneAPI 2022.2 Fortran compiler in the
Fortran 2003 interface test for the serial `N_Vector`.

Fixed a bug in the SUNLINSOL_LAPACKBAND and SUNLINSOL_LAPACKDENSE modules
which would cause the tests to fail on some platforms.

## Changes to SUNDIALS in release 6.4.0

### New Requirements

CMake 3.18.0 or newer is now required for CUDA support.

A C++14 compliant compiler is now required for C++ based features and examples
e.g., CUDA, HIP, RAJA, Trilinos, SuperLU_DIST, MAGMA, Ginkgo, and Kokkos.

### Major Features

Added support for the [Ginkgo](https://ginkgo-project.github.io/) linear algebra
library. This support includes new `SUNMatrix` and `SUNLinearSolver`
implementations, see the `SUNMATRIX_GINKGO` and `SUNLINEARSOLVER_GINKGO`
sections in the documentation for more information.

Added new `NVector`, dense `SUNMatrix`, and dense `SUNLinearSolver`
implementations utilizing [Kokkos Ecosystem](https://kokkos.org/) for
performance portability, see the `NVECTOR_KOKKOS`, `SUNMATRIX_KOKKOSDENSE` and
`SUNLINEARSOLVER_KOKKOSDENSE` sections in the documentation for more
information.

### New Features

Added support for GPU enabled SuperLU_DIST and SuperLU_DIST v8.x.x. Removed
support for SuperLU_DIST v6.x.x or older. Fix mismatched definition and
declaration bug in SuperLU_DIST matrix constructor.

Added the functions `ARKStepSetTableName`, `ERKStepSetTableName`,
`MRIStepCoupling_LoadTableByName`, `ARKodeButcherTable_LoadDIRKByName`, and
`ARKodeButcherTable_LoadERKByName` to load a table from a string.

### Bug Fixes

Fixed a bug in the CUDA and HIP vectors where `N_VMaxNorm` would return the
minimum positive floating-point value for the zero vector.

Fixed memory leaks/out of bounds memory accesses in the ARKODE MRIStep module
that could occur when attaching a coupling table after reinitialization with a
different number of stages than originally selected.

Fixed a memory leak in CVODE and CVODES where the projection memory would not be
deallocated when calling `CVodeFree`.

## Changes to SUNDIALS in release 6.3.0

### New Features

Added `GetUserData` functions in each package to retrieve the user data pointer
provided to `SetUserData` functions. See `ARKStepGetUserData`,
`ERKStepGetUserData`, `MRIStepGetUserData`, `CVodeGetUserData`,
`IDAGetUserData`, or `KINGetUserData` for more information.

Added a variety of embedded DIRK methods from [Kennedy & Carpenter,
NASA TM-2016-219173, 2016] and [Kennedy & Carpenter, Appl. Numer. Math., 146, 2019] to
ARKODE.

Updated `MRIStepReset` to call the corresponding `MRIStepInnerResetFn` with the same
(*tR*,*yR*) arguments for the `MRIStepInnerStepper` object that is used to evolve the
MRI "fast" time scale subproblems.

Added a new [example](examples/cvode/serial/cvRocket_dns.c) which
demonstrates using CVODE with a discontinuous right-hand-side function
and rootfinding.

### Bug Fixes

Fixed a bug in `ERKStepReset`, `ERKStepReInit`, `ARKStepReset`, `ARKStepReInit`,
`MRIStepReset`, and `MRIStepReInit` where a previously-set value of *tstop* (from
a call to `ERKStepSetStopTime`, `ARKStepSetStopTime`, or `MRIStepSetStopTime`,
respectively) would not be cleared.

Fixed the unituitive behavior of the `USE_GENERIC_MATH` CMake option which
caused the double precision math functions to be used regardless of the value of
`SUNDIALS_PRECISION`. Now, SUNDIALS will use precision appropriate math
functions when they are available and the user may provide the math library to
link to via the advanced CMake option `SUNDIALS_MATH_LIBRARY`.

Changed `SUNDIALS_LOGGING_ENABLE_MPI` CMake option default to be 'OFF'. This
fixes [GitHub Issue #177](https://github.com/LLNL/sundials/issues/177).

## Changes to SUNDIALS in release 6.2.0

### Major Features

Added the `SUNLogger` API which provides a SUNDIALS-wide
mechanism for logging of errors, warnings, informational output,
and debugging output.

Added support to CVODES for integrating IVPs with constraints using BDF methods
and projecting the solution onto the constraint manifold with a user defined
projection function. This implementation is accompanied by additions to the
CVODES user documentation and examples.

### New Features

Added the function `SUNProfiler_Reset` to reset the region timings and counters
to zero.

Added the following functions to output all of the integrator, nonlinear solver,
linear solver, and other statistics in one call:

* `ARKStepPrintAllStats`
* `ERKStepPrintAllStats`
* `MRIStepPrintAllStats`
* `CVodePrintAllStats`
* `IDAPrintAllStats`
* `KINPrintAllStats`

The file `scripts/sundials_csv.py` contains functions for parsing the
comma-separated value (CSV) output files when using the CSV output format.

Added functions to CVODE, CVODES, IDA, and IDAS to change the default step size
adaptivity parameters. For more information see the documentation for:

* `CVodeSetEtaFixedStepBounds`
* `CVodeSetEtaMaxFirstStep`
* `CVodeSetEtaMaxEarlyStep`
* `CVodeSetNumStepsEtaMaxEarlyStep`
* `CVodeSetEtaMax`
* `CVodeSetEtaMin`
* `CVodeSetEtaMinErrFail`
* `CVodeSetEtaMaxErrFail`
* `CVodeSetNumFailsEtaMaxErrFail`
* `CVodeSetEtaConvFail`
* `IDASetEtaFixedStepBounds`
* `IDAsetEtaMax`
* `IDASetEtaMin`
* `IDASetEtaLow`
* `IDASetEtaMinErrFail`
* `IDASetEtaConvFail`

Added the functions `ARKStepSetDeduceImplicitRhs` and
`MRIStepSetDeduceImplicitRhs` to optionally remove an evaluation of the implicit
right-hand side function after nonlinear solves. See the mathematical
considerations section of the user guide for information on using this
optimization.

Added the function `MRIStepSetOrder` to select the default MRI method of a given
order.

Added the functions `CVodeSetDeltaGammaMaxLSetup` and
`CVodeSetDeltaGammaMaxBadJac` in CVODE and CVODES to adjust the `gamma` change
thresholds to require a linear solver setup or Jacobian/precondition update,
respectively.

Added the function `IDASetDetlaCjLSetup` in IDA and IDAS to adjust the parameter
that determines when a change in `c_j` requires calling the linear solver setup
function.

Added the function `IDASetMinStep` to set a minimum step size.

### Bug Fixes

Fixed the `SUNContext` convenience class for C++ users to disallow copy
construction and allow move construction.

The behavior of `N_VSetKernelExecPolicy_Sycl` has been updated to be consistent
with the CUDA and HIP vectors. The input execution policies are now cloned and
may be freed after calling `N_VSetKernelExecPolicy_Sycl`. Additionally, `NULL`
inputs are now allowed and, if provided, will reset the vector execution
policies to the defaults.

A memory leak in the SYCL vector was fixed where the execution policies were not
freed when the vector was destroyed.

The include guard in `nvector_mpimanyvector.h` has been corrected to enable
using both the ManyVector and MPIManyVector vector implementations in the same
simulation.

A bug was fixed in the ARKODE, CVODE(S), and IDA(S) functions to retrieve the
number of nonlinear solver failures. The failure count returned was the number
of failed *steps* due to a nonlinear solver failure i.e., if a nonlinear solve
failed with a stale Jacobian or preconditioner but succeeded after updating the
Jacobian or preconditioner, the initial failure was not included in the
nonlinear solver failure count. The following functions have been updated to
return the total number of nonlinear solver failures:

* `ARKStepGetNumNonlinSolvConvFails`
* `ARKStepGetNonlinSolvStats`
* `MRIStepGetNumNonlinSolvConvFails`
* `MRIStepGetNonlinSolvStats`
* `CVodeGetNumNonlinSolvConvFails`
* `CVodeGetNonlinSolvStats`
* `CVodeGetSensNumNonlinSolvConvFails`
* `CVodeGetSensNonlinSolvStats`
* `CVodeGetStgrSensNumNonlinSolvConvFails`
* `CVodeGetStgrSensNonlinSolvStats`
* `IDAGetNumNonlinSolvConvFails`
* `IDAGetNonlinSolvStats`
* `IDAGetSensNumNonlinSolvConvFails`
* `IDAGetSensNonlinSolvStats`

As a result of this change users may see an increase in the number of failures
reported from the above functions. The following functions have been added to
retrieve the number of failed steps due to a nonlinear solver failure i.e., the
counts previously returned by the above functions:

* `ARKStepGetNumStepSolveFails`
* `MRIStepGetNumStepSolveFails`
* `CVodeGetNumStepSolveFails`
* `CVodeGetNumStepSensSolveFails`
* `CVodeGetNumStepStgrSensSolveFails`
* `IDAGetNumStepSolveFails`
* `IDAGetNumStepSensSolveFails`

Changed exported SUNDIALS PETSc CMake targets to be INTERFACE IMPORTED instead
of UNKNOWN IMPORTED.

### Deprecation Notice

Deprecated the following functions, it is recommended to use the `SUNLogger` API
instead.

* `ARKStepSetDiagnostics`
* `ERKStepSetDiagnostics`
* `MRIStepSetDiagnostics`
* `KINSetInfoFile`
* `SUNNonlinSolSetPrintLevel_Newton`
* `SUNNonlinSolSetInfoFile_Newton`
* `SUNNonlinSolSetPrintLevel_FixedPoint`
* `SUNNonlinSolSetInfoFile_FixedPoint`
* `SUNLinSolSetInfoFile_PCG`
* `SUNLinSolSetPrintLevel_PCG`
* `SUNLinSolSetInfoFile_SPGMR`
* `SUNLinSolSetPrintLevel_SPGMR`
* `SUNLinSolSetInfoFile_SPFGMR`
* `SUNLinSolSetPrintLevel_SPFGMR`
* `SUNLinSolSetInfoFile_SPTFQM`
* `SUNLinSolSetPrintLevel_SPTFQMR`
* `SUNLinSolSetInfoFile_SPBCGS`
* `SUNLinSolSetPrintLevel_SPBCGS`

The `SUNLinSolSetInfoFile_*` and `SUNNonlinSolSetInfoFile_*` family of
functions are now enabled by setting the CMake option `SUNDIALS_LOGGING_LEVEL`
to a value `>= 3`.

## Changes to SUNDIALS in release 6.1.1

### New Features

Added new Fortran example program,
`examples/arkode/F2003_serial/ark_kpr_mri_f2003.f90` demonstrating MRI
capabilities.

### Bug Fixes

Fixed exported `SUNDIALSConfig.cmake`.

Fixed Fortran interface to `MRIStepInnerStepper` and `MRIStepCoupling`
structures and functions.

## Changes to SUNDIALS in release 6.1.0

### New Features

Added new reduction implementations for the CUDA and HIP vectors that use
shared memory (local data storage) instead of atomics. These new implementations
are recommended when the target hardware does not provide atomic support for the
floating point precision that SUNDIALS is being built with. The HIP vector uses
these by default, but the `N_VSetKernelExecPolicy_Cuda` and
`N_VSetKernelExecPolicy_Hip` functions can be used to choose between
different reduction implementations.

`SUNDIALS::<lib>` targets with no static/shared suffix have been added for use
within the build directory (this mirrors the targets exported on installation).

`CMAKE_C_STANDARD` is now set to 99 by default.

### Bug Fixes

Fixed exported `SUNDIALSConfig.cmake` when profiling is enabled without Caliper.

Fixed `sundials_export.h` include in `sundials_config.h`.

Fixed memory leaks in the SuperLU_MT linear solver interface.

## Changes to SUNDIALS in release 6.0.0

### Breaking Changes

#### SUNContext Object Added

SUNDIALS v6.0.0 introduces a new `SUNContext` object on which all other SUNDIALS
objects depend. As such, the constructors for all SUNDIALS packages, vectors,
matrices, linear solvers, nonlinear solvers, and memory helpers have been
updated to accept a context as the last input. Users upgrading to SUNDIALS
v6.0.0 will need to call `SUNContext_Create` to create a context object with
before calling any other SUNDIALS library function, and then provide this object
to other SUNDIALS constructors. The context object has been introduced to allow
SUNDIALS to provide new features, such as the profiling/instrumentation also
introduced in this release, while maintaining thread-safety. See the
documentation section on the `SUNContext` for more details.

The script `upgrade-to-sundials-6-from-5.sh` has been provided with this release
(and obtainable from the GitHub release page) to help ease the transition to
SUNDIALS v6.0.0. The script will add a `SUNCTX_PLACEHOLDER` argument to all of
the calls to SUNDIALS constructors that now require a `SUNContext` object. It
can also update deprecated SUNDIALS constants/types to the new names. It can be
run like this:

```
> ./upgrade-to-sundials-6-from-5.sh <files to update>
```

#### Updated SUNMemoryHelper Function Signatures

The `SUNMemoryHelper` functions `Alloc`, `Dealloc`, and `Copy` have been updated
to accept an opaque handle as the last input. At a minimum, existing
`SUNMemoryHelper` implementations will need to update these functions to accept
the additional argument. Typically, this handle is the execution stream (e.g., a
CUDA/HIP stream or SYCL queue) for the operation. The CUDA, HIP, and SYCL
`SUNMemoryHelper` implementations have been updated accordingly. Additionally,
the constructor for the SYCL implementation has been updated to remove the SYCL
queue as an input.

#### Deprecated Functions Removed

The previously deprecated constructor `N_VMakeWithManagedAllocator_Cuda` and
the function `N_VSetCudaStream_Cuda` have been removed and replaced with
`N_VNewWithMemHelp_Cuda` and `N_VSetKernelExecPolicy_Cuda` respectively.

The previously deprecated macros `PVEC_REAL_MPI_TYPE` and
`PVEC_INTEGER_MPI_TYPE` have been removed and replaced with
`MPI_SUNREALTYPE` and `MPI_SUNINDEXTYPE` respectively.

The following previously deprecated functions have been removed

| Removed                   | Replaced with                    |
|:--------------------------|:---------------------------------|
| `SUNBandLinearSolver`     | `SUNLinSol_Band`                 |
| `SUNDenseLinearSolver`    | `SUNLinSol_Dense`                |
| `SUNKLU`                  | `SUNLinSol_KLU`                  |
| `SUNKLUReInit`            | `SUNLinSol_KLUReInit`            |
| `SUNKLUSetOrdering`       | `SUNLinSol_KLUSetOrdering`       |
| `SUNLapackBand`           | `SUNLinSol_LapackBand`           |
| `SUNLapackDense`          | `SUNLinSol_LapackDense`          |
| `SUNPCG`                  | `SUNLinSol_PCG`                  |
| `SUNPCGSetPrecType`       | `SUNLinSol_PCGSetPrecType`       |
| `SUNPCGSetMaxl`           | `SUNLinSol_PCGSetMaxl`           |
| `SUNSPBCGS`               | `SUNLinSol_SPBCGS`               |
| `SUNSPBCGSSetPrecType`    | `SUNLinSol_SPBCGSSetPrecType`    |
| `SUNSPBCGSSetMaxl`        | `SUNLinSol_SPBCGSSetMaxl`        |
| `SUNSPFGMR`               | `SUNLinSol_SPFGMR`               |
| `SUNSPFGMRSetPrecType`    | `SUNLinSol_SPFGMRSetPrecType`    |
| `SUNSPFGMRSetGSType`      | `SUNLinSol_SPFGMRSetGSType`      |
| `SUNSPFGMRSetMaxRestarts` | `SUNLinSol_SPFGMRSetMaxRestarts` |
| `SUNSPGMR`                | `SUNLinSol_SPGMR`                |
| `SUNSPGMRSetPrecType`     | `SUNLinSol_SPGMRSetPrecType`     |
| `SUNSPGMRSetGSType`       | `SUNLinSol_SPGMRSetGSType`       |
| `SUNSPGMRSetMaxRestarts`  | `SUNLinSol_SPGMRSetMaxRestarts`  |
| `SUNSPTFQMR`              | `SUNLinSol_SPTFQMR`              |
| `SUNSPTFQMRSetPrecType`   | `SUNLinSol_SPTFQMRSetPrecType`   |
| `SUNSPTFQMRSetMaxl`       | `SUNLinSol_SPTFQMRSetMaxl`       |
| `SUNSuperLUMT`            | `SUNLinSol_SuperLUMT`            |
| `SUNSuperLUMTSetOrdering` | `SUNLinSol_SuperLUMTSetOrdering` |

The deprecated functions `MRIStepGetCurrentButcherTables` and
`MRIStepWriteButcher` and the utility functions `MRIStepSetTable` and
`MRIStepSetTableNum` have been removed. Users wishing to create an MRI-GARK
method from a Butcher table should use `MRIStepCoupling_MIStoMRI` to create
the corresponding MRI coupling table and attach it with `MRIStepSetCoupling`.

The previously deprecated functions `ARKStepSetMaxStepsBetweenLSet` and
`ARKStepSetMaxStepsBetweenJac` have been removed and replaced with
`ARKStepSetLSetupFrequency` and `ARKStepSetMaxStepsBetweenJac` respectively.

The previously deprecated function `CVodeSetMaxStepsBetweenJac` has been removed
and replaced with `CVodeSetJacEvalFrequency`.

The ARKODE, CVODE, IDA, and KINSOL Fortran 77 interfaces have been removed. See
the "SUNDIALS Fortran Interface" section in the user guides and the F2003
example programs for more details using the SUNDIALS Fortran 2003 module
interfaces.

#### Namespace Changes

The CUDA, HIP, and SYCL execution policies have been moved from the `sundials`
namespace to the `sundials::cuda`, `sundials::hip`, and `sundials::sycl`
namespaces respectively. Accordingly, the prefixes "Cuda", "Hip", and "Sycl"
have been removed from the execution policy classes and methods.

The `Sundials` namespace used by the Trilinos Tpetra NVector has been replaced
with the `sundials::trilinos::nvector_tpetra` namespace.

### Major Features

#### SUNProfiler

A capability to profile/instrument SUNDIALS library code has been added. This
can be enabled with the CMake option `SUNDIALS_BUILD_WITH_PROFILING`. A built-in
profiler will be used by default, but the
[Caliper](https://github.com/LLNL/Caliper) library can also be used instead with
the CMake option `ENABLE_CALIPER`. See the documentation section on profiling
for more details. **WARNING**: Profiling will impact performance, and should be
enabled judiciously.

#### IMEX MRI Methods and MRIStepInnerStepper Object

The ARKODE MRIStep module has been extended to support implicit-explicit (IMEX)
multirate infinitesimal generalized additive Runge-Kutta (MRI-GARK) methods. As
such, `MRIStepCreate` has been updated to include arguments for the slow
explicit and slow implicit ODE right-hand side functions. `MRIStepCreate` has
also been updated to require attaching an `MRIStepInnerStepper` for evolving the
fast time scale. `MRIStepReInit` has been similarly updated to take explicit
and implicit right-hand side functions as input. Codes using explicit or
implicit MRI methods will need to update `MRIStepCreate` and `MRIStepReInit`
calls to pass `NULL` for either the explicit or implicit right-hand side
function as appropriate. If ARKStep is used as the fast time scale integrator,
codes will need to call `ARKStepCreateMRIStepInnerStepper` to wrap the ARKStep
memory as an `MRIStepInnerStepper` object. Additionally, `MRIStepGetNumRhsEvals`
has been updated to return the number of slow implicit and explicit function
evaluations. The coupling table structure `MRIStepCouplingMem` and the
functions `MRIStepCoupling_Alloc` and `MRIStepCoupling_Create` have also
been updated to support IMEX-MRI-GARK methods.

### New Features

Two new optional vector operations, `N_VDotProdMultiLocal` and
`N_VDotProdMultiAllReduce`, have been added to support low-synchronization
methods for Anderson acceleration.

The implementation of solve-decoupled implicit MRI-GARK methods has been updated
to remove extraneous slow implicit function calls and reduce the memory
requirements.

Added a new function `CVodeGetLinSolveStats` to get the CVODES linear solver
statistics as a group.

Added a new function, `CVodeSetMonitorFn`, that takes a user-function
to be called by CVODES after every `nst` successfully completed time-steps.
This is intended to provide a way of monitoring the CVODES statistics
throughout the simulation.

New orthogonalization methods were added for use within Anderson acceleration
in KINSOL. See the "Anderson Acceleration QR Factorization" subsection within
the mathematical considerations chapter of the user guide and the
`KINSetOrthAA` function documentation for more details.

### Deprecation Notice

The serial, PThreads, PETSc, *hypre*, Parallel, OpenMP_DEV, and OpenMP vector
functions `N_VCloneVectorArray_*` and `N_VDestroyVectorArray_*` have been
deprecated. The generic `N_VCloneVectorArray` and `N_VDestroyVectorArray`
functions should be used instead.

Many constants, types, and functions have been renamed so that they are properly
namespaced. The old names have been deprecated and will be removed in SUNDIALS
v7.0.0.

The following constants, macros, and typedefs are now deprecated:

| Deprecated Name            | New Name                          |
|:---------------------------|:----------------------------------|
| `realtype`                 | `sunrealtype`                     |
| `booleantype`              | `sunbooleantype`                  |
| `RCONST`                   | `SUN_RCONST`                      |
| `BIG_REAL`                 | `SUN_BIG_REAL`                    |
| `SMALL_REAL`               | `SUN_SMALL_REAL`                  |
| `UNIT_ROUNDOFF`            | `SUN_UNIT_ROUNDOFF`               |
| `PREC_NONE`                | `SUN_PREC_NONE`                   |
| `PREC_LEFT`                | `SUN_PREC_LEFT`                   |
| `PREC_RIGHT`               | `SUN_PREC_RIGHT`                  |
| `PREC_BOTH`                | `SUN_PREC_BOTH`                   |
| `MODIFIED_GS`              | `SUN_MODIFIED_GS`                 |
| `CLASSICAL_GS`             | `SUN_CLASSICAL_GS`                |
| `ATimesFn`                 | `SUNATimesFn`                     |
| `PSetupFn`                 | `SUNPSetupFn`                     |
| `PSolveFn`                 | `SUNPSolveFn`                     |
| `DlsMat`                   | `SUNDlsMat`                       |
| `DENSE_COL`                | `SUNDLS_DENSE_COL`                |
| `DENSE_ELEM`               | `SUNDLS_DENSE_ELEM`               |
| `BAND_COL`                 | `SUNDLS_BAND_COL`                 |
| `BAND_COL_ELEM`            | `SUNDLS_BAND_COL_ELEM`            |
| `BAND_ELEM`                | `SUNDLS_BAND_ELEM`                |
| `SDIRK_2_1_2`              | `ARKODE_SDIRK_2_1_2`              |
| `BILLINGTON_3_3_2`         | `ARKODE_BILLINGTON_3_3_2`         |
| `TRBDF2_3_3_2`             | `ARKODE_TRBDF2_3_3_2`             |
| `KVAERNO_4_2_3`            | `ARKODE_KVAERNO_4_2_3`            |
| `ARK324L2SA_DIRK_4_2_3`    | `ARKODE_ARK324L2SA_DIRK_4_2_3`    |
| `CASH_5_2_4`               | `ARKODE_CASH_5_2_4`               |
| `CASH_5_3_4`               | `ARKODE_CASH_5_3_4`               |
| `SDIRK_5_3_4`              | `ARKODE_SDIRK_5_3_4`              |
| `KVAERNO_5_3_4`            | `ARKODE_KVAERNO_5_3_4`            |
| `ARK436L2SA_DIRK_6_3_4`    | `ARKODE_ARK436L2SA_DIRK_6_3_4`    |
| `KVAERNO_7_4_5`            | `ARKODE_KVAERNO_7_4_5`            |
| `ARK548L2SA_DIRK_8_4_5`    | `ARKODE_ARK548L2SA_DIRK_8_4_5`    |
| `ARK437L2SA_DIRK_7_3_4`    | `ARKODE_ARK437L2SA_DIRK_7_3_4`    |
| `ARK548L2SAb_DIRK_8_4_5`   | `ARKODE_ARK548L2SAb_DIRK_8_4_5`   |
| `MIN_DIRK_NUM`             | `ARKODE_MIN_DIRK_NUM`             |
| `MAX_DIRK_NUM`             | `ARKODE_MAX_DIRK_NUM`             |
| `MIS_KW3`                  | `ARKODE_MIS_KW3`                  |
| `MRI_GARK_ERK33a`          | `ARKODE_MRI_GARK_ERK33a`          |
| `MRI_GARK_ERK45a`          | `ARKODE_MRI_GARK_ERK45a`          |
| `MRI_GARK_IRK21a`          | `ARKODE_MRI_GARK_IRK21a`          |
| `MRI_GARK_ESDIRK34a`       | `ARKODE_MRI_GARK_ESDIRK34a`       |
| `MRI_GARK_ESDIRK46a`       | `ARKODE_MRI_GARK_ESDIRK46a`       |
| `IMEX_MRI_GARK3a`          | `ARKODE_IMEX_MRI_GARK3a`          |
| `IMEX_MRI_GARK3b`          | `ARKODE_IMEX_MRI_GARK3b`          |
| `IMEX_MRI_GARK4`           | `ARKODE_IMEX_MRI_GARK4`           |
| `MIN_MRI_NUM`              | `ARKODE_MIN_MRI_NUM`              |
| `MAX_MRI_NUM`              | `ARKODE_MAX_MRI_NUM`              |
| `DEFAULT_MRI_TABLE_3`      | `MRISTEP_DEFAULT_TABLE_3`         |
| `DEFAULT_EXPL_MRI_TABLE_3` | `MRISTEP_DEFAULT_EXPL_TABLE_3`    |
| `DEFAULT_EXPL_MRI_TABLE_4` | `MRISTEP_DEFAULT_EXPL_TABLE_4`    |
| `DEFAULT_IMPL_SD_TABLE_2`  | `MRISTEP_DEFAULT_IMPL_SD_TABLE_2` |
| `DEFAULT_IMPL_SD_TABLE_3`  | `MRISTEP_DEFAULT_IMPL_SD_TABLE_3` |
| `DEFAULT_IMPL_SD_TABLE_4`  | `MRISTEP_DEFAULT_IMPL_SD_TABLE_4` |
| `DEFAULT_IMEX_SD_TABLE_3`  | `MRISTEP_DEFAULT_IMEX_SD_TABLE_3` |
| `DEFAULT_IMEX_SD_TABLE_4`  | `MRISTEP_DEFAULT_IMEX_SD_TABLE_4` |
| `HEUN_EULER_2_1_2`         | `ARKODE_HEUN_EULER_2_1_2`         |
| `BOGACKI_SHAMPINE_4_2_3`   | `ARKODE_BOGACKI_SHAMPINE_4_2_3`   |
| `ARK324L2SA_ERK_4_2_3`     | `ARKODE_ARK324L2SA_ERK_4_2_3`     |
| `ZONNEVELD_5_3_4`          | `ARKODE_ZONNEVELD_5_3_4`          |
| `ARK436L2SA_ERK_6_3_4`     | `ARKODE_ARK436L2SA_ERK_6_3_4`     |
| `SAYFY_ABURUB_6_3_4`       | `ARKODE_SAYFY_ABURUB_6_3_4`       |
| `CASH_KARP_6_4_5`          | `ARKODE_CASH_KARP_6_4_5`          |
| `FEHLBERG_6_4_5`           | `ARKODE_FEHLBERG_6_4_5`           |
| `DORMAND_PRINCE_7_4_5`     | `ARKODE_DORMAND_PRINCE_7_4_5`     |
| `ARK548L2SA_ERK_8_4_5`     | `ARKODE_ARK548L2SA_ERK_8_4_5`     |
| `VERNER_8_5_6`             | `ARKODE_VERNER_8_5_6`             |
| `FEHLBERG_13_7_8`          | `ARKODE_FEHLBERG_13_7_8`          |
| `KNOTH_WOLKE_3_3`          | `ARKODE_KNOTH_WOLKE_3_3`          |
| `ARK437L2SA_ERK_7_3_4`     | `ARKODE_ARK437L2SA_ERK_7_3_4`     |
| `ARK548L2SAb_ERK_8_4_5`    | `ARKODE_ARK548L2SAb_ERK_8_4_5`    |
| `MIN_ERK_NUM`              | `ARKODE_MIN_ERK_NUM`              |
| `MAX_ERK_NUM`              | `ARKODE_MAX_ERK_NUM`              |
| `DEFAULT_ERK_2`            | `ARKSTEP_DEFAULT_ERK_2`           |
| `DEFAULT_ERK_3`            | `ARKSTEP_DEFAULT_ERK_3`           |
| `DEFAULT_ERK_4`            | `ARKSTEP_DEFAULT_ERK_4`           |
| `DEFAULT_ERK_5`            | `ARKSTEP_DEFAULT_ERK_5`           |
| `DEFAULT_ERK_6`            | `ARKSTEP_DEFAULT_ERK_6`           |
| `DEFAULT_ERK_8`            | `ARKSTEP_DEFAULT_ERK_8`           |
| `DEFAULT_DIRK_2`           | `ARKSTEP_DEFAULT_DIRK_2`          |
| `DEFAULT_DIRK_3`           | `ARKSTEP_DEFAULT_DIRK_3`          |
| `DEFAULT_DIRK_4`           | `ARKSTEP_DEFAULT_DIRK_4`          |
| `DEFAULT_DIRK_5`           | `ARKSTEP_DEFAULT_DIRK_5`          |
| `DEFAULT_ARK_ETABLE_3`     | `ARKSTEP_DEFAULT_ARK_ETABLE_3`    |
| `DEFAULT_ARK_ETABLE_4`     | `ARKSTEP_DEFAULT_ARK_ETABLE_4`    |
| `DEFAULT_ARK_ETABLE_5`     | `ARKSTEP_DEFAULT_ARK_ETABLE_4`    |
| `DEFAULT_ARK_ITABLE_3`     | `ARKSTEP_DEFAULT_ARK_ITABLE_3`    |
| `DEFAULT_ARK_ITABLE_4`     | `ARKSTEP_DEFAULT_ARK_ITABLE_4`    |
| `DEFAULT_ARK_ITABLE_5`     | `ARKSTEP_DEFAULT_ARK_ITABLE_5`    |
| `DEFAULT_ERK_2`            | `ERKSTEP_DEFAULT_2`               |
| `DEFAULT_ERK_3`            | `ERKSTEP_DEFAULT_3`               |
| `DEFAULT_ERK_4`            | `ERKSTEP_DEFAULT_4`               |
| `DEFAULT_ERK_5`            | `ERKSTEP_DEFAULT_5`               |
| `DEFAULT_ERK_6`            | `ERKSTEP_DEFAULT_6`               |
| `DEFAULT_ERK_8`            | `ERKSTEP_DEFAULT_8`               |

In addition, the following functions are now deprecated (compile-time warnings
will be printed if supported by the compiler):

| Deprecated Name               | New Name                     |
|:------------------------------|:-----------------------------|
| `CVSpilsSetLinearSolver`      | `CVodeSetLinearSolver`       |
| `CVSpilsSetEpsLin`            | `CVodeSetEpsLin`             |
| `CVSpilsSetPreconditioner`    | `CVodeSetPreconditioner`     |
| `CVSpilsSetJacTimes`          | `CVodeSetJacTimes`           |
| `CVSpilsGetWorkSpace`         | `CVodeGetLinWorkSpace`       |
| `CVSpilsGetNumPrecEvals`      | `CVodeGetNumPrecEvals`       |
| `CVSpilsGetNumPrecSolves`     | `CVodeGetNumPrecSolves`      |
| `CVSpilsGetNumLinIters`       | `CVodeGetNumLinIters`        |
| `CVSpilsGetNumConvFails`      | `CVodeGetNumConvFails`       |
| `CVSpilsGetNumJTSetupEvals`   | `CVodeGetNumJTSetupEvals`    |
| `CVSpilsGetNumJtimesEvals`    | `CVodeGetNumJtimesEvals`     |
| `CVSpilsGetNumRhsEvals`       | `CVodeGetNumLinRhsEvals`     |
| `CVSpilsGetLastFlag`          | `CVodeGetLastLinFlag`        |
| `CVSpilsGetReturnFlagName`    | `CVodeGetLinReturnFlagName`  |
| `CVSpilsSetLinearSolverB`     | `CVodeSetLinearSolverB`      |
| `CVSpilsSetEpsLinB`           | `CVodeSetEpsLinB`            |
| `CVSpilsSetPreconditionerB`   | `CVodeSetPreconditionerB`    |
| `CVSpilsSetPreconditionerBS`  | `CVodeSetPreconditionerBS`   |
| `CVSpilsSetJacTimesB`         | `CVodeSetJacTimesB`          |
| `CVSpilsSetJacTimesBS`        | `CVodeSetJacTimesBS`         |
| `CVDlsSetLinearSolver`        | `CVodeSetLinearSolver`       |
| `CVDlsSetJacFn`               | `CVodeSetJacFn`              |
| `CVDlsGetWorkSpace`           | `CVodeGetLinWorkSpace`       |
| `CVDlsGetNumJacEvals`         | `CVodeGetNumJacEvals`        |
| `CVDlsGetNumRhsEvals`         | `CVodeGetNumLinRhsEvals`     |
| `CVDlsGetLastFlag`            | `CVodeGetLastLinFlag`        |
| `CVDlsGetReturnFlagName`      | `CVodeGetLinReturnFlagName`  |
| `CVDlsSetLinearSolverB`       | `CVodeSetLinearSolverB`      |
| `CVDlsSetJacFnB`              | `CVodeSetJacFnB`             |
| `CVDlsSetJacFnBS`             | `CVodeSetJacFnBS`            |
| `CVDlsSetLinearSolver`        | `CVodeSetLinearSolver`       |
| `CVDlsSetJacFn`               | `CVodeSetJacFn`              |
| `CVDlsGetWorkSpace`           | `CVodeGetLinWorkSpace`       |
| `CVDlsGetNumJacEvals`         | `CVodeGetNumJacEvals`        |
| `CVDlsGetNumRhsEvals`         | `CVodeGetNumLinRhsEvals`     |
| `CVDlsGetLastFlag`            | `CVodeGetLastLinFlag`        |
| `CVDlsGetReturnFlagName`      | `CVodeGetLinReturnFlagName`  |
| `KINDlsSetLinearSolver`       | `KINSetLinearSolver`         |
| `KINDlsSetJacFn`              | `KINSetJacFn`                |
| `KINDlsGetWorkSpace`          | `KINGetLinWorkSpace`         |
| `KINDlsGetNumJacEvals`        | `KINGetNumJacEvals`          |
| `KINDlsGetNumFuncEvals`       | `KINGetNumLinFuncEvals`      |
| `KINDlsGetLastFlag`           | `KINGetLastLinFlag`          |
| `KINDlsGetReturnFlagName`     | `KINGetLinReturnFlagName`    |
| `KINSpilsSetLinearSolver`     | `KINSetLinearSolver`         |
| `KINSpilsSetPreconditioner`   | `KINSetPreconditioner`       |
| `KINSpilsSetJacTimesVecFn`    | `KINSetJacTimesVecFn`        |
| `KINSpilsGetWorkSpace`        | `KINGetLinWorkSpace`         |
| `KINSpilsGetNumPrecEvals`     | `KINGetNumPrecEvals`         |
| `KINSpilsGetNumPrecSolves`    | `KINGetNumPrecSolves`        |
| `KINSpilsGetNumLinIters`      | `KINGetNumLinIters`          |
| `KINSpilsGetNumConvFails`     | `KINGetNumLinConvFails`      |
| `KINSpilsGetNumJtimesEvals`   | `KINGetNumJtimesEvals`       |
| `KINSpilsGetNumFuncEvals`     | `KINGetNumLinFuncEvals`      |
| `KINSpilsGetLastFlag`         | `KINGetLastLinFlag`          |
| `KINSpilsGetReturnFlagName`   | `KINGetLinReturnFlagName`    |
| `IDASpilsSetLinearSolver`     | `IDASetLinearSolver`         |
| `IDASpilsSetPreconditioner`   | `IDASetPreconditioner`       |
| `IDASpilsSetJacTimes`         | `IDASetJacTimes`             |
| `IDASpilsSetEpsLin`           | `IDASetEpsLin`               |
| `IDASpilsSetIncrementFactor`  | `IDASetIncrementFactor`      |
| `IDASpilsGetWorkSpace`        | `IDAGetLinWorkSpace`         |
| `IDASpilsGetNumPrecEvals`     | `IDAGetNumPrecEvals`         |
| `IDASpilsGetNumPrecSolves`    | `IDAGetNumPrecSolves`        |
| `IDASpilsGetNumLinIters`      | `IDAGetNumLinIters`          |
| `IDASpilsGetNumConvFails`     | `IDAGetNumLinConvFails`      |
| `IDASpilsGetNumJTSetupEvals`  | `IDAGetNumJTSetupEvals`      |
| `IDASpilsGetNumJtimesEvals`   | `IDAGetNumJtimesEvals`       |
| `IDASpilsGetNumResEvals`      | `IDAGetNumLinResEvals`       |
| `IDASpilsGetLastFlag`         | `IDAGetLastLinFlag`          |
| `IDASpilsGetReturnFlagName`   | `IDAGetLinReturnFlagName`    |
| `IDASpilsSetLinearSolverB`    | `IDASetLinearSolverB`        |
| `IDASpilsSetEpsLinB`          | `IDASetEpsLinB`              |
| `IDASpilsSetIncrementFactorB` | `IDASetIncrementFactorB`     |
| `IDASpilsSetPreconditionerB`  | `IDASetPreconditionerB`      |
| `IDASpilsSetPreconditionerBS` | `IDASetPreconditionerBS`     |
| `IDASpilsSetJacTimesB`        | `IDASetJacTimesB`            |
| `IDASpilsSetJacTimesBS`       | `IDASetJacTimesBS`           |
| `IDADlsSetLinearSolver`       | `IDASetLinearSolver`         |
| `IDADlsSetJacFn`              | `IDASetJacFn`                |
| `IDADlsGetWorkSpace`          | `IDAGetLinWorkSpace`         |
| `IDADlsGetNumJacEvals`        | `IDAGetNumJacEvals`          |
| `IDADlsGetNumResEvals`        | `IDAGetNumLinResEvals`       |
| `IDADlsGetLastFlag`           | `IDAGetLastLinFlag`          |
| `IDADlsGetReturnFlagName`     | `IDAGetLinReturnFlagName`    |
| `IDADlsSetLinearSolverB`      | `IDASetLinearSolverB`        |
| `IDADlsSetJacFnB`             | `IDASetJacFnB`               |
| `IDADlsSetJacFnBS`            | `IDASetJacFnBS`              |
| `DenseGETRF`                  | `SUNDlsMat_DenseGETRF`       |
| `DenseGETRS`                  | `SUNDlsMat_DenseGETRS`       |
| `denseGETRF`                  | `SUNDlsMat_denseGETRF`       |
| `denseGETRS`                  | `SUNDlsMat_denseGETRS`       |
| `DensePOTRF`                  | `SUNDlsMat_DensePOTRF`       |
| `DensePOTRS`                  | `SUNDlsMat_DensePOTRS`       |
| `densePOTRF`                  | `SUNDlsMat_densePOTRF`       |
| `densePOTRS`                  | `SUNDlsMat_densePOTRS`       |
| `DenseGEQRF`                  | `SUNDlsMat_DenseGEQRF`       |
| `DenseORMQR`                  | `SUNDlsMat_DenseORMQR`       |
| `denseGEQRF`                  | `SUNDlsMat_denseGEQRF`       |
| `denseORMQR`                  | `SUNDlsMat_denseORMQR`       |
| `DenseCopy`                   | `SUNDlsMat_DenseCopy`        |
| `denseCopy`                   | `SUNDlsMat_denseCopy`        |
| `DenseScale`                  | `SUNDlsMat_DenseScale`       |
| `denseScale`                  | `SUNDlsMat_denseScale`       |
| `denseAddIdentity`            | `SUNDlsMat_denseAddIdentity` |
| `DenseMatvec`                 | `SUNDlsMat_DenseMatvec`      |
| `denseMatvec`                 | `SUNDlsMat_denseMatvec`      |
| `BandGBTRF`                   | `SUNDlsMat_BandGBTRF`        |
| `bandGBTRF`                   | `SUNDlsMat_bandGBTRF`        |
| `BandGBTRS`                   | `SUNDlsMat_BandGBTRS`        |
| `bandGBTRS`                   | `SUNDlsMat_bandGBTRS`        |
| `BandCopy`                    | `SUNDlsMat_BandCopy`         |
| `bandCopy`                    | `SUNDlsMat_bandCopy`         |
| `BandScale`                   | `SUNDlsMat_BandScale`        |
| `bandScale`                   | `SUNDlsMat_bandScale`        |
| `bandAddIdentity`             | `SUNDlsMat_bandAddIdentity`  |
| `BandMatvec`                  | `SUNDlsMat_BandMatvec`       |
| `bandMatvec`                  | `SUNDlsMat_bandMatvec`       |
| `ModifiedGS`                  | `SUNModifiedGS`              |
| `ClassicalGS`                 | `SUNClassicalGS`             |
| `QRfact`                      | `SUNQRFact`                  |
| `QRsol`                       | `SUNQRsol`                   |
| `DlsMat_NewDenseMat`          | `SUNDlsMat_NewDenseMat`      |
| `DlsMat_NewBandMat`           | `SUNDlsMat_NewBandMat`       |
| `DestroyMat`                  | `SUNDlsMat_DestroyMat`       |
| `NewIntArray`                 | `SUNDlsMat_NewIntArray`      |
| `NewIndexArray`               | `SUNDlsMat_NewIndexArray`    |
| `NewRealArray`                | `SUNDlsMat_NewRealArray`     |
| `DestroyArray`                | `SUNDlsMat_DestroyArray`     |
| `AddIdentity`                 | `SUNDlsMat_AddIdentity`      |
| `SetToZero`                   | `SUNDlsMat_SetToZero`        |
| `PrintMat`                    | `SUNDlsMat_PrintMat`         |
| `newDenseMat`                 | `SUNDlsMat_newDenseMat`      |
| `newBandMat`                  | `SUNDlsMat_newBandMat`       |
| `destroyMat`                  | `SUNDlsMat_destroyMat`       |
| `newIntArray`                 | `SUNDlsMat_newIntArray`      |
| `newIndexArray`               | `SUNDlsMat_newIndexArray`    |
| `newRealArray`                | `SUNDlsMat_newRealArray`     |
| `destroyArray`                | `SUNDlsMat_destroyArray`     |

In addition, the entire `sundials_lapack.h` header file is now deprecated for
removal in SUNDIALS v7.0.0. Note, this header file is not needed to use the
SUNDIALS LAPACK linear solvers.

Deprecated ARKODE nonlinear solver predictors: specification of the ARKStep
"bootstrap" or "minimum correction" predictors (options 4 and 5 from
`ARKStepSetPredictorMethod`), or MRIStep "bootstrap" predictor (option 4 from
`MRIStepSetPredictorMethod`), will output a deprecation warning message.
These options will be removed in a future release.

## Changes to SUNDIALS in release 5.8.0

### New Features

The RAJA vector implementation has been updated to support the SYCL backend in
addition to the CUDA and HIP backend. Users can choose the backend when
configuring SUNDIALS by using the `SUNDIALS_RAJA_BACKENDS` CMake variable. This
module remains experimental and is subject to change from version to version.

A new SUNMatrix and SUNLinearSolver implementation were added to interface
with the Intel oneAPI Math Kernel Library (oneMKL). Both the matrix and the
linear solver support general dense linear systems as well as block diagonal
linear systems. This matrix is experimental and is subject to change from
version to version.

Added a new *optional* function to the SUNLinearSolver API,
`SUNLinSolSetZeroGuess`, to indicate that the next call to `SUNLinSolSolve` will
be made with a zero initial guess. SUNLinearSolver implementations that do not
use the `SUNLinSolNewEmpty` constructor will, at a minimum, need set the
`setzeroguess` function pointer in the linear solver `ops` structure to
`NULL`. The SUNDIALS iterative linear solver implementations have been updated
to leverage this new set function to remove one dot product per solve.

The time integrator packages (ARKODE, CVODE(S), and IDA(S)) all now support a
new "matrix-embedded" SUNLinearSolver type. This type supports user-supplied
SUNLinearSolver implementations that set up and solve the specified linear
system at each linear solve call. Any matrix-related data structures are held
internally to the linear solver itself, and are not provided by the SUNDIALS
package.

Added functions to ARKODE and CVODE(S) for supplying an alternative right-hand
side function and to IDA(S) for supplying an alternative residual for use within
nonlinear system function evaluations:

* `ARKStepSetNlsRhsFn`
* `MRIStepSetNlsRhsFn`
* `CVodeSetNlsRhsFn`
* `IDASetNlsResFn`

Support for user-defined inner (fast) integrators has been to the MRIStep module
in ARKODE. See the "MRIStep Custom Inner Steppers" section in the user guide for
more information on providing a user-defined integration method.

Added specialized fused HIP kernels to CVODE which may offer better
performance on smaller problems when using CVODE with the `NVECTOR_HIP`
module. See the optional input function `CVodeSetUseIntegratorFusedKernels`
for more information. As with other SUNDIALS HIP features, this is
feature is experimental and may change from version to version.

New KINSOL options have been added to apply a constant damping factor in the
fixed point and Picard iterations (see `KINSetDamping`), to delay the start of
Anderson acceleration with the fixed point and Picard iterations (see
`KINSetDelayAA`), and to return the newest solution with the fixed point
iteration (see `KINSetReturnNewest`).

The installed `SUNDIALSConfig.cmake` file now supports the `COMPONENTS` option
to `find_package`. The exported targets no longer have IMPORTED_GLOBAL set.

### Bug Fixes

A bug was fixed in `SUNMatCopyOps` where the matrix-vector product setup
function pointer was not copied.

A bug was fixed in the SPBCGS and SPTFQMR solvers for the case where a non-zero
initial guess and a solution scaling vector are provided. This fix only impacts
codes using SPBCGS or SPTFQMR as standalone solvers as all SUNDIALS packages
utilize a zero initial guess.

A bug was fixed in the ARKODE stepper modules where the stop time may be passed
after resetting the integrator.

A bug was fixed in `IDASetJacTimesResFn` in IDAS where the supplied function was
used in the dense finite difference Jacobian computation rather than the finite
difference Jacobian-vector product approximation.

A bug was fixed in the KINSOL Picard iteration where the value of
`KINSetMaxSetupCalls` would be ignored.

## Changes to SUNDIALS in release 5.7.0

A new NVECTOR implementation based on the SYCL abstraction layer has been added
targeting Intel GPUs. At present the only SYCL compiler supported is the DPC++
(Intel oneAPI) compiler. See the SYCL NVECTOR section in the user guide for more
details. This module is considered experimental and is subject to major changes
even in minor releases.

A new SUNMatrix and SUNLinearSolver implementation were added to interface
with the MAGMA linear algebra library. Both the matrix and the linear solver
support general dense linear systems as well as block diagonal linear systems,
and both are targeted at GPUs (AMD or NVIDIA).

## Changes to SUNDIALS in release 5.6.1

Fixed a bug in the SUNDIALS CMake which caused an error if the
`CMAKE_CXX_STANDARD` and `SUNDIALS_RAJA_BACKENDS` options were not provided.

Fixed some compiler warnings when using the IBM XL compilers.

## Changes to SUNDIALS in release 5.6.0

A new `N_Vector` implementation based on the AMD ROCm HIP platform has been
added. This vector can target NVIDIA or AMD GPUs. See the HIP vector section in
the user guide for more details. This vector is considered experimental and is
subject to change from version to version.

The RAJA `N_Vector` implementation has been updated to support the HIP backend
in addition to the CUDA backend. Users can choose the backend when configuring
SUNDIALS by using the `SUNDIALS_RAJA_BACKENDS` CMake variable. This vector
remains experimental and is subject to change from version to version.

A new optional operation, `N_VGetDeviceArrayPointer`, was added to the N_Vector
API. This operation is useful for vectors that utilize dual memory spaces,
e.g. the native SUNDIALS CUDA N_Vector.

The SUNMATRIX_CUSPARSE and SUNLINEARSOLVER_CUSOLVERSP_BATCHQR implementations
no longer require the SUNDIALS CUDA N_Vector. Instead, they require that the
vector utilized provides the `N_VGetDeviceArrayPointer` operation, and that the
pointer returned by `N_VGetDeviceArrayPointer` is a valid CUDA device pointer.

## Changes to SUNDIALS in release 5.5.0

Refactored the SUNDIALS build system. CMake 3.12.0 or newer is now required.
Users will likely see deprecation warnings, but otherwise the changes
should be fully backwards compatible for almost all users. SUNDIALS
now exports CMake targets and installs a `SUNDIALSConfig.cmake` file.

Added support for SuperLU DIST 6.3.0 or newer.

## Changes to SUNDIALS in release 5.4.0

### Major Features

A new class, `SUNMemoryHelper`, was added to support **GPU users** who have
complex memory management needs such as using memory pools. This is paired with
new constructors for the `NVECTOR_CUDA` and `NVECTOR_RAJA` modules that accept a
`SUNMemoryHelper` object. Refer to "The SUNMemoryHelper API", "NVECTOR CUDA" and
"NVECTOR RAJA" sections in the documentation for more information.

Added full support for time-dependent mass matrices in ARKStep, and expanded
existing non-identity mass matrix infrastructure to support use of the
fixed point nonlinear solver.

An interface between ARKStep and the XBraid multigrid reduction in time (MGRIT)
library has been added to enable parallel-in-time integration. See the ARKStep
documentation and examples for more details. This interface required the
addition of three new N_Vector operations to exchange vector data between
computational nodes, see `N_VBufSize`, `N_VBufPack`, and `N_VBufUnpack`. These
N_Vector operations are only used within the XBraid interface and need not be
implemented for any other context.

### New Features

The `NVECTOR_RAJA` module has been updated to mirror the `NVECTOR_CUDA` module.
Notably, the update adds managed memory support to the `NVECTOR_RAJA` module.
Users of the module will need to update any calls to the `N_VMake_Raja` function
because that signature was changed. This module remains experimental and is
subject to change from version to version.

The expected behavior of `SUNNonlinSolGetNumIters` and
`SUNNonlinSolGetNumConvFails` in the SUNNonlinearSolver API have been updated to
specify that they should return the number of nonlinear solver iterations and
convergence failures in the most recent solve respectively rather than the
cumulative number of iterations and failures across all solves respectively. The
API documentation and SUNDIALS provided SUNNonlinearSolver implementations and
have been updated accordingly. As before, the cumulative number of nonlinear
iterations and failures may be retrieved by calling the integrator provided get
functions:

* `ARKStepGetNumNonlinSolvIters`
* `ARKStepGetNumNonlinSolvConvFails`
* `ARKStepGetNonlinSolvStats`
* `MRIStepGetNumNonlinSolvIters`
* `MRIStepGetNumNonlinSolvConvFails`
* `MRIStepGetNonlinSolvStats`
* `CVodeGetNumNonlinSolvIters`
* `CVodeGetNumNonlinSolvConvFails`
* `CVodeGetNonlinSolvStats`
* `IDAGetNumNonlinSolvIters`
* `IDAGetNumNonlinSolvConvFails`
* `IDAGetNonlinSolvStats`

Added the following the following functions that advanced users might find
useful when providing a custom `SUNNonlinSolSysFn`:

* `ARKStepComputeState`
* `ARKStepGetNonlinearSystemData`
* `MRIStepComputeState`
* `MRIStepGetNonlinearSystemData`
* `CVodeComputeState`
* `CVodeGetNonlinearSystemData`
* `IDAGetNonlinearSystemData`

Added new functions to CVODE(S), ARKODE, and IDA(S) to to specify the factor for
converting between integrator tolerances (WRMS norm) and linear solver tolerances
(L2 norm) i.e., `tol_L2 = nrmfac * tol_WRMS`:

* `ARKStepSetLSNormFactor`
* `ARKStepSetMassLSNormFactor`
* `MRIStepSetLSNormFactor`
* `CVodeSetLSNormFactor`
* `IDASetLSNormFactor`

Added new reset functions `ARKStepReset`, `ERKStepReset`, and
`MRIStepReset` to reset the stepper time and state vector to user-provided
values for continuing the integration from that point while retaining the
integration history. These function complement the reinitialization functions
`ARKStepReInit`, `ERKStepReInit`, and `MRIStepReInit` which reinitialize
the stepper so that the problem integration should resume as if started from
scratch.

Updated the MRIStep time-stepping module in ARKODE to support higher-order
MRI-GARK methods [Sandu, SIAM J. Numer. Anal., 57, 2019], including methods that
involve solve-decoupled, diagonally-implicit treatment of the slow time scale.

The function `CVodeSetLSetupFrequency` has been added to CVODE(S) to set
the frequency of calls to the linear solver setup function.

The Trilinos Tpetra `N_Vector` interface has been updated to work with Trilinos
12.18+. This update changes the local ordinal type to always be an `int`.

Added support for CUDA 11.

### Bug Fixes

A minor inconsistency in CVODE(S) and a bug ARKODE when checking the Jacobian
evaluation frequency has been fixed. As a result codes using using a
non-default Jacobian update frequency through a call to
`CVodeSetMaxStepsBetweenJac` or `ARKStepSetMaxStepsBetweenJac` will need to
increase the provided value by 1 to achieve the same behavior as before.

In IDAS and CVODES, the functions for forward integration with checkpointing
(`IDASolveF`, `CVodeF`) are now subject to a restriction on the number of time
steps allowed to reach the output time. This is the same restriction applied to
the `IDASolve` and `CVode` functions. The default maximum number of steps is
500, but this may be changed using the `<IDA|CVode>SetMaxNumSteps` function.
This change fixes a bug that could cause an infinite loop in the `IDASolveF`
and `CVodeF` and functions. **This change may cause a runtime error in existing user code**.

Fixed bug in using ERK method integration with static mass matrices.

### Deprecation Notice

For greater clarity the following functions have been deprecated:

* `CVodeSetMaxStepsBetweenJac`
* `ARKStepSetMaxStepsBetweenJac`
* `ARKStepSetMaxStepsBetweenLSet`

The following functions should be used instead:

* `CVodeSetJacEvalFrequency`
* `ARKStepSetJacEvalFrequency`
* `ARKStepSetLSetupFrequency`

## Changes to SUNDIALS in release 5.3.0

### Major Feature

Added support to CVODE for integrating IVPs with constraints using BDF methods
and projecting the solution onto the constraint manifold with a user defined
projection function. This implementation is accompanied by additions to user
documentation and CVODE examples. See the `CVodeSetProjFn` function
documentation for more information.

### New Features

Added the ability to control the CUDA kernel launch parameters for the CUDA
vector and spare matrix implementations. These implementations remain
experimental and are subject to change from version to version. In addition, the
CUDA vector kernels were rewritten to be more flexible. Most users should see
equivalent performance or some improvement, but a select few may observe minor
performance degradation with the default settings. Users are encouraged to
contact the SUNDIALS team about any performance changes that they notice.

Added new capabilities for monitoring the solve phase in the Newton and
fixed-point `SUNNonlinearSolver`, and the SUNDIALS iterative linear
solvers. SUNDIALS must be built with the CMake option
`SUNDIALS_BUILD_WITH_MONITORING` to use these capabilities.

Added specialized fused CUDA kernels to CVODE which may offer better performance
on smaller problems when using CVODE with the CUDA vector. See the optional
input function `CVodeSetUseIntegratorFusedKernels` for more
information. As with other SUNDIALS CUDA features, this is feature is
experimental and may change from version to version.

Added a new function, `CVodeSetMonitorFn`, that takes a user-function
to be called by CVODE after every `nst` successfully completed time-steps.
This is intended to provide a way of monitoring the CVODE statistics
throughout the simulation.

Added a new function `CVodeGetLinSolveStats` to get the CVODE linear solver
statistics as a group.

Added the following optional functions to provide an alternative ODE right-hand
side function (ARKODE and CVODE(S)), DAE residual function (IDA(S)), or nonlinear
system function (KINSOL) for use when computing Jacobian-vector products with
the internal difference quotient approximation:

* `ARKStepSetJacTimesRhsFn`
* `CVodeSetJacTimesRhsFn`
* `CVodeSetJacTimesRhsFnB`
* `IDASetJacTimesResFn`
* `IDASetJacTimesResFnB`
* `KINSetJacTimesVecSysFn`

### Bug Fixes

Fixed a bug in the iterative linear solvers where an error is not returned if
the `Atimes` function is `NULL` or, if preconditioning is enabled, the
`PSolve` function is `NULL`.

Fixed a bug in ARKODE where the prototypes for `ERKStepSetMinReduction` and
`ARKStepSetMinReduction` were not included in `arkode_erkstep.h` and
`arkode_arkstep.h` respectively.

Fixed a bug in ARKODE where inequality constraint checking would need to be
disabled and then re-enabled to update the inequality constraint values after
resizing a problem. Resizing a problem will now disable constraints and a call
to `ARKStepSetConstraints` or `ERKStepSetConstraints` is required to re-enable
constraint checking for the new problem size.

## Changes to SUNDIALS in release 5.2.0

### New Features

The following functions were added to each of the time integration packages to
enable or disable the scaling applied to linear system solutions with
matrix-based linear solvers to account for lagged matrix information:

* `ARKStepSetLinearSolutionScaling`
* `CVodeSetLinearSolutionScaling`
* `CVodeSetLinearSolutionScalingB`
* `IDASetLinearSolutionScaling`
* `IDASetLinearSolutionScalingB`

When using a matrix-based linear solver with ARKODE, IDA(S), or BDF methods in
CVODE(S) scaling is enabled by default.

Added a new `SUNMatrix` implementation that interfaces to the sparse matrix
implementation from the NVIDIA cuSPARSE library. In addition, the CUDA Sparse
linear solver has been updated to use the new matrix, as such, users of this
matrix will need to update their code. This implementations are still considered
to be experimental, thus they are subject to breaking changes even in minor
releases.

Added a new "stiff" interpolation module to ARKODE, based on Lagrange polynomial
interpolation, that is accessible to each of the ARKStep, ERKStep and MRIStep
time-stepping modules. This module is designed to provide increased
interpolation accuracy when integrating stiff problems, as opposed to the ARKODE
standard Hermite interpolation module that can suffer when the IVP right-hand
side has large Lipschitz constant. While the Hermite module remains the default,
the new Lagrange module may be enabled using one of the routines
`ARKStepSetInterpolantType`, `ERKStepSetInterpolantType`, or
`MRIStepSetInterpolantType`. The serial example problem `ark_brusselator.c` has
been converted to use this Lagrange interpolation module. Created accompanying
routines `ARKStepSetInterpolantDegree`, `ARKStepSetInterpolantDegree` and
`ARKStepSetInterpolantDegree` to provide user control over these interpolating
polynomials.

Added two new functions, `ARKStepSetMinReduction` and `ERKStepSetMinReduction`
to change the minimum allowed step size reduction factor after an error test
failure.

### Bug Fixes

Fixed a build system bug related to the Fortran 2003 interfaces when using the
IBM XL compiler. When building the Fortran 2003 interfaces with an XL compiler
it is recommended to set `CMAKE_Fortran_COMPILER` to `f2003`, `xlf2003`, or
`xlf2003_r`.

Fixed a bug in how ARKODE interfaces with a user-supplied, iterative, unscaled
linear solver. In this case, ARKODE adjusts the linear solver tolerance in an
attempt to account for the lack of support for left/right scaling matrices.
Previously, ARKODE computed this scaling factor using the error weight vector,
`ewt`; this fix changes that to the residual weight vector, `rwt`, that can
differ from `ewt` when solving problems with non-identity mass matrix.

Fixed a linkage bug affecting Windows users that stemmed from
dllimport/dllexport attribute missing on some SUNDIALS API functions.

Fixed a memory leak in CVODES and IDAS from not deallocating the `atolSmin0` and
`atolQSmin0` arrays.

Fixed a bug where a non-default value for the maximum allowed growth factor
after the first step would be ignored.

### Deprecation Notice

The routines `ARKStepSetDenseOrder`, `ARKStepSetDenseOrder` and
`ARKStepSetDenseOrder` have been deprecated and will be removed in a
future release. The new functions `ARKStepSetInterpolantDegree`,
`ARKStepSetInterpolantDegree`, and `ARKStepSetInterpolantDegree`
should be used instead.

## Changes to SUNDIALS in release 5.1.0

### New Features

Added support for a user-supplied function to update the prediction for each
implicit stage solution in ARKStep. If supplied, this routine will be called
*after* any existing ARKStep predictor algorithm completes, so that the
predictor may be modified by the user as desired. The new user-supplied routine
has type `ARKStepStagePredictFn`, and may be set by calling
`ARKStepSetStagePredictFn`.

The MRIStep module has been updated to support attaching different user data
pointers to the inner and outer integrators. If applicable, user codes will
need to add a call to `ARKStepSetUserData` to attach their user data
pointer to the inner integrator memory as `MRIStepSetUserData` will
not set the pointer for both the inner and outer integrators. The MRIStep
examples have been updated to reflect this change.

Added support for damping when using Anderson acceleration in KINSOL. See the
mathematical considerations section of the user guide and the description of the
`KINSetDampingAA` function for more details.

Added support for constant damping to the `SUNNonlinearSolver_FixedPoint` module
when using Anderson acceleration. See the `SUNNonlinearSolver_FixedPoint`
section in the user guides and the description of the
`SUNNonlinSolSetDamping_FixedPoint` function for more details.

Added two utility functions, `SUNDIALSFileOpen` and `SUNDIALSFileClose` for
creating/destroying file pointers. These are useful when using the Fortran 2003
interfaces.

Added a new build system option, `CUDA_ARCH`, to specify the CUDA architecture
to target.

### Bug Fixes

Fixed a build system bug related to finding LAPACK/BLAS.

Fixed a build system bug related to checking if the KLU library works.

Fixed a build system bug related to finding PETSc when using the CMake
variables `PETSC_INCLUDES` and `PETSC_LIBRARIES` instead of `PETSC_DIR`.

Fixed a bug in the Fortran 2003 interfaces to the ARKODE Butcher table routines
and structure. This includes changing the `ARKodeButcherTable` type to be a
`type(c_ptr)` in Fortran.

## Changes to SUNDIALS in release 5.0.0

### Build System

Increased the minimum required CMake version to 3.5 for most SUNDIALS
configurations, and 3.10 when CUDA or OpenMP with device offloading are enabled.

The CMake option `BLAS_ENABLE` and the variable `BLAS_LIBRARIES` have been
removed to simplify builds as SUNDIALS packages do not use BLAS directly. For
third party libraries that require linking to BLAS, the path to the BLAS
library should be included in the `_LIBRARIES` variable for the third party
library e.g., `SUPERLUDIST_LIBRARIES` when enabling SuperLU_DIST.

### NVector

Two new functions were added to aid in creating custom `N_Vector`
objects. The constructor `N_VNewEmpty` allocates an "empty" generic
`N_Vector` with the object's content pointer and the function pointers
in the operations structure initialized to `NULL`. When used in the
constructor for custom objects this function will ease the introduction of any
new optional operations to the `N_Vector` API by ensuring only required
operations need to be set. Additionally, the function `N_VCopyOps` has
been added to copy the operation function pointers between vector objects. When
used in clone routines for custom vector objects these functions also will ease
the introduction of any new optional operations to the `N_Vector` API by
ensuring all operations are copied when cloning objects.

Added new `N_Vector` implementations, `ManyVector` and `MPIManyVector`, to
support flexible partitioning of solution data among different processing
elements (e.g., CPU + GPU) or for multi-physics problems that couple distinct
MPI-based simulations together (see the the `ManyVector` and `MPIManyVector`
section in the user guide for more details). This implementation is accompanied
by additions to user documentation and SUNDIALS examples.

Additionally, an `MPIPlusX` vector implementation has been created to support
the MPI+X paradigm where X is a type of on-node parallelism (e.g., OpenMP, CUDA,
etc.). The implementation is accompanied by additions to user documentation and
SUNDIALS examples.

One new required vector operation and ten new optional vector operations have
been added to the `N_Vector` API. The new required operation, `N_VGetLength`,
returns the global vector length. The optional operations have been added to
support the new MPIManyVector implementation. The operation `N_VGetCommunicator`
must be implemented by subvectors that are combined to create an MPIManyVector,
but is not used outside of this context. The remaining nine operations are
optional local reduction operations intended to eliminate unnecessary latency
when performing vector reduction operations (norms, etc.) on distributed memory
systems. The optional local reduction vector operations are `N_VDotProdLocal`,
`N_VMaxNormLocal`, `N_VMinLocal`, `N_VL1NormLocal`, `N_VWSqrSumLocal`,
`N_VWSqrSumMaskLocal`, `N_VInvTestLocal`, `N_VConstrMaskLocal`, and
`N_VMinQuotientLocal`. If an `N_Vector` implementation defines any of the local
operations as `NULL`, then the MPIManyVector will call standard `N_Vector`
operations to complete the computation.

The `*_MPICuda` and `*_MPIRaja` functions have been removed from the CUDA
and RAJA vector implementations respectively. Accordingly, the
`nvector_mpicuda.h`, `nvector_mpiraja.h`, `libsundials_nvecmpicuda.lib`,
and `libsundials_nvecmpicudaraja.lib` files have been removed. Users should
use the MPI+X vector in conjunction with the CUDA and RAJA vectors to replace
the functionality. The necessary changes are minimal and should require few code
modifications. See the example programs in `examples/ida/mpicuda` and
`examples/ida/mpiraja` for examples of how to use the MPI+X vector with the
CUDA and RAJA vectors, respectively.

Made performance improvements to the CUDA vector. Users who utilize a
non-default stream should no longer see default stream synchronizations after
memory transfers.

Added a new constructor to the CUDA vector that allows a user to provide custom
allocate and free functions for the vector data array and internal reduction
buffer.

Added three new `N_Vector` utility functions, `N_VGetVecAtIndexVectorArray`,
`N_VSetVecAtIndexVectorArray`, and `N_VNewVectorArray`, for working with
`N_Vector` arrays when using the Fortran 2003 interfaces.

### SUNMatrix

Two new functions were added to aid in creating custom SUNMatrix objects. The
constructor `SUNMatNewEmpty` allocates an "empty" generic SUNMatrix with the
object's content pointer and the function pointers in the operations structure
initialized to `NULL`. When used in the constructor for custom objects this
function will ease the introduction of any new optional operations to the
SUNMatrix API by ensuring only required operations need to be set. Additionally,
the function `SUNMatCopyOps(A, B)` has been added to copy the operation function
pointers between matrix objects. When used in clone routines for custom matrix
objects these functions also will ease the introduction of any new optional
operations to the SUNMatrix API by ensuring all operations are copied when
cloning objects.

A new operation, `SUNMatMatvecSetup`, was added to the `SUNMatrix` API to
perform any setup necessary for computing a matrix-vector product. This
operation is useful for `SUNMatrix` implementations which need to prepare the
matrix itself, or communication structures before performing the matrix-vector
product. Users who have implemented a custom `SUNMatrix` will need to at least
update their code to set the corresponding `ops` structure member,
`matvecsetup`, to `NULL`.

The generic SUNMatrix API now defines error codes to be returned by SUNMatrix
operations. Operations which return an integer flag indicating success/failure
may return different values than previously.

A new SUNMatrix (and SUNLinearSolver) implementation was added to facilitate
the use of the SuperLU_DIST library with SUNDIALS.

### SUNLinearSolver

A new function was added to aid in creating custom `SUNLinearSolver`
objects. The constructor `SUNLinSolNewEmpty` allocates an "empty" generic
`SUNLinearSolver` with the object's content pointer and the function pointers in
the operations structure initialized to `NULL`. When used in the constructor for
custom objects this function will ease the introduction of any new optional
operations to the `SUNLinearSolver` API by ensuring only required operations
need to be set.

The return type of the `SUNLinSolLastFlag` in the `SUNLinearSolver` has changed
from `long int` to `sunindextype` to be consistent with the type used to store
row indices in dense and banded linear solver modules.

Added a new optional operation to the SUNLINEARSOLVER API, `SUNLinSolGetID`,
that returns a `SUNLinearSolver_ID` for identifying the linear solver module.

The SUNLinearSolver API has been updated to make the initialize and setup
functions optional.

A new SUNLinearSolver (and SUNMatrix) implementation was added to facilitate
the use of the SuperLU_DIST library with SUNDIALS.

Added a new SUNLinearSolver implementation,
`SUNLinearSolver_cuSolverSp_batchQR`, which leverages the NVIDIA cuSOLVER sparse
batched QR method for efficiently solving block diagonal linear systems on
NVIDIA GPUs.

Added three new accessor functions to the SUNLinSol_KLU module,
`SUNLinSol_KLUGetSymbolic`, `SUNLinSol_KLUGetNumeric`, and
`SUNLinSol_KLUGetCommon`, to provide user access to the underlying
KLU solver structures.

### SUNNonlinearSolver

A new function was added to aid in creating custom `SUNNonlinearSolver`
objects. The constructor `SUNNonlinSolNewEmpty` allocates an "empty" generic
`SUNNonlinearSolver` with the object's content pointer and the function pointers
in the operations structure initialized to `NULL`. When used in the constructor
for custom objects this function will ease the introduction of any new optional
operations to the `SUNNonlinearSolver` API by ensuring only required operations
need to be set.

To facilitate the use of user supplied nonlinear solver convergence test
functions the `SUNNonlinSolSetConvTestFn` function in the SUNNonlinearSolver API
has been updated to take a `void*` data pointer as input. The supplied data
pointer will be passed to the nonlinear solver convergence test function on each
call.

The inputs values passed to the first two inputs of the `SUNNonlinSolSolve`
function in the `SUNNonlinearSolver` have been changed to be the predicted state
and the initial guess for the correction to that state. Additionally, the
definitions of `SUNNonlinSolLSetupFn` and `SUNNonlinSolLSolveFn` in the
SUNNonlinearSolver API have been updated to remove unused input parameters. For
more information on the nonlinear system formulation and the API functions see
the `SUNNonlinearSolver` chapter in the user guides.

Added a new `SUNNonlinearSolver` implementation for interfaces to the PETSc SNES
nonlinear solver.

### New Features

A new linear solver interface functions, `ARKLsLinSysFn` and `CVLsLinSysFn`, as
added as an alternative method for evaluating the linear systems `M - \gamma J`
or `I - \gamma J`.

Added the following functions to get the current state and gamma value to
ARKStep, CVODE and CVODES that may be useful to users who choose to provide
their own nonlinear solver implementation:

* `ARKStepGetCurrentState`
* `ARKStepGetCurrentGamma`
* `CVodeGetCurrentGamma`
* `CVodeGetCurrentState`
* `CVodeGetCurrentGamma`
* `CVodeGetCurrentStateSens`
* `CVodeGetCurrentSensSolveIndex`
* `IDAGetCurrentCj`
* `IDAGetCurrentY`
* `IDAGetCurrentYp`
* `IDAComputeY`
* `IDAComputeYp`

Removed extraneous calls to `N_VMin` for simulations where the scalar
valued absolute tolerance, or all entries of the vector-valued absolute
tolerance array, are strictly positive. In this scenario ARKODE, CVODE(S), and
IDA(S) steppers will remove at least one global reduction per time step.

The ARKODE, CVODE(S), IDA(S), and KINSOL linear solver interfaces have been
updated to only zero the Jacobian matrix before calling a user-supplied Jacobian
evaluation function when the attached linear solver has type
`SUNLINEARSOLVER_DIRECT`.

Added new Fortran 2003 interfaces to all of the SUNDIALS packages (ARKODE,
CVODE(S), IDA(S), and KINSOL as well as most of the `N_Vector`, `SUNMatrix`,
`SUNLinearSolver`, and `SUNNonlinearSolver` implementations. See "Fortran"
section for more details. These new interfaces were generated with SWIG-Fortran
and provide a user an idiomatic Fortran 2003 interface to most of the SUNDIALS C
API.

The MRIStep module has been updated to support explicit, implicit, or IMEX
methods as the fast integrator using the ARKStep module. As a result some
function signatures have been changed including MRIStepCreate which now
takes an ARKStep memory structure for the fast integration as an input.

The reinitialization functions `ERKStepReInit`, `ARKStepReInit`, and
`MRIStepReInit` have been updated to retain the minimum and maximum step
size values from before reinitialization rather than resetting them to the
default values.

Added two new embedded ARK methods of orders 4 and 5 to ARKODE (from
Kennedy & Carpenter, Appl. Numer. Math., 136:183--205, 2019).

Support for optional inequality constraints on individual components of the
solution vector has been added the ARKODE ERKStep and ARKStep modules. See
the descriptions of `ERKStepSetConstraints` and `ARKStepSetConstraints` for
more details. Note that enabling constraint handling requires the `N_Vector`
operations `N_VMinQuotient`, `N_VConstrMask`, and `N_VCompare` that were not
previously required by ARKODE.

Add two new 'Set' functions to MRIStep, `MRIStepSetPreInnerFn` and
`MRIStepSetPostInnerFn`, for performing communication or memory
transfers needed before or after the inner integration.

### Bug Fixes

Fixed a bug in the build system that prevented the PThreads NVECTOR module from
being built.

Fixed a memory leak in the PETSc `N_Vector` clone function.

Fixed a memory leak in the ARKODE, CVODE, and IDA F77 interfaces when not using
the default nonlinear solver.

Fixed a bug in the ARKStep time-stepping module in ARKODE that would result in
an infinite loop if the nonlinear solver failed to converge more than the
maximum allowed times during a single step.

Fixed a bug in ARKODE that would result in a "too much accuracy requested" error
when using fixed time step sizes with explicit methods in some cases.

Fixed a bug in ARKStep where the mass matrix linear solver setup function was
not called in the Matrix-free case.

Fixed a minor bug in ARKStep where an incorrect flag is reported when an
error occurs in the mass matrix setup or Jacobian-vector product setup
functions.

Fixed a bug in the CVODE and CVODES constraint handling where the step size
could be set below the minimum step size.

Fixed a bug in the CVODE and CVODES nonlinear solver interfaces where the norm
of the accumulated correction was not updated when using a non-default
convergence test function.

Fixed a bug in the CVODES `cvRescale` function where the loops to compute the
array of scalars for the fused vector scale operation stopped one iteration
early.

Fixed a bug in CVODES and IDAS where `CVodeF` and `IDASolveF` would return the
wrong flag under certain  circumstances.

Fixed a bug in CVODES and IDAS where `CVodeF` and `IDASolveF` would not return a
root in `NORMAL_STEP` mode if the root occurred after the desired output time.

Fixed a bug in the IDA and IDAS linear solver interfaces where an incorrect
Jacobian-vector product increment was used with iterative solvers other than
SPGMR and SPFGMR.

Fixed a bug the IDAS `IDAQuadReInitB` function where an incorrect memory
structure was passed to `IDAQuadReInit`.

Fixed a bug in the KINSOL linear solver interface where the auxiliary scalar
`sJpnorm` was not computed when necessary with the Picard iteration and the
auxiliary scalar `sFdotJp` was unnecessarily computed in some cases.

## Changes to SUNDIALS in release 4.1.0

### Removed Implementation Headers

The implementation header files (`*_impl.h`) are no longer installed. This
means users who are directly accessing or manipulating package memory structures
will need to update their code to use the package's public API.

### New Features

An additional `N_Vector` implementation was added for interfacing with
the Tpetra vector from Trilinos library to facilitate interoperability between
SUNDIALS and Trilinos. This implementation is accompanied by additions to user
documentation and SUNDIALS examples.

### Bug Fixes

The `EXAMPLES_ENABLE_RAJA` CMake option has been removed. The option
`EXAMPLES_ENABLE_CUDA` enables all examples that use CUDA including the RAJA
examples with a CUDA back end (if RAJA is enabled).

Python is no longer required to run `make test` and `make test_install`.

A bug was fixed where a nonlinear solver object could be freed twice in some use
cases.

Fixed a bug in `ARKodeButcherTable_Write` when printing a Butcher table without
an embedding.

## Changes to SUNDIALS in release 4.0.2

Added information on how to contribute to SUNDIALS and a contributing agreement.

Moved the definitions of backwards compatibility functions for the prior direct
linear solver (DLS) and scaled preconditioned iterarive linear solvers (SPILS)
to a source file. The symbols are now included in the appropriate package
library, e.g. `libsundials_cvode.lib`.

## Changes to SUNDIALS in release 4.0.1

A bug in ARKODE where single precision builds would fail to compile has been
fixed.

## Changes to SUNDIALS in release 4.0.0

The direct and iterative linear solver interfaces in all SUNDIALS packages have
been merged into a single unified linear solver interface to support any valid
`SUNLinearSolver`. This includes the `DIRECT` and `ITERATIVE` types
as well as the new `MATRIX_ITERATIVE` type. Details regarding how SUNDIALS
packages utilize linear solvers of each type as well as a discussion regarding
the intended use cases for user-supplied linear solver implementations are
included the user guide. All example programs have been updated to use
the new unified linear solver interfaces.

The unified linear solver interface is very similar to the previous DLS (direct
linear solver) and SPILS (scaled preconditioned iterative linear solver)
interface in each package. To minimize challenges in user migration to the
unified linear solver interfaces, the previous DLS and SPILS functions may still
be used however, these are now deprecated and will be removed in a future
release. Additionally, that Fortran users will need to enlarge their array of
optional integer outputs, and update the indices that they query for certain
linear solver related statistics.

The names of all SUNDIALS-provided `SUNLinearSolver` constructors have have been
updated to follow the naming convention `SUNLinSol_*` where `*` is the name
of the linear solver. The new constructor names are:

* `SUNLinSol_Band`
* `SUNLinSol_Dense`
* `SUNLinSol_KLU`
* `SUNLinSol_LapackBand`
* `SUNLinSol_LapackDense`
* `SUNLinSol_PCG`
* `SUNLinSol_SPBCGS`
* `SUNLinSol_SPFGMR`
* `SUNLinSol_SPGMR`
* `SUNLinSol_SPTFQMR`
* `SUNLinSol_SuperLUMT`

Linear solver-specific "set" routine names have been similarly standardized. To
minimize challenges in user migration to the new names, the previous function
names may still be used however, these are now deprecated and will be removed in
a future release. All example programs and the standalone linear solver examples
have been updated to use the new naming convention.

The `SUNLinSol_Band` constructor has been simplified to remove the
storage upper bandwidth argument.

SUNDIALS integrators (ARKODE, CVODE(S), and IDA(S)) have been updated to utilize
generic nonlinear solvers defined by the `SUNNonlinearSolver` API. This enables
the addition of new nonlinear solver options and allows for external or
user-supplied nonlinear solvers. The nonlinear solver API and SUNDIALS provided
implementations are described in the user guide and follow the same object
oriented design used by the `N_Vector`, `SUNMatrix`, and `SUNLinearSolver`
classes. Currently two nonlinear solver implementations are provided, Newton and
fixed-point. These replicate the previous integrator-specific implementations of
Newton's method and a fixed-point iteration (previously referred to as a
functional iteration), respectively. Note the new fixed-point implementation can
optionally utilize Anderson's method to accelerate convergence. Example programs
using each of these nonlinear solvers in a standalone manner have been added and
all example programs have been updated accordingly.

The SUNDIALS integrators (ARKODE, CVODE(S), and IDA(S)) all now use the Newton
`SUNNonlinearSolver` by default. Users that wish to use the fixed-point
`SUNNonlinearSolver` will need to create the corresponding nonlinear solver
object and attach it to the integrator with the appropriate set function:

* `ARKStepSetNonlinearSolver`
* `CVodeSetNonlinearSolver`
* `IDASetNonlinearSolver`

Functions for setting the nonlinear solver options or getting nonlinear solver
statistics remain unchanged and internally call generic `SUNNonlinearSolver`
functions as needed.

With the introduction of the `SUNNonlinearSolver` class, the input parameter
`iter` to `CVodeCreate` has been removed along with the function
`CVodeSetIterType` and the constants `CV_NEWTON` and `CV_FUNCTIONAL`. While
SUNDIALS includes a fixed-point nonlinear solver, it is not currently supported
in IDA.

Three fused vector operations and seven vector array operations have been added
to the `N_Vector` API. These *optional* operations are disabled by default and
may be activated by calling vector specific routines after creating a vector
(see the `N_Vector` chapter for more details). The new operations are intended
to increase data reuse in vector operations, reduce parallel communication on
distributed memory systems, and lower the number of kernel launches on systems
with accelerators. The fused operations are:

* `N_VLinearCombination`
* `N_VScaleAddMulti`
* `N_VDotProdMulti`

and the vector array operations are:

* `N_VLinearCombinationVectorArray`
* `N_VScaleVectorArray`
* `N_VConstVectorArray`
* `N_VWrmsNormVectorArray`
* `N_VWrmsNormMaskVectorArray`
* `N_VScaleAddMultiVectorArray`
* `N_VLinearCombinationVectorArray`

If an `N_Vector` implementation defines the implementation any of these
operations as `NULL`, then standard vector operations will automatically be
called as necessary to complete the computation.

A new `N_Vector` implementation, `OpenMPDEV`, leveraging OpenMP device
offloading has been added.

Multiple updates to the CUDA vector were made:

* Changed the `N_VMake_Cuda` function to take a host data pointer and a device
  data pointer instead of an `N_VectorContent_Cuda` object.

* Changed `N_VGetLength_Cuda` to return the global vector length instead of
  the local vector length.

* Added `N_VGetLocalLength_Cuda` to return the local vector length.

* Added `N_VGetMPIComm_Cuda` to return the MPI communicator used.

* Removed the accessor functions in the `suncudavec` namespace.

* Added the ability to set the `cudaStream_t` used for execution of the CUDA
  vector kernels. See the function `N_VSetCudaStreams_Cuda`.

* Added `N_VNewManaged_Cuda`, `N_VMakeManaged_Cuda`, and
  `N_VIsManagedMemory_Cuda` functions to accommodate using managed memory with
  the CUDA vector.

Multiple updates to the RAJA vector were made:

* Changed `N_VGetLength_Raja` to return the global vector length instead of
  the local vector length.

* Added `N_VGetLocalLength_Raja` to return the local vector length.

* Added `N_VGetMPIComm_Raja` to return the MPI communicator used.

* Removed the accessor functions in the `sunrajavec` namespace.

Two changes were made in the ARKODE and CVODE(S) initial step size algorithm:

* Fixed an efficiency bug where an extra call to the RHS function was made.

* Changed the behavior of the algorithm if the max-iterations case is hit.
  Before the algorithm would exit with the step size calculated on the
  penultimate iteration. Now it will exit with the step size calculated
  on the final iteration.

Fortran 2003 interfaces to CVODE, the fixed-point and Newton nonlinear solvers,
the dense, band, KLU, PCG, SPBCGS, SPFGMR, SPGMR, and SPTFQMR linear solvers,
and the serial, PThreads, and OpenMP vectors have been added.

The ARKODE library has been entirely rewritten to support a modular approach to
one-step methods, which should allow rapid research and development of novel
integration methods without affecting existing solver functionality. To support
this, the existing ARK-based methods have been encapsulated inside the new
`ARKStep` time-stepping module. Two new time-stepping modules have been added:

* The `ERKStep` module provides an optimized implementation for explicit
  Runge--Kutta methods with reduced storage and number of calls to the ODE
  right-hand side function.

* The `MRIStep` module implements two-rate explicit-explicit multirate
  infinitesimal step methods utilizing different step sizes for slow and fast
  processes in an additive splitting.

This restructure has resulted in numerous small changes to the user interface,
particularly the suite of "Set" routines for user-provided solver parameters and
"Get" routines to access solver statistics, that are now prefixed with the name
of time-stepping module (e.g., `ARKStep` or `ERKStep`) instead of
`ARKODE`. Aside from affecting the names of these routines, user-level changes
have been kept to a minimum. However, we recommend that users consult both this
documentation and the ARKODE example programs for further details on the updated
infrastructure.

As part of the ARKODE restructuring an `ARKodeButcherTable` structure
has been added for storing Butcher tables. Functions for creating new Butcher
tables and checking their analytic order are provided along with other utility
routines. For more details see the Butcher Table section in the user guide.

ARKODE's dense output infrastructure has been improved to support higher-degree
Hermite polynomial interpolants (up to degree 5) over the last successful time
step.

## Changes to SUNDIALS in release 3.2.1

Fixed a bug in the CUDA vector where the `N_VInvTest` operation could write
beyond the allocated vector data.

Fixed the library installation path for multiarch systems. This fix changes the
default library installation path from `CMAKE_INSTALL_PREFIX/lib` to
`CMAKE_INSTALL_PREFIX/CMAKE_INSTALL_LIBDIR`. The default value library directory
name is automatically set to `lib`, `lib64`, or `lib/<multiarch-tuple>`
depending on the system, but maybe be overridden by setting
`CMAKE_INSTALL_LIBDIR`.

## Changes to SUNDIALS in release 3.2.0

### Library Name Change

Changed the name of the RAJA nvector library to `libsundials_nveccudaraja.lib`
from `libsundials_nvecraja.lib` to better reflect that we only support CUDA as a
backend for RAJA currently.

### New Features

Added hybrid MPI+CUDA and MPI+RAJA vectors to allow use of more than one MPI
rank when using a GPU system. The vectors assume one GPU device per MPI rank.

Support for optional inequality constraints on individual components of the
solution vector has been added to CVODE and CVODES. For more details see the
Mathematical Considerations and Optional Input sections of the user guide. Use
of `CVodeSetConstraints` requires the `N_Vector` operations `N_VMinQuotient`,
`N_VConstrMask`, and `N_VCompare` that were not previously required by CVODE and
CVODES.

### CMake Updates

CMake 3.1.3 is now the minimum required CMake version.

Deprecated the behavior of the `SUNDIALS_INDEX_TYPE` CMake option and added the
`SUNDIALS_INDEX_SIZE` CMake option to select the `sunindextype` integer size.

The native CMake FindMPI module is now used to locate an MPI installation.

If MPI is enabled and MPI compiler wrappers are not set, the build system will
check if `CMAKE_<language>_COMPILER` can compile MPI programs before trying to
locate and use an MPI installation.

The previous options for setting MPI compiler wrappers and the executable for
running MPI programs have been have been deprecated. The new options that align
with those used in native CMake FindMPI module are `MPI_C_COMPILER`,
`MPI_CXX_COMPILER`, `MPI_Fortran_COMPILER`, and `MPIEXEC_EXECUTABLE`.

When a Fortran name-mangling scheme is needed (e.g., `ENABLE_LAPACK` is `ON`)
the build system will infer the scheme from the Fortran compiler. If a Fortran
compiler is not available or the inferred or default scheme needs to be
overridden, the advanced options `SUNDIALS_F77_FUNC_CASE` and
`SUNDIALS_F77_FUNC_UNDERSCORES` can be used to manually set the name-mangling
scheme and bypass trying to infer the scheme.

Parts of the main `CMakeLists.txt` file were moved to new files in the `src` and
`example` directories to make the CMake configuration file structure more
modular.

### Bug Fixes

Fixed a problem with setting `sunindextype` which would occur with some
compilers (e.g. `armclang`) that do not define `__STDC_VERSION__`.

Fixed a thread-safety issue in CVODES and IDAS when using adjoint sensitivity
analysis.

Fixed a bug in IDAS where the saved residual value used in the nonlinear solve
for consistent initial conditions was passed as temporary workspace and could be
overwritten.

## Changes to SUNDIALS in release 3.1.2

### CMake Updates

Updated the minimum required version of CMake to 2.8.12 and enabled using rpath
by default to locate shared libraries on OSX.

### New Features

Added the function `SUNSparseMatrix_Reallocate` to allow specification of the
matrix nonzero storage.

Added named constants for the two reinitialization types for the KLU
SUNLinearSolver.

Updated the `SUNMatScaleAdd` and `SUNMatScaleAddI` implementations in the sparse
SUNMatrix to more optimally handle the case where the target matrix contained
sufficient storage for the sum, but had the wrong sparsity pattern. The sum now
occurs in-place, by performing the sum backwards in the existing
storage. However, it is still more efficient if the user-supplied Jacobian
routine allocates storage for the sum `M + gamma J` or `M + gamma J` manually
(with zero entries if needed).

The following examples from the usage notes page of the SUNDIALS website, and
updated them to work with SUNDIALS 3.x:

* `cvDisc_dns.c` demonstrates using CVODE with discontinuous solutions or RHS.

* `cvRoberts_dns_negsol.c` illustrates the use of the RHS function return
  value to control unphysical negative concentrations.

* `cvRoberts_FSA_dns_Switch.c` demonstrates switching on/off forward
  sensitivity computations. This example came from the usage notes page of the
  SUNDIALS website.

### Bug Fixes

Fixed a Windows specific problem where `sunindextype` was not correctly defined
when using 64-bit integers. On Windows `sunindextype` is now defined as the MSVC
basic type `__int64`.

Fixed a bug in the full KLU SUNLinearSolver reinitialization approach where the
sparse SUNMatrix pointer would go out of scope on some architectures.

The misnamed function `CVSpilsSetJacTimesSetupFnBS` has been deprecated and
replaced by `CVSpilsSetJacTimesBS`. The deprecated function
`CVSpilsSetJacTimesSetupFnBS` will be removed in the next major release.

Changed LICENSE install path to `instdir/include/sundials`.

## Changes to SUNDIALS in release 3.1.1

### Bug Fixes

Fixed a minor bug in the CVODE and CVODES `cvSLdet` routine, where a return was
missing in the error check for three inconsistent roots.

Fixed a potential memory leak in the SPGMR and SPFGMR linear solvers: if
"Initialize" was called multiple times then the solver memory was reallocated
(without being freed).

Fixed a minor bug in `ARKReInit`, where a flag was incorrectly set to indicate
that the problem had been resized (instead of just re-initialized).

Fixed C++11 compiler errors/warnings about incompatible use of string literals.

Updated the KLU SUNLinearSolver to use a typedef for the precision-specific
solve functions to avoid compiler warnings.

Added missing typecasts for some (`void*`) pointers to avoid compiler warnings.

Fixed bug in the sparse SUNMatrix where `int` was used instead of
`sunindextype` in one location.

Fixed a minor bug in `KINPrintInfo` where a case was missing for
`KIN_REPTD_SYSFUNC_ERR` leading to an undefined info message.

Added missing `#include <stdio.h>` in `N_Vector` and `SUNMatrix` header files.

Added missing prototypes for `ARKSpilsGetNumMTSetups` in ARKODE and
`IDASpilsGetNumJTSetupEvals` in IDA and IDAS.

Fixed an indexing bug in the CUDA vector implementation of `N_VWrmsNormMask` and
revised the RAJA vector implementation of `N_VWrmsNormMask` to work with mask
arrays using values other than zero or one. Replaced `double` with `realtype` in
the RAJA vector test functions.

Fixed compilation issue with GCC 7.3.0 and Fortran programs that do not require
a `SUNMatrix` or `SUNLinearSolver` e.g., iterative linear solvers, explicit
methods in ARKODE, functional iteration in CVODE, etc.

## Changes to SUNDIALS in release 3.1.0

Added `N_Vector` print functions that write vector data to a specified file
(e.g., `N_VPrintFile_Serial`).

Added `make test` and `make test_install` options to the build system for
testing SUNDIALS after building with `make` and installing with `make install`
respectively.

## Changes to SUNDIALS in release 3.0.0

### Major Feature

Added new linear solver and matrix interfaces for all SUNDIALS packages and
updated the existing linear solver and matrix implementations. The goal of the
redesign is to provide greater encapsulation and ease interfacing custom linear
solvers with linear solver libraries. Specific changes include:

* Added a `SUNMatrix` interface with three provided implementations:
  dense, banded, and sparse. These replicate previous SUNDIALS direct (Dls) and
  sparse (Sls) matrix structures.

* Added example problems demonstrating use of the matrices.

* Added a `SUNLinearSolver` interface with eleven provided implementations:
  dense, banded, LAPACK dense, LAPACK band, KLU, SuperLU_MT, SPGMR, SPBCGS,
  SPTFQMR, SPFGMR, PCG. These replicate previous SUNDIALS generic linear
  solvers.

* Added example problems demonstrating use of the linear solvers.

* Expanded package-provided direct linear solver (Dls) interfaces and scaled,
  preconditioned, iterative linear solver (Spils) interfaces to utilize
  `SUNMatrix` and `SUNLinearSolver` objects.

* Removed package-specific, linear solver-specific, solver modules (e.g.,
  CVDENSE, KINBAND, IDAKLU, ARKSPGMR) since their functionality is entirely
  replicated by the generic Dls/Spils interfaces and `SUNLinearSolver` /
  `SUNMatrix` classes. The exception is `CVDIAG`, a diagonal
  approximate Jacobian solver available to CVODE and CVODES.

* Converted all SUNDIALS example problems to utilize new the new matrix and
  linear solver objects, along with updated Dls and Spils linear solver
  interfaces.

* Added Spils interface routines to ARKODE, CVODE, CVODES, IDA and IDAS to allow
  specification of a user-provided `JTSetup` routine. This change supports
  users who wish to set up data structures for the user-provided
  Jacobian-times-vector (`JTimes`) routine, and where the cost of one
  `JTSetup` setup per Newton iteration can be amortized between multiple
  `JTimes` calls.

Corresponding updates were made to all the example programs.

### New Features

CUDA and RAJA `N_Vector` implementations to support GPU systems. These vectors
are supplied to provide very basic support for running on GPU architectures.
Users are advised that these vectors both move all data to the GPU device upon
construction, and speedup will only be realized if the user also conducts the
right-hand-side function evaluation on the device. In addition, these vectors
assume the problem fits on one GPU. For further information about RAJA, users
are referred to the [RAJA web site](https://software.llnl.gov/RAJA/).

Added the type `sunindextype` to support using 32-bit or 64-bit integer types
for indexing arrays within all SUNDIALS structures. `sunindextype` is defined to
`int32_t` or `int64_t` when portable types are supported, otherwise it is
defined as `int` or `long int`. The Fortran interfaces continue to use `long
int` for indices, except for the sparse matrix interface that now uses
`sunindextype`. Interfaces to PETSc, hypre, SuperLU_MT, and KLU have been
updated with 32-bit or 64-bit capabilities depending how the user configures
SUNDIALS.

To avoid potential namespace conflicts, the macros defining `booleantype` values
`TRUE` and `FALSE` have been changed to `SUNTRUE` and `SUNFALSE` respectively.

Temporary vectors were removed from preconditioner setup and solve routines for
all packages. It is assumed that all necessary data for user-provided
preconditioner operations will be allocated and stored in user-provided data
structures.

The file `include/sundials_fconfig.h` was added. This file contains SUNDIALS
type information for use in Fortran programs.

Added support for many xSDK-compliant build system keys. For more information on
on xSDK compliance the [xSDK policies](https://xsdk.info/policies/). The xSDK
is a movement in scientific software to provide a foundation for the rapid and
efficient production of high-quality, sustainable extreme-scale scientific
applications. For more information visit the
[xSDK web site](https://xsdk.info).

Added functions `SUNDIALSGetVersion` and `SUNDIALSGetVersionNumber` to get
SUNDIALS release version information at runtime.

Added comments to `arkode_butcher.c` regarding which methods should have
coefficients accurate enough for use in quad precision.

### Build System

Renamed CMake options to enable/disable examples for greater clarity and added
option to enable/disable Fortran 77 examples:

* Changed `EXAMPLES_ENABLE` to `EXAMPLES_ENABLE_C`
* Changed `CXX_ENABLE` to `EXAMPLES_ENABLE_CXX`
* Changed `F90_ENABLE` to `EXAMPLES_ENABLE_F90`
* Added `EXAMPLES_ENABLE_F77` option

Added separate `BLAS_ENABLE` and `BLAS_LIBRARIES` CMake variables.

Fixed minor CMake bugs and included additional error checking during CMake
configuration.

### Bug Fixes

#### ARKODE

Fixed `RCONST` usage in `arkode_butcher.c`.

Fixed bug in `arkInitialSetup` to ensure the mass matrix vector product is
set up before the "msetup" routine is called.

Fixed ARKODE `printf`-related compiler warnings when building SUNDIALS
with extended precision.

#### CVODE and CVODES

In `CVodeFree` now calls `lfree` unconditionally (if non-NULL).

#### IDA and IDAS

Added missing prototype for `IDASetMaxBacksIC` in `ida.h` and `idas.h`.

#### KINSOL

Corrected KINSOL Fortran name translation for `FKIN_SPFGMR`.

Renamed `KINLocalFn` and `KINCommFn` to `KINBBDLocalFn` and `KINBBDCommFn`
respectively in the BBD preconditioner module for consistency with other
SUNDIALS solvers.

## Changes to SUNDIALS in release 2.7.0

### New Features and Enhancements

Two additional `N_Vector` implementations were added -- one for hypre parallel
vectors and one for PETSc vectors. These additions are accompanied by additions
to various interface functions and to user documentation.

Added a new `N_Vector` function, `N_VGetVectorID`, that returns
an identifier for the vector.

The sparse matrix structure was enhanced to support both CSR and CSC matrix
storage formats.

Various additions were made to the KLU and SuperLU_MT sparse linear solver
interfaces, including support for the CSR matrix format when using KLU.

In all packages, the linear solver and preconditioner `free` routines were
updated to return an integer.

In all packages, example codes were updated to use `N_VGetArrayPointer_*`
rather than the `NV_DATA` macro when using the native vectors shipped with
SUNDIALS.

Additional example programs were added throughout including new examples
utilizing the OpenMP vector.

#### ARKODE

The ARKODE implicit predictor algorithms were updated: methods 2 and 3 were
improved slightly, a new predictor approach was added, and the default choice
was modified.

The handling of integer codes for specifying built-in ARKODE Butcher tables was
enhanced. While a global numbering system is still used, methods now have
`#defined` names to simplify the user interface and to streamline
incorporation of new Butcher tables into ARKODE.

The maximum number of Butcher table stages was increased from 8 to 15 to
accommodate very high order methods, and an 8th-order adaptive ERK method was
added.

Support was added for the explicit and implicit methods in an additive
Runge--Kutta method with different stage times to support new SSP-ARK methods.

The FARKODE interface was extended to include a routine to set
scalar/array-valued residual tolerances, to support Fortran applications with
non-identity mass-matrices.

#### IDA and IDAS

The optional input function `IDASetMaxBacksIC` was added to set the
maximum number of linesearch backtracks in the initial condition calculation.

### Bug Fixes

Various minor fixes to installation-related files.

Fixed some examples with respect to the change to use new macro/function names
e.g.,  `SUNRexp`, etc.

In all packages, a memory leak was fixed in the banded preconditioner and
banded-block-diagonal preconditioner interfaces.

Corrected name `N_VCloneEmptyVectorArray` to `N_VCloneVectorArrayEmpty` in
all documentation files.

Various corrections were made to the interfaces to the sparse solvers KLU and
SuperLU_MT.

For each linear solver, the various solver performance counters are now
initialized to 0 in both the solver specification function and in the solver
`linit` function. This ensures that these solver counters are initialized upon
linear solver instantiation as well as at the beginning of the problem solution.

#### ARKODE

The missing `ARKSpilsGetNumMtimesEvals` function was added -- this had been
included in the previous documentation but had not been implemented.

The choice of the method vs embedding the Billington and TRBDF2 explicit
Runge--Kutta methods were swapped, since in those the lower-order coefficients
result in an A-stable method, while the higher-order coefficients do not. This
change results in significantly improved robustness when using those methods.

A bug was fixed for the situation where a user supplies a vector of absolute
tolerances, and also uses the vector Resize functionality.

A bug was fixed wherein a user-supplied Butcher table without an embedding is
supplied, and the user is running with either fixed time steps (or they do
adaptivity manually); previously this had resulted in an error since the
embedding order was below 1.

#### CVODE

Corrections were made to three Fortran interface functions.

In FCVODE, fixed argument order bugs in the `FCVKLU` and `FCVSUPERLUMT`
linear solver interfaces.

Added missing Fortran interface routines for supplying a sparse Jacobian routine
with sparse direct solvers.

#### CVODES

A bug was fixed in the interpolation functions used in solving backward problems
for adjoint sensitivity analysis.

In the interpolation routines for backward problems, added logic to bypass
sensitivity interpolation if input sensitivity argument is `NULL`.

Changed each the return type of `*FreeB` functions to `int` and added
`return(0)` to each.

#### IDA

Corrections were made to three Fortran interface functions.

Corrected the output from the `idaFoodWeb_bnd.c` example, the wrong component
was printed in `PrintOutput`.

#### IDAS

In the interpolation routines for backward problems, added logic to bypass
sensitivity interpolation if input sensitivity argument is `NULL`.

Changed each the return type of `*FreeB` functions to `int` and added
`return(0)` to each.

Corrections were made to three Fortran interface functions.

Added missing Fortran interface routines for supplying a sparse Jacobian routine
with sparse direct solvers.

#### KINSOL

The Picard iteration return was changed to always return the newest iterate upon
success.

A minor bug in the line search was fixed to prevent an infinite loop when the
beta condition fails and lambda is below the minimum size.

Corrections were made to three Fortran interface functions.

The functions `FKINCREATE` and `FKININIT` were added to split the
`FKINMALLOC` routine into two pieces. `FKINMALLOC` remains for backward
compatibility, but documentation for it has been removed.

Added missing Fortran interface routines for supplying a sparse Jacobian routine
with sparse direct solvers.

### Matlab Interfaces Removed

Removed the Matlab interface from distribution as it has not been updated since
2009.

## Changes to SUNDIALS in release 2.6.2

### New Features and Enhancements

Various minor fixes to installation-related files

In KINSOL and ARKODE, updated the Anderson acceleration implementation with QR
updating.

In CVODES and IDAS, added `ReInit` and `SetOrdering` wrappers for backward
problems.

In IDAS, fixed for-loop bugs in `IDAAckpntAllocVectors` that could lead to a
memory leak.

### Bug Fixes

Updated the BiCGStab linear solver to remove a redundant dot product call.

Fixed potential memory leak in KLU `ReInit` functions in all solvers.

In ARKODE, fixed a bug in the Cash-Karp Butcher table where the method and
embedding coefficient were swapped.

In ARKODE, fixed error in `arkDoErrorTest` in recovery after failure.

In CVODES, added `CVKLUB` prototype and corrected `CVSuperLUMTB` prototype.

In the CVODES and IDAS header files, corrected documentation of backward
integration functions, especially the `which` argument.

In IDAS, added missing backward problem support functions `IDALapackDenseB`,
`IDALapackDenseFreeB`, `IDALapackBandB`, and `IDALapackBandFreeB`.

In IDAS, made SuperLUMT call for backward problem consistent with CVODES.

In CVODE, IDA, and ARKODE, fixed Fortran interfaces to enable calls to
`GetErrWeights`, `GetEstLocalErrors`, and `GetDky` within a time step.

## Changes to SUNDIALS in release 2.6.1

Fixed loop limit bug in `SlsAddMat` function.

In all six solver interfaces to KLU and SuperLUMT, added `#include` lines, and
removed redundant KLU structure allocations.

Minor bug fixes in ARKODE.

## Changes to SUNDIALS in release 2.6.0

### Autotools Build Option Removed

With this version of SUNDIALS, support and documentation of the Autotools mode
of installation is being dropped, in favor of the CMake mode, which is
considered more widely portable.

### New Package: ARKODE

Addition of ARKODE package of explicit, implicit, and additive Runge-Kutta
methods for ODEs. This package API is close to CVODE so switching between the
two should be straightforward. Thanks go to Daniel Reynolds for the addition
of this package.

### New Features and Enhancements

Added OpenMP and Pthreads `N_Vector` implementations for thread-parallel
computing environments.

Two major additions were made to the linear system solvers available in all
packages. First, in the serial case, an interface to the sparse direct solver
KLU was added. Second, an interface to SuperLU_MT, the multi-threaded version
of SuperLU, was added as a thread-parallel sparse direct solver option, to be
used with the serial version of the `N_Vector` module. As part of these
additions, a sparse matrix (CSC format) structure was added to CVODE.

#### KINSOL

Two major additions were made to the globalization strategy options (`KINSol`
argument `strategy`). One is fixed-point iteration, and the other is Picard
iteration. Both can be accelerated by use of the Anderson acceleration
method. See the relevant paragraphs in the Mathematical Considerations chapter
is the user guide.

An interface to the Flexible GMRES iterative linear solver was added.

### Bug Fixes

In order to avoid possible name conflicts, the mathematical macro and function
names `MIN`, `MAX`, `SQR`, `RAbs`, `RSqrt`, `RExp`, `RPowerI`, and
`RPowerR` were changed to `SUNMIN`, `SUNMAX`, `SUNSQR`, `SUNRabs`,
`SUNRsqrt`, `SUNRexp`, `SRpowerI`, and `SUNRpowerR`, respectively. These
names occur in both the solver and example programs.

In the LAPACK banded linear solver interfaces, the line `smu = MIN(N-1,mu+ml)`
was changed to `smu = mu + ml` to correct an illegal input error for to
`DGBTRF` and `DGBTRS`.

In all Fortran examples, integer declarations were revised so that those which
must match a C type `long int` are declared `INTEGER*8`, and a comment was
added about the type match. All other integer declarations are just
`INTEGER`. Corresponding minor corrections were made to the user guide.

#### CVODE and CVODES

In `cvRootFind`, a minor bug was corrected, where the input array was ignored,
and a line was added to break out of root-search loop if the initial interval
size is below the tolerance `ttol`.

Two minor bugs were fixed regarding the testing of input on the first call to
`CVode` -- one involving `tstop` and one involving the initialization of
`*tret`.

The example program `cvAdvDiff_diag_p` was added to illustrate the use of in
parallel.

In the FCVODE optional input routines `FCVSETIIN` and `FCVSETRIN`, the
optional fourth argument `key_length` was removed, with hardcoded key string
lengths passed to all tests.

In order to eliminate or minimize the differences between the sources for
private functions in CVODE and CVODES, the names of many private functions were
changed from `CV*` to `cv*` and a few other names were also changed.

An option was added in the case of Adjoint Sensitivity Analysis with dense or
banded Jacobian. With a call to `CVDlsSetDenseJacFnBS` or
`CVDlsSetBandJacFnBS`, the user can specify a user-supplied Jacobian function
of type `CVDls***JacFnBS`, for the case where the backward problem depends on
the forward sensitivities.

In `CVodeQuadSensInit`, the line `cv_mem->cv_fQS_data = ...` was corrected
(missing `Q`).

In the CVODES User Guide, a paragraph was added in Section 6.2.1 on
`CVodeAdjReInit`, and a paragraph was added in Section 6.2.9 on
`CVodeGetAdjY`. In the example `cvsRoberts_ASAi_dns`, the output was revised
to include the use of `CVodeGetAdjY`.

For the Adjoint Sensitivity Analysis case in which the backward problem depends
on the forward sensitivities, options have been added to allow for user-supplied
`pset`, `psolve`, and `jtimes` functions.

In the example `cvsHessian_ASA_FSA`, an error was corrected in the function
`fB2`, `y2` in place of `y3` in the third term of `Ith(yBdot,6)`.

#### IDA and IDAS

In `IDARootfind`, a minor bug was corrected, where the input array `rootdir`
was ignored, and a line was added to break out of root-search loop if the
initial interval size is below the tolerance `ttol`.

A minor bug was fixed regarding the testing of the input `tstop` on the first
call to `IDASolve`.

In the FIDA optional input routines `FIDASETIIN`, `FIDASETRIN`, and
`FIDASETVIN`, the optional fourth argument `key_length` was removed, with
hardcoded key string lengths passed to all `strncmp` tests.

An option was added in the case of Adjoint Sensitivity Analysis with dense or
banded Jacobian. With a call to `IDADlsSetDenseJacFnBS` or
`IDADlsSetBandJacFnBS`, the user can specify a user-supplied Jacobian function
of type `IDADls***JacFnBS`, for the case where the backward problem depends on
the forward sensitivities.

#### KINSOL

In function `KINStop`, two return values were corrected to make the values of
`uu` and `fval` consistent.

A bug involving initialization of `mxnewtstep` was fixed. The error affects
the case of repeated user calls to `KINSol` with no intervening call to
`KINSetMaxNewtonStep`.

A bug in the increments for difference quotient Jacobian approximations was
fixed in function `kinDlsBandDQJac`.

In the FKINSOL module, an incorrect return value `ier` in `FKINfunc` was
fixed.

In the FKINSOL optional input routines `FKINSETIIN`, `FKINSETRIN`, and
`FKINSETVIN`, the optional fourth argument `key_length` was removed, with
hardcoded key string lengths passed to all `strncmp` tests.

## Changes to SUNDIALS in release 2.5.0

### Integer Type Change

One significant design change was made with this release, the problem size and
its relatives, bandwidth parameters, related internal indices, pivot arrays, and
the optional output `lsflag` have all been changed from type `int` to type
`long int`, except for the problem size and bandwidths in user calls to
routines specifying BLAS/LAPACK routines for the dense/band linear solvers. The
function `NewIntArray` is replaced by a pair `NewIntArray` /
`NewLintArray`, for `int` and `long int` arrays, respectively.

### Bug Fixes

In the installation files, we modified the treatment of the macro
`SUNDIALS_USE_GENERIC_MATH`, so that the parameter `GENERIC_MATH_LIB` is
either defined (with no value) or not defined.

In all packages, after the solver memory is created, it is set to zero before
being filled.

In each linear solver interface function, the linear solver memory is freed on
an error return, and the function now includes a line setting to `NULL` the
main memory pointer to the linear solver memory.

#### Rootfinding

In CVODE(S) and IDA(S), in the functions `Rcheck1` and `Rcheck2`, when an
exact zero is found, the array `glo` of `g` values at the left endpoint
is adjusted, instead of shifting the `t` location `tlo` slightly.

#### CVODE and CVODES

In `CVSetTqBDF`, the logic was changed to avoid a divide by zero.

In a minor change to the CVODES user interface, the type of the index `which`
was changed from `long int` to `int`.

Errors in the logic for the integration of backward problems in CVODES were
identified and fixed.

#### IDA and IDAS

To be consistent with IDAS, IDA uses the function `IDAGetDky` for optional
output retrieval.

A memory leak was fixed in two of the `IDASp***Free` functions.

A missing vector pointer setting was added in `IDASensLineSrch`.

In `IDACompleteStep`, conditionals around lines loading a new column of three
auxiliary divided difference arrays, for a possible order increase, were fixed.

#### KINSOL

Three major logic bugs were fixed - involving updating the solution vector,
updating the linesearch parameter, and a missing error return.

Three minor errors were fixed - involving setting `etachoice` in the
Matlab/KINSOL interface, a missing error case in `KINPrintInfo`, and avoiding
an exponential overflow in the evaluation of `omega`.

## Changes to SUNDIALS in release 2.4.0

Added a CMake-based build option in addition to the one based on autotools.

The user interface has been further refined. Some of the API changes involve:

(a) a reorganization of all linear solver modules into two families (besides the
    existing family of scaled preconditioned iterative linear solvers, the
    direct solvers, including new LAPACK-based ones, were also organized into a
    *direct* family);

(b) maintaining a single pointer to user data, optionally specified through a
    `Set`-type function; and

(c) a general streamlining of the preconditioner modules distributed with the
    solvers.

Added interfaces to LAPACK linear solvers for dense and banded matrices to all
packages.

An option was added to specify which direction of zero-crossing is to be
monitored while performing rootfinding in CVODE(S) and IDA(S).

CVODES includes several new features related to sensitivity analysis, among
which are:

(a) support for integration of quadrature equations depending on both the states
    and forward sensitivity (and thus support for forward sensitivity analysis
    of quadrature equations),

(b) support for simultaneous integration of multiple backward problems based on
    the same underlying ODE (e.g., for use in an *forward-over-adjoint* method
    for computing second order derivative information),

(c) support for backward integration of ODEs and quadratures depending on both
    forward states and sensitivities (e.g., for use in computing second-order
    derivative information), and

(d) support for reinitialization of the adjoint module.

Moreover, the prototypes of all functions related to integration of backward
problems were modified to support the simultaneous integration of multiple
problems.

All backward problems defined by the user are internally managed through a
linked list and identified in the user interface through a unique identifier.

## Changes to SUNDIALS in release 2.3.0

### New Features and Enhancements

The main changes in this release involve a rearrangement of the entire
SUNDIALS source tree. At the user interface level, the main impact is in the
mechanism of including SUNDIALS header files which must now include the relative
path e.g., `#include <cvode/cvode.h>` as all exported header files are now
installed in separate subdirectories of the installation *include* directory.

The functions in the generic dense linear solver (`sundials_dense` and
`sundials_smalldense`) were modified to work for rectangular `m x n` (`m <= n`),
while the factorization and solution functions were renamed to `DenseGETRF` /
`denGETRF` and `DenseGETRS` / `denGETRS`, respectively. The factorization and
solution functions in the generic band linear solver were renamed `BandGBTRF`
and `BandGBTRS`, respectively.

In IDA, the user interface to the consistent initial conditions calculations was
modified. The `IDACalcIC` arguments `t0`, `yy0`, and `yp0` were
removed and a new function, `IDAGetConsistentIC` is provided.

### Bug Fixes

In the CVODES adjoint solver module, the following two bugs were fixed:

* In `CVodeF` the solver was sometimes incorrectly taking an additional step
  before returning control to the user (in `CV_NORMAL` mode) thus leading to
  a failure in the interpolated output function.

* In `CVodeB`, while searching for the current check point, the solver was
  sometimes reaching outside the integration interval resulting in a
  segmentation fault.

In IDA, a bug was fixed in the internal difference-quotient dense and banded
Jacobian approximations, related to the estimation of the perturbation (which
could have led to a failure of the linear solver when zero components with
sufficiently small absolute tolerances were present).

## Changes to SUNDIALS in release 2.2.0

### New Header Files Names

To reduce the possibility of conflicts, the names of all header files have been
changed by adding unique prefixes (e.g., `cvode_` and `sundials_`). When
using the default installation procedure, the header files are exported under
various subdirectories of the target `include` directory. For more details see
Appendix the installation chapter in the user guide.

### Build System Changes

Updated configure script and Makefiles for Fortran examples to avoid C++
compiler errors (now use `CC` and `MPICC` to link only if necessary).

The shared object files are now linked into each SUNDIALS library rater than
into a separate `libsundials_shared` library.

### New Features and Enhancements

Deallocation functions now take the address of the respective memory block
pointer as the input argument.

Interfaces to the Scaled Preconditioned Bi-CGstab (SPBCG) and Scaled
Preconditioned Transpose-Free Quasi-Minimal Residual (SPTFQMR) linear solver
modules have been added to all packages. At the same time, function type names
for Scaled Preconditioned Iterative Linear Solvers were added for the
user-supplied Jacobian-times-vector and preconditioner setup and solve
functions. Additionally, in KINSOL interfaces have been added to the SUNDIALS
DENSE, and BAND linear solvers and include support for nonlinear residual
monitoring which can be used to control Jacobian updating.

A new interpolation method was added to the CVODES adjoint module. The function
`CVadjMalloc` has an additional argument which can be used to select the
desired interpolation scheme.

FIDA, a Fortran-C interface module, was added.

The rootfinding feature was added to IDA, whereby the roots of a set of given
functions may be computed during the integration of the DAE system.

In IDA a user-callable routine was added to access the estimated local error
vector.

In the KINSOL Fortran interface module, FKINSOL, optional inputs are now set
using `FKINSETIIN` (integer inputs), `FKINSETRIN` (real inputs), and
`FKINSETVIN` (vector inputs). Optional outputs are still obtained from the
`IOUT` and `ROUT` arrays which are owned by the user and passed as arguments
to `FKINMALLOC`.

## Changes to SUNDIALS in release 2.1.1

The function `N_VCloneEmpty` was added to the global vector operations table.

A minor bug was fixed in the interpolation functions of the adjoint CVODES
module.

## Changes to SUNDIALS in release 2.1.0

The user interface has been further refined. Several functions used for setting
optional inputs were combined into a single one.

In CVODE(S) and IDA, an optional user-supplied routine for setting the error
weight vector was added.

Additionally, to resolve potential variable scope issues, all SUNDIALS solvers
release user data right after its use.

The build systems has been further improved to make it more robust.

## Changes to SUNDIALS in release 2.0.2

Fixed autoconf-related bug to allow configuration with the PGI Fortran compiler.

Modified the build system to use customized detection of the Fortran name
mangling scheme (autoconf's `AC_F77_WRAPPERS` routine is problematic on some
platforms).

A bug was fixed in the `CVode` function that was potentially leading to
erroneous behavior of the rootfinding procedure on the integration first step.

A new chapter in the User Guide was added - with constants that appear in the
user interface.

## Changes to SUNDIALS in release 2.0.1

### Build System

Changed the order of compiler directives in header files to avoid compilation
errors when using a C++ compiler.

Changed the method of generating `sundials_config.h` to avoid potential
warnings of redefinition of preprocessor symbols.

### New Features

In CVODES the option of activating and deactivating forward sensitivity
calculations on successive runs without memory allocation and deallocation.

### Bug Fixes

In CVODES bug fixes related to forward sensitivity computations (possible loss
of accuracy on a BDF order increase and incorrect logic in testing user-supplied
absolute tolerances) were made.

## Changes to SUNDIALS in release 2.0.0

Installation of all of SUNDIALS packages has been completely redesigned and is
now based on configure scripts.

The major changes from the previous version involve a redesign of the user
interface across the entire SUNDIALS suite. We have eliminated the mechanism of
providing optional inputs and extracting optional statistics from the solver
through the `iopt` and `ropt` arrays. Instead, packages now provide `Set`
functions to change the default values for various quantities controlling the
solver and `Get` functions to extract statistics after return from the main
solver routine.

Additionally, the interfaces to several user-supplied routines (such as those
providing Jacobians and preconditioner information) were simplified by reducing
the number of arguments. The same information that was previously accessible
through such arguments can now be obtained through `Get`-type functions.

In CVODE and CVODES a rootfinding feature was added, whereby the roots of a set
of given functions may be computed during the integration of the ODE system.

Changes to the NVector:

* Removed `machEnv`, redefined table of vector operations (now contained in
  the `N_Vector` structure itself).

* All SUNDIALS functions create new `N_Vector` variables through
  cloning, using an `N_Vector` passed by the user as a template.

* A particular vector implementation is supposed to provide user-callable
  constructor and destructor functions.

* Removed the following functions from the structure of vector operations:
  `N_VNew`, `N_VNew_S`, `N_VFree`, `N_VFree_S`, `N_VMake`,
  `N_VDispose`, `N_VGetData`, `N_VSetData`, `N_VConstrProdPos`, and
  `N_VOneMask`.

* Added the following functions to the structure of vector operations:
  `N_VClone`, `N_VDestroy`, `N_VSpace`, `N_VGetArrayPointer`,
  `N_VSetArrayPointer`, and `N_VWrmsNormMask`.

* Note that `nvec_ser` and `nvec_par` are now separate modules outside the
  shared SUNDIALS module.

Changes to the linear solvers:

* In SPGMR, added a dummy `N_Vector` argument to be used as a template for
  cloning.

* In SPGMR, removed `N` (problem dimension) from the argument list of
  `SpgmrMalloc`.

* Replaced `iterativ.{c,h}` with `iterative.{c,h}`.

* Modified constant names in `iterative.h` (preconditioner types are prefixed
  with `PREC_`).

* Changed numerical values for `MODIFIED_GS` (from `0` to `1`) and
  `CLASSICAL_GS` (from `1` to `2`).

Changes to `sundialsmath` submodule:

* Replaced the internal routine for estimating unit roundoff with definition of
  unit roundoff from `float.h`.

* Modified functions to call the appropriate math routines given the precision
  level specified by the user.

Changes to `sundialstypes` submodule:

* Removed `integertype`.

* Added definitions for `BIG_REAL`, `SMALL_REAL`, and `UNIT_ROUNDOFF`
  using values from `float.h` based on the precision.

* Changed definition of macro `RCONST` to depend on the precision level
  specified by the user.<|MERGE_RESOLUTION|>--- conflicted
+++ resolved
@@ -6,13 +6,12 @@
 
 ### New Features and Enhancements
 
-<<<<<<< HEAD
 TODO(SBR): description of order checking improvements
 
 Improved the precision of the coefficients for `ARKODE_ARK324L2SA_ERK_4_2_3`,
 `ARKODE_VERNER_9_5_6`, `ARKODE_VERNER_10_6_7`, `ARKODE_VERNER_13_7_8`,
 `ARKODE_ARK324L2SA_DIRK_4_2_3`, and `ARKODE_ESDIRK324L2SA_4_2_3`.
-=======
+
 Added the `ARKODE_RALSTON_3_1_2` and `ARKODE_TSITOURAS_7_4_5` explicit
 Runge-Kutta Butcher tables.
 
@@ -31,7 +30,6 @@
 | 5th Order Implicit | `ARKODE_ARK548L2SA_DIRK_8_4_5`                                   | `ARKODE_ESDIRK547L2SA2_7_4_5`                                      |
 | 4th Order ARK      | `ARKODE_ARK436L2SA_ERK_6_3_4` and `ARKODE_ARK436L2SA_DIRK_6_3_4` | `ARKODE_ARK437L2SA_ERK_7_3_4` and `ARKODE_ARK437L2SA_DIRK_7_3_4`   |
 | 5th Order ARK      | `ARKODE_ARK548L2SA_ERK_8_4_5` and `ARKODE_ARK548L2SA_DIRK_8_4_5` | `ARKODE_ARK548L2SAb_ERK_8_4_5` and `ARKODE_ARK548L2SAb_DIRK_8_4_5` |
->>>>>>> 0f4d5ae8
 
 ### Bug Fixes
 
