# SUNDIALS Changelog

## Changes to SUNDIALS in release X.Y.Z

### Major Features

### New Features and Enhancements

The default value of `CMAKE_CUDA_ARCHITECTURES` is no longer set to `70` and is
now determined automatically by CMake. The previous default was only valid for
Volta GPUs while the automatically selected value will vary across compilers and
compiler versions. As such, users are encouraged to override this value with the
architecture for their system.

<<<<<<< HEAD
Added low storage Runge--Kutta module, LSRKStep, to ARKODE.
=======
The Trilinos Teptra NVector interface has been updated to utilize CMake
imported targets added in Trilinos 14 to improve support for different Kokkos
backends with Trilinos.  As such, Trilinos 14 or newer is required and the
`Trilinos_INTERFACE_*` CMake options have been removed.

Example programs using *hypre* have been updated to support v2.20 and newer.
>>>>>>> 9f0f3371

### Bug Fixes

Fixed the loading of ARKStep's default first order explicit method.

Fixed a CMake bug regarding usage of missing "print_warning" macro
that was only triggered when the deprecated `CUDA_ARCH` option was used.

Fixed compilation errors when building the Trilinos Teptra NVector with CUDA
support.

### Deprecation Notices

## Changes to SUNDIALS in release 7.1.1

### Bug Fixes

Fixed a [bug](https://github.com/LLNL/sundials/pull/523) in v7.1.0 with the SYCL
N_Vector `N_VSpace` function.

## Changes to SUNDIALS in release 7.1.0

### Major Features

Created shared user interface functions for ARKODE to allow more uniform control
over time-stepping algorithms, improved extensibility, and simplified code
maintenance. The corresponding stepper-specific user-callable functions are now
deprecated and will be removed in a future major release.

Added CMake infrastructure that enables externally maintained addons/plugins to
be *optionally* built with SUNDIALS. See the [Contributing
Guide](./CONTRIBUTING.md) for more details.

### New Features and Enhancements

Added support for Kokkos Kernels v4.

Added the following Runge-Kutta Butcher tables
* `ARKODE_FORWARD_EULER_1_1`
* `ARKODE_RALSTON_EULER_2_1_2`
* `ARKODE_EXPLICIT_MIDPOINT_EULER_2_1_2`
* `ARKODE_BACKWARD_EULER_1_1`
* `ARKODE_IMPLICIT_MIDPOINT_1_2`
* `ARKODE_IMPLICIT_TRAPEZOIDAL_2_2`

Added the following MRI coupling tables
* `ARKODE_MRI_GARK_FORWARD_EULER`
* `ARKODE_MRI_GARK_RALSTON2`
* `ARKODE_MRI_GARK_RALSTON3`
* `ARKODE_MRI_GARK_BACKWARD_EULER`
* `ARKODE_MRI_GARK_IMPLICIT_MIDPOINT`
* `ARKODE_IMEX_MRI_GARK_EULER`
* `ARKODE_IMEX_MRI_GARK_TRAPEZOIDAL`
* `ARKODE_IMEX_MRI_GARK_MIDPOINT`

Added `ARKodeButcherTable_ERKIDToName` and `ARKodeButcherTable_DIRKIDToName` to
convert a Butcher table ID to a string representation.

Added the function ``ARKodeSetAutonomous`` in ARKODE to indicate that the
implicit right-hand side function does not explicitly depend on time. When using
the trivial predictor, an autonomous problem may reuse implicit function
evaluations across stage solves to reduce the total number of function
evaluations.

Users may now disable interpolated output in ARKODE by passing `ARK_INTERP_NONE`
to `ARKodeSetInterpolantType`. When interpolation is disabled, rootfinding is
not supported, implicit methods must use the trivial predictor (the default
option), and interpolation at stop times cannot be used (interpolating at stop
times is disabled by default). With interpolation disabled, calling
`ARKodeEvolve` in `ARK_NORMAL` mode will return at or past the requested output
time (setting a stop time may still be used to halt the integrator at a specific
time). Disabling interpolation will reduce the memory footprint of an integrator
by two or more state vectors (depending on the interpolant type and degree)
which can be beneficial when interpolation is not needed e.g., when integrating
to a final time without output in between or using an explicit fast time scale
integrator with an MRI method.

Added "Resize" capability to ARKODE's SPRKStep time-stepping module.

Enabled the Fortran interfaces to build with 32-bit `sunindextype`.

### Bug Fixes

Updated the CMake variable `HIP_PLATFORM` default to `amd` as the previous
default, `hcc`, is no longer recognized in ROCm 5.7.0 or newer. The new default
is also valid in older version of ROCm (at least back to version 4.3.1).

Renamed the DPCPP value for the `SUNDIALS_GINKGO_BACKENDS` CMake option to `SYCL`
to match Ginkgo's updated naming convention.

Changed the CMake version compatibility mode for SUNDIALS to `AnyNewerVersion`
instead of `SameMajorVersion`. This fixes the issue seen
[here](https://github.com/AMReX-Codes/amrex/pull/3835).

Fixed a CMake bug that caused an MPI linking error for our C++ examples in some
instances. Fixes [GitHub Issue
#464](https://github.com/LLNL/sundials/issues/464).

Fixed the runtime library installation path for windows systems. This fix
changes the default library installation path from
`CMAKE_INSTALL_PREFIX/CMAKE_INSTALL_LIBDIR` to
`CMAKE_INSTALL_PREFIX/CMAKE_INSTALL_BINDIR`.

Fixed conflicting `.lib` files between shared and static libs when using `MSVC`
on Windows.

Fixed invalid `SUNDIALS_EXPORT` generated macro when building both shared and
static libs.

Fixed a bug in some Fortran examples where `c_null_ptr` was passed as an
argument to a function pointer instead of `c_null_funptr`. This caused
compilation issues with the Cray Fortran compiler.

Fixed a bug in the HIP execution policies where `WARP_SIZE` would not be set
with ROCm 6.0.0 or newer.

Fixed a bug that caused error messages to be cut off in some cases. Fixes
[GitHub Issue #461](https://github.com/LLNL/sundials/issues/461).

Fixed a memory leak when an error handler was added to a `SUNContext`. Fixes
[GitHub Issue #466](https://github.com/LLNL/sundials/issues/466).

Fixed a bug where `MRIStepEvolve` would not handle a recoverable error produced
from evolving the inner stepper.

Added missing `SetRootDirection` and `SetNoInactiveRootWarn` functions to
ARKODE's SPRKStep time-stepping module.

Fixed a bug in `ARKodeSPRKTable_Create` where the coefficient arrays were not
allocated.

Fix bug on LLP64 platforms (like Windows 64-bit) where `KLU_INDEXTYPE` could be
32 bits wide even if `SUNDIALS_INT64_T` is defined.

Check if size of `SuiteSparse_long` is 8 if the size of `sunindextype` is 8
when using KLU.

Fixed several build errors with the Fortran interfaces on Windows systems.

### Deprecation Notices

Numerous ARKODE stepper-specific functions are now deprecated in favor of
ARKODE-wide functions.

Deprecated the `ARKStepSetOptimalParams` function. Since this function does not have an
ARKODE-wide equivalent, instructions have been added to the user guide for how
to retain the current functionality using other user-callable functions.

The unsupported implementations of `N_VGetArrayPointer` and `N_VSetArrayPointer`
for the *hypre* and PETSc vectors are now deprecated.  Users should access the
underlying wrapped external library vector objects instead with
`N_VGetVector_ParHyp` and `N_VGetVector_Petsc`, respectively.

## Changes to SUNDIALS in release v7.0.0

### Major Feature

SUNDIALS now has more robust and uniform error handling. Non-release builds will
be built with additional error checking by default. See the
[Error Checking](https://sundials.readthedocs.io/en/latest/sundials/Errors_link.html)
section in the user guide for details.

### Breaking Changes

#### Minimum C Standard

SUNDIALS now requires using a compiler that supports a subset of the C99
standard. Note with the Microsoft C/C++ compiler the subset of C99 features
utilized by SUNDIALS are available starting with [Visual Studio 2015](https://learn.microsoft.com/en-us/cpp/overview/visual-cpp-language-conformance?view=msvc-170#c-standard-library-features-1).

#### Minimum CMake Version

CMake 3.18 or newer is now required when building SUNDIALS.

#### Deprecated Types and Functions Removed

The previously deprecated types `realtype` and `booleantype` were removed from
`sundials_types.h` and replaced with `sunrealtype` and `sunbooleantype`. The
deprecated names for these types can be used by including the header file
`sundials_types_deprecated.h` but will be fully removed in the next major
release. Functions, types and header files that were previously deprecated have
also been removed.

#### Error Handling Changes

With the addition of the new error handling capability, the `*SetErrHandlerFn`
and `*SetErrFile` functions in CVODE(S), IDA(S), ARKODE, and KINSOL have been
removed. Users of these functions can use the functions
`SUNContext_PushErrHandler`, and `SUNLogger_SetErrorFilename` instead. For
further details see the
[Error Checking](https://sundials.readthedocs.io/en/latest/sundials/Errors_link.html)
and
[Logging](https://sundials.readthedocs.io/en/latest/sundials/Logging_link.html)
sections in the documentation.

In addition the following names/symbols were replaced by `SUN_ERR_*` codes:

| Removed                        | Replaced with `SUNErrCode`        |
|:-------------------------------|:----------------------------------|
| `SUNLS_SUCCESS`                | `SUN_SUCCESS`                     |
| `SUNLS_UNRECOV_FAILURE`        | no replacement (value was unused) |
| `SUNLS_MEM_NULL`               | `SUN_ERR_ARG_CORRUPT`             |
| `SUNLS_ILL_INPUT`              | `SUN_ERR_ARG_*`                   |
| `SUNLS_MEM_FAIL`               | `SUN_ERR_MEM_FAIL`                |
| `SUNLS_PACKAGE_FAIL_UNREC`     | `SUN_ERR_EXT_FAIL`                |
| `SUNLS_VECTOROP_ERR`           | `SUN_ERR_OP_FAIL`                 |
| `SUN_NLS_SUCCESS`              | `SUN_SUCCESS`                     |
| `SUN_NLS_MEM_NULL`             | `SUN_ERR_ARG_CORRUPT`             |
| `SUN_NLS_MEM_FAIL`             | `SUN_ERR_MEM_FAIL`                |
| `SUN_NLS_ILL_INPUT`            | `SUN_ERR_ARG_*`                   |
| `SUN_NLS_VECTOROP_ERR`         | `SUN_ERR_OP_FAIL`                 |
| `SUN_NLS_EXT_FAIL`             | `SUN_ERR_EXT_FAIL`                |
| `SUNMAT_SUCCESS`               | `SUN_SUCCESS`                     |
| `SUNMAT_ILL_INPUT`             | `SUN_ERR_ARG_*`                   |
| `SUNMAT_MEM_FAIL`              | `SUN_ERR_MEM_FAIL`                |
| `SUNMAT_OPERATION_FAIL`        | `SUN_ERR_OP_FAIL`                 |
| `SUNMAT_MATVEC_SETUP_REQUIRED` | `SUN_ERR_OP_FAIL`                 |

The following functions have had their signature updated to ensure they can
leverage the new SUNDIALS error handling capabilities.

```c
// From sundials_futils.h
SUNDIALSFileOpen
SUNDIALSFileClose

// From sundials_memory.h
SUNMemoryNewEmpty
SUNMemoryHelper_Alias
SUNMemoryHelper_Wrap

// From sundials_nvector.h
N_VNewVectorArray
```

#### SUNComm Type Added

We have replaced the use of a type-erased (i.e., `void*`) pointer to a
communicator in place of `MPI_Comm` throughout the SUNDIALS API with a
`SUNComm`, which is just a typedef to an `int` in builds without MPI
and a typedef to a `MPI_Comm` in builds with MPI. As a result:

- When MPI is enabled, all SUNDIALS libraries will include MPI symbols and
  applications will need to include the path for MPI headers and link against
  the corresponding MPI library.

- All users will need to update their codes because the call to
  `SUNContext_Create` now takes a `SUNComm` instead
  of type-erased pointer to a communicator. For non-MPI codes,
  pass `SUN_COMM_NULL` to the `comm` argument instead of
  `NULL`. For MPI codes, pass the `MPI_Comm` directly.

- The same change must be made for calls to
  `SUNLogger_Create` or `SUNProfiler_Create`.

- Some users will need to update their calls to `N_VGetCommunicator`, and
  update any custom `N_Vector` implementations that provide
  `N_VGetCommunicator`, since it now returns a `SUNComm`.

The change away from type-erased pointers for `SUNComm` fixes problems like the
one described in [GitHub Issue #275](https://github.com/LLNL/sundials/issues/275).

The SUNLogger is now always MPI-aware if MPI is enabled in SUNDIALS and the
`SUNDIALS_LOGGING_ENABLE_MPI` CMake option and macro definition were removed
accordingly.

#### SUNDIALS Core Library

Users now need to link to `sundials_core` in addition to the libraries already
linked to. This will be picked up automatically in projects that use the
SUNDIALS CMake target. The library `sundials_generic` has been superseded by
`sundials_core` and is no longer available. This fixes some duplicate symbol
errors on Windows when linking to multiple SUNDIALS libraries.

#### Fortran Interface Modules Streamlined

We have streamlined the Fortran modules that need to be included by users by combining
the SUNDIALS core into one Fortran module, `fsundials_core_mod`. Modules for
implementations of the core APIs still exist (e.g., for the Dense linear solver there
is `fsunlinsol_dense_mod`) as do the modules for the SUNDIALS packages (e.g., `fcvode_mod`).
The following modules are the ones that have been consolidated into `fsundials_core_mod`:

```
fsundials_adaptcontroller_mod
fsundials_context_mod
fsundials_futils_mod
fsundials_linearsolver_mod
fsundials_logger_mod
fsundials_matrix_mod
fsundials_nonlinearsolver_mod
fsundials_nvector_mod
fsundials_profiler_mod
fsundials_types_mod
```

### Minor Changes

The `CMAKE_BUILD_TYPE` defaults to `RelWithDebInfo` mode now i.e., SUNDIALS
will be built with optimizations and debugging symbols enabled by default.
Previously the build type was unset by default so no optimization or debugging
flags were set.

The advanced CMake options to override the inferred LAPACK name-mangling scheme
have been updated from `SUNDIALS_F77_FUNC_CASE` and
`SUNDIALS_F77_FUNC_UNDERSCORES` to `SUNDIALS_LAPACK_CASE` and
`SUNDIALS_LAPACK_UNDERSCORES`, respectively.

As a subset of C99 is now required the CMake option `USE_GENERIC_MATH` as been
removed.

The C++ convenience classes (e.g., `sundials::Context`) have been moved to
from SUNDIALS `.h` headers to corresponding `.hpp` headers (e.g.,
`sundials/sundials_context.hpp`) so C++ codes do not need to compile with
C++14 support when using the C API.

Converted most previous Fortran 77 and 90 examples to use SUNDIALS' Fortran 2003
interface.

### Bug Fixes

Fixed [#329](https://github.com/LLNL/sundials/issues/329) so that C++20 aggregate initialization can be used.

Fixed integer overflow in the internal SUNDIALS hashmap. This resolves
[#409](https://github.com/LLNL/sundials/issues/409) and
[#249](https://github.com/LLNL/sundials/issues/249).

### Deprecation Notice

The functions in `sundials_math.h` will be deprecated in the next release.

```c
  sunrealtype SUNRpowerI(sunrealtype base, int exponent);
  sunrealtype SUNRpowerR(sunrealtype base, sunrealtype exponent);
  sunbooleantype SUNRCompare(sunrealtype a, sunrealtype b);
  sunbooleantype SUNRCompareTol(sunrealtype a, sunrealtype b, sunrealtype tol);
  sunrealtype SUNStrToReal(const char* str);
```

Additionally, the following header files (and everything in them) will be
deprecated -- users who rely on these are recommended to transition to the
corresponding `SUNMatrix` and `SUNLinearSolver` modules:

```c
sundials_direct.h
sundials_dense.h
sundials_band.h
```

## Changes to SUNDIALS in release 6.7.0

### Major Feature

Added the `SUNAdaptController` base class, ported ARKODE's internal
implementations of time step controllers into implementations of this class,
and updated ARKODE to use these objects instead of its own implementations.
Added `ARKStepSetAdaptController` and `ERKStepSetAdaptController` routines
so that users can modify controller parameters, or even provide custom
implementations.

### New Features

Improved computational complexity of `SUNMatScaleAddI_Sparse` from `O(M*N)` to
`O(NNZ)`.

Added Fortran support for the LAPACK dense `SUNLinearSolver` implementation.

Added the routines `ARKStepSetAdaptivityAdjustment` and
`ERKStepSetAdaptivityAdjustment`, that allow users to adjust the
value for the method order supplied to the temporal adaptivity controllers.
The ARKODE default for this adjustment has been -1 since its initial
release, but for some applications a value of 0 is more appropriate.
Users who notice that their simulations encounter a large number of
temporal error test failures may want to experiment with adjusting this value.

Added the third order ERK method `ARKODE_SHU_OSHER_3_2_3`, the fourth order
ERK method `ARKODE_SOFRONIOU_SPALETTA_5_3_4`, the sixth order ERK method
`ARKODE_VERNER_9_5_6`, the seventh order ERK method `ARKODE_VERNER_10_6_7`,
the eighth order ERK method `ARKODE_VERNER_13_7_8`, and the ninth order ERK
method `ARKODE_VERNER_16_8_9`.

ARKStep, ERKStep, MRIStep, and SPRKStep were updated to remove a potentially
unnecessary right-hand side evaluation at the end of an integration. ARKStep was
additionally updated to remove extra right-hand side evaluations when using an
explicit method or an implicit method with an explicit first stage.

The `MRIStepInnerStepper` class in MRIStep was updated to make supplying an
`MRIStepInnerFullRhsFn` optional.

### Bug Fixes

Changed the `SUNProfiler` so that it does not rely on `MPI_WTime` in any case.
This fixes [GitHub Issue #312](https://github.com/LLNL/sundials/issues/312).

Fixed scaling bug in `SUNMatScaleAddI_Sparse` for non-square matrices.

Fixed a regression introduced by the stop time bug fix in v6.6.1 where ARKODE,
CVODE, CVODES, IDA, and IDAS would return at the stop time rather than the
requested output time if the stop time was reached in the same step in which the
output time was passed.

Fixed a bug in ERKStep where methods with `c[s-1] = 1` but `a[s-1,j] != b[j]`
were incorrectly treated as having the first same as last (FSAL) property.

Fixed a bug in ARKODE where `ARKStepSetInterpolateStopTime` would return an
interpolated solution at the stop time in some cases when interpolation was
disabled.

Fixed a bug in `ARKStepSetTableNum` wherein it did not recognize
`ARKODE_ARK2_ERK_3_1_2` and `ARKODE_ARK2_DIRK_3_1_2` as a valid additive
Runge--Kutta Butcher table pair.

Fixed a bug in `MRIStepCoupling_Write` where explicit coupling tables were not
written to the output file pointer.

Fixed missing soversions in some `SUNLinearSolver` and `SUNNonlinearSolver`
CMake targets.

Renamed some internal types in CVODES and IDAS to allow both packages to be
built together in the same binary.

## Changes to SUNDIALS in release 6.6.2

Fixed the build system support for MAGMA when using a NVIDIA HPC SDK
installation of CUDA and fixed the targets used for rocBLAS and rocSPARSE.

## Changes to SUNDIALS in release 6.6.1

### New Features

Updated the Tpetra NVector interface to support Trilinos 14.

### Bug Fixes

Fixed a memory leak when destroying a CUDA, HIP, SYCL, or system SUNMemoryHelper
object.

Fixed a bug in ARKODE, CVODE, CVODES, IDA, and IDAS where the stop time may not
be cleared when using normal mode if the requested output time is the same as
the stop time. Additionally, with ARKODE, CVODE, and CVODES this fix removes an
unnecessary interpolation of the solution at the stop time that could occur in
this case.

## Changes to SUNDIALS in release 6.6.0

### Major Features

A new time-stepping module, `SPRKStep`, was added to ARKODE. This time-stepper
provides explicit symplectic partitioned Runge-Kutta methods up to order 10
for separable Hamiltonian systems.

Added support for relaxation Runge-Kutta methods in ERKStep and ARKStep in
ARKODE.

### New Features

Updated CVODE, CVODES and ARKODE default behavior when returning the solution when
the internal time has reached a user-specified stop time.  Previously, the output
solution was interpolated to the value of `tstop`; the default is now to copy the
internal solution vector.  Users who wish to revert to interpolation may call a new
routine `CVodeSetInterpolateStopTime`, `ARKStepSetInterpolateStopTime`,
`ERKStepSetInterpolateStopTime`, or `MRIStepSetInterpolateStopTime`.

Added the second order IMEX method from Giraldo, Kelly, and Constantinescu 2013
as the default second order IMEX method in ARKStep. The explicit table is given
by `ARKODE_ARK2_ERK_3_1_2` and the implicit table by `ARKODE_ARK2_DIRK_3_1_2`.

Updated the F2003 utility routines `SUNDIALSFileOpen` and `SUNDIALSFileClose`
to support user specification of `stdout` and `stderr` strings for the output
file names.

## Bug Fixes

A potential bug was fixed when using inequality constraint handling and
calling `ARKStepGetEstLocalErrors` or `ERKStepGetEstLocalErrors` after a failed
step in which an inequality constraint violation occurred. In this case, the
values returned by `ARKStepGetEstLocalErrors` or `ERKStepGetEstLocalErrors` may
have been invalid.

## Changes to SUNDIALS in release 6.5.1

### New Features

Added the functions `ARKStepClearStopTime`, `ERKStepClearStopTime`,
`MRIStepClearStopTime`, `CVodeClearStopTime`, and `IDAClearStopTime` to
disable a previously set stop time.

The default interpolant in ARKODE when using a first order method has been
updated to a linear interpolant to ensure values obtained by the integrator are
returned at the ends of the time interval. To restore the previous behavior of
using a constant interpolant call `ARKStepSetInterpolantDegree`,
`ERKStepSetInterpolantDegree`, or `MRIStepSetInterpolantDegree` and set the
interpolant degree to zero before evolving the problem.

### Bug Fixes

Fixed build errors when using SuperLU_DIST with ROCM enabled to target AMD GPUs.

Fixed compilation errors in some SYCL examples when using the `icx` compiler.

## Changes to SUNDIALS in release 6.5.0

### New Features

A new capability to keep track of memory allocations made through the `SUNMemoryHelper`
classes has been added. Memory allocation stats can be accessed through the
`SUNMemoryHelper_GetAllocStats` function. See the documentation for
the `SUNMemoryHelper` classes for more details.

Added the functions `ARKStepGetJac`, `ARKStepGetJacTime`,
`ARKStepGetJacNumSteps`, `MRIStepGetJac`, `MRIStepGetJacTime`,
`MRIStepGetJacNumSteps`, `CVodeGetJac`, `CVodeGetJacTime`,
`CVodeGetJacNumSteps`, `IDAGetJac`, `IDAGetJacCj`, `IDAGetJacTime`,
`IDAGetJacNumSteps`, `KINGetJac`, `KINGetJacNumIters` to assist in
debugging simulations utilizing a matrix-based linear solver.

Added support for CUDA 12.

Added support for the SYCL backend with RAJA 2022.x.y.

### Bug Fixes

Fixed an underflow bug during root finding in ARKODE, CVODE, CVODES, IDA and
IDAS. This fixes [GitHub Issue #57](https://github.com/LLNL/sundials/issues/57>).

Fixed an issue with finding oneMKL when using the `icpx` compiler with the
`-fsycl` flag as the C++ compiler instead of `dpcpp`.

Fixed the shape of the arrays returned by `FN_VGetArrayPointer` functions as well
as the `FSUNDenseMatrix_Data`, `FSUNBandMatrix_Data`, `FSUNSparseMatrix_Data`,
`FSUNSparseMatrix_IndexValues`, and `FSUNSparseMatrix_IndexPointers` functions.
Compiling and running code that uses the SUNDIALS Fortran interfaces with
bounds checking will now work.

Fixed an implicit conversion error in the Butcher table for ESDIRK5(4)7L[2]SA2.

## Changes to SUNDIALS in release 6.4.1

Fixed a bug with the Kokkos interfaces that would arise when using clang.

Fixed a compilation error with the Intel oneAPI 2022.2 Fortran compiler in the
Fortran 2003 interface test for the serial `N_Vector`.

Fixed a bug in the SUNLINSOL_LAPACKBAND and SUNLINSOL_LAPACKDENSE modules
which would cause the tests to fail on some platforms.

## Changes to SUNDIALS in release 6.4.0

### New Requirements

CMake 3.18.0 or newer is now required for CUDA support.

A C++14 compliant compiler is now required for C++ based features and examples
e.g., CUDA, HIP, RAJA, Trilinos, SuperLU_DIST, MAGMA, Ginkgo, and Kokkos.

### Major Features

Added support for the [Ginkgo](https://ginkgo-project.github.io/) linear algebra
library. This support includes new `SUNMatrix` and `SUNLinearSolver`
implementations, see the `SUNMATRIX_GINKGO` and `SUNLINEARSOLVER_GINKGO`
sections in the documentation for more information.

Added new `NVector`, dense `SUNMatrix`, and dense `SUNLinearSolver`
implementations utilizing [Kokkos Ecosystem](https://kokkos.org/) for
performance portability, see the `NVECTOR_KOKKOS`, `SUNMATRIX_KOKKOSDENSE` and
`SUNLINEARSOLVER_KOKKOSDENSE` sections in the documentation for more
information.

### New Features

Added support for GPU enabled SuperLU_DIST and SuperLU_DIST v8.x.x. Removed
support for SuperLU_DIST v6.x.x or older. Fix mismatched definition and
declaration bug in SuperLU_DIST matrix constructor.

Added the functions `ARKStepSetTableName`, `ERKStepSetTableName`,
`MRIStepCoupling_LoadTableByName`, `ARKodeButcherTable_LoadDIRKByName`, and
`ARKodeButcherTable_LoadERKByName` to load a table from a string.

### Bug Fixes

Fixed a bug in the CUDA and HIP vectors where `N_VMaxNorm` would return the
minimum positive floating-point value for the zero vector.

Fixed memory leaks/out of bounds memory accesses in the ARKODE MRIStep module
that could occur when attaching a coupling table after reinitialization with a
different number of stages than originally selected.

Fixed a memory leak in CVODE and CVODES where the projection memory would not be
deallocated when calling `CVodeFree`.

## Changes to SUNDIALS in release 6.3.0

### New Features

Added `GetUserData` functions in each package to retrieve the user data pointer
provided to `SetUserData` functions. See `ARKStepGetUserData`,
`ERKStepGetUserData`, `MRIStepGetUserData`, `CVodeGetUserData`,
`IDAGetUserData`, or `KINGetUserData` for more information.

Added a variety of embedded DIRK methods from [Kennedy & Carpenter,
NASA TM-2016-219173, 2016] and [Kennedy & Carpenter, Appl. Numer. Math., 146, 2019] to
ARKODE.

Updated `MRIStepReset` to call the corresponding `MRIStepInnerResetFn` with the same
(*tR*,*yR*) arguments for the `MRIStepInnerStepper` object that is used to evolve the
MRI "fast" time scale subproblems.

Added a new [example](examples/cvode/serial/cvRocket_dns.c) which
demonstrates using CVODE with a discontinuous right-hand-side function
and rootfinding.

### Bug Fixes

Fixed a bug in `ERKStepReset`, `ERKStepReInit`, `ARKStepReset`, `ARKStepReInit`,
`MRIStepReset`, and `MRIStepReInit` where a previously-set value of *tstop* (from
a call to `ERKStepSetStopTime`, `ARKStepSetStopTime`, or `MRIStepSetStopTime`,
respectively) would not be cleared.

Fixed the unituitive behavior of the `USE_GENERIC_MATH` CMake option which
caused the double precision math functions to be used regardless of the value of
`SUNDIALS_PRECISION`. Now, SUNDIALS will use precision appropriate math
functions when they are available and the user may provide the math library to
link to via the advanced CMake option `SUNDIALS_MATH_LIBRARY`.

Changed `SUNDIALS_LOGGING_ENABLE_MPI` CMake option default to be 'OFF'. This
fixes [GitHub Issue #177](https://github.com/LLNL/sundials/issues/177).

## Changes to SUNDIALS in release 6.2.0

### Major Features

Added the `SUNLogger` API which provides a SUNDIALS-wide
mechanism for logging of errors, warnings, informational output,
and debugging output.

Added support to CVODES for integrating IVPs with constraints using BDF methods
and projecting the solution onto the constraint manifold with a user defined
projection function. This implementation is accompanied by additions to the
CVODES user documentation and examples.

### New Features

Added the function `SUNProfiler_Reset` to reset the region timings and counters
to zero.

Added the following functions to output all of the integrator, nonlinear solver,
linear solver, and other statistics in one call:

* `ARKStepPrintAllStats`
* `ERKStepPrintAllStats`
* `MRIStepPrintAllStats`
* `CVodePrintAllStats`
* `IDAPrintAllStats`
* `KINPrintAllStats`

The file `scripts/sundials_csv.py` contains functions for parsing the
comma-separated value (CSV) output files when using the CSV output format.

Added functions to CVODE, CVODES, IDA, and IDAS to change the default step size
adaptivity parameters. For more information see the documentation for:

* `CVodeSetEtaFixedStepBounds`
* `CVodeSetEtaMaxFirstStep`
* `CVodeSetEtaMaxEarlyStep`
* `CVodeSetNumStepsEtaMaxEarlyStep`
* `CVodeSetEtaMax`
* `CVodeSetEtaMin`
* `CVodeSetEtaMinErrFail`
* `CVodeSetEtaMaxErrFail`
* `CVodeSetNumFailsEtaMaxErrFail`
* `CVodeSetEtaConvFail`
* `IDASetEtaFixedStepBounds`
* `IDAsetEtaMax`
* `IDASetEtaMin`
* `IDASetEtaLow`
* `IDASetEtaMinErrFail`
* `IDASetEtaConvFail`

Added the functions `ARKStepSetDeduceImplicitRhs` and
`MRIStepSetDeduceImplicitRhs` to optionally remove an evaluation of the implicit
right-hand side function after nonlinear solves. See the mathematical
considerations section of the user guide for information on using this
optimization.

Added the function `MRIStepSetOrder` to select the default MRI method of a given
order.

Added the functions `CVodeSetDeltaGammaMaxLSetup` and
`CVodeSetDeltaGammaMaxBadJac` in CVODE and CVODES to adjust the `gamma` change
thresholds to require a linear solver setup or Jacobian/precondition update,
respectively.

Added the function `IDASetDetlaCjLSetup` in IDA and IDAS to adjust the parameter
that determines when a change in `c_j` requires calling the linear solver setup
function.

Added the function `IDASetMinStep` to set a minimum step size.

### Bug Fixes

Fixed the `SUNContext` convenience class for C++ users to disallow copy
construction and allow move construction.

The behavior of `N_VSetKernelExecPolicy_Sycl` has been updated to be consistent
with the CUDA and HIP vectors. The input execution policies are now cloned and
may be freed after calling `N_VSetKernelExecPolicy_Sycl`. Additionally, `NULL`
inputs are now allowed and, if provided, will reset the vector execution
policies to the defaults.

A memory leak in the SYCL vector was fixed where the execution policies were not
freed when the vector was destroyed.

The include guard in `nvector_mpimanyvector.h` has been corrected to enable
using both the ManyVector and MPIManyVector vector implementations in the same
simulation.

A bug was fixed in the ARKODE, CVODE(S), and IDA(S) functions to retrieve the
number of nonlinear solver failures. The failure count returned was the number
of failed *steps* due to a nonlinear solver failure i.e., if a nonlinear solve
failed with a stale Jacobian or preconditioner but succeeded after updating the
Jacobian or preconditioner, the initial failure was not included in the
nonlinear solver failure count. The following functions have been updated to
return the total number of nonlinear solver failures:

* `ARKStepGetNumNonlinSolvConvFails`
* `ARKStepGetNonlinSolvStats`
* `MRIStepGetNumNonlinSolvConvFails`
* `MRIStepGetNonlinSolvStats`
* `CVodeGetNumNonlinSolvConvFails`
* `CVodeGetNonlinSolvStats`
* `CVodeGetSensNumNonlinSolvConvFails`
* `CVodeGetSensNonlinSolvStats`
* `CVodeGetStgrSensNumNonlinSolvConvFails`
* `CVodeGetStgrSensNonlinSolvStats`
* `IDAGetNumNonlinSolvConvFails`
* `IDAGetNonlinSolvStats`
* `IDAGetSensNumNonlinSolvConvFails`
* `IDAGetSensNonlinSolvStats`

As a result of this change users may see an increase in the number of failures
reported from the above functions. The following functions have been added to
retrieve the number of failed steps due to a nonlinear solver failure i.e., the
counts previously returned by the above functions:

* `ARKStepGetNumStepSolveFails`
* `MRIStepGetNumStepSolveFails`
* `CVodeGetNumStepSolveFails`
* `CVodeGetNumStepSensSolveFails`
* `CVodeGetNumStepStgrSensSolveFails`
* `IDAGetNumStepSolveFails`
* `IDAGetNumStepSensSolveFails`

Changed exported SUNDIALS PETSc CMake targets to be INTERFACE IMPORTED instead
of UNKNOWN IMPORTED.

### Deprecation Notice

Deprecated the following functions, it is recommended to use the `SUNLogger` API
instead.

* `ARKStepSetDiagnostics`
* `ERKStepSetDiagnostics`
* `MRIStepSetDiagnostics`
* `KINSetInfoFile`
* `SUNNonlinSolSetPrintLevel_Newton`
* `SUNNonlinSolSetInfoFile_Newton`
* `SUNNonlinSolSetPrintLevel_FixedPoint`
* `SUNNonlinSolSetInfoFile_FixedPoint`
* `SUNLinSolSetInfoFile_PCG`
* `SUNLinSolSetPrintLevel_PCG`
* `SUNLinSolSetInfoFile_SPGMR`
* `SUNLinSolSetPrintLevel_SPGMR`
* `SUNLinSolSetInfoFile_SPFGMR`
* `SUNLinSolSetPrintLevel_SPFGMR`
* `SUNLinSolSetInfoFile_SPTFQM`
* `SUNLinSolSetPrintLevel_SPTFQMR`
* `SUNLinSolSetInfoFile_SPBCGS`
* `SUNLinSolSetPrintLevel_SPBCGS`

The `SUNLinSolSetInfoFile_*` and  `SUNNonlinSolSetInfoFile_*` family of
functions are now enabled by setting the CMake option `SUNDIALS_LOGGING_LEVEL`
to a value `>= 3`.

## Changes to SUNDIALS in release 6.1.1

### New Features

Added new Fortran example program,
`examples/arkode/F2003_serial/ark_kpr_mri_f2003.f90` demonstrating MRI
capabilities.

### Bug Fixes

Fixed exported `SUNDIALSConfig.cmake`.

Fixed Fortran interface to `MRIStepInnerStepper` and `MRIStepCoupling`
structures and functions.

## Changes to SUNDIALS in release 6.1.0

### New Features

Added new reduction implementations for the CUDA and HIP vectors that use
shared memory (local data storage) instead of atomics. These new implementations
are recommended when the target hardware does not provide atomic support for the
floating point precision that SUNDIALS is being built with. The HIP vector uses
these by default, but the `N_VSetKernelExecPolicy_Cuda` and
`N_VSetKernelExecPolicy_Hip` functions can be used to choose between
different reduction implementations.

`SUNDIALS::<lib>` targets with no static/shared suffix have been added for use
within the build directory (this mirrors the targets exported on installation).

`CMAKE_C_STANDARD` is now set to 99 by default.

### Bug Fixes

Fixed exported `SUNDIALSConfig.cmake` when profiling is enabled without Caliper.

Fixed `sundials_export.h` include in `sundials_config.h`.

Fixed memory leaks in the SuperLU_MT linear solver interface.

## Changes to SUNDIALS in release 6.0.0

### Breaking Changes

#### SUNContext Object Added

SUNDIALS v6.0.0 introduces a new `SUNContext` object on which all other SUNDIALS
objects depend. As such, the constructors for all SUNDIALS packages, vectors,
matrices, linear solvers, nonlinear solvers, and memory helpers have been
updated to accept a context as the last input. Users upgrading to SUNDIALS
v6.0.0 will need to call `SUNContext_Create` to create a context object with
before calling any other SUNDIALS library function, and then provide this object
to other SUNDIALS constructors. The context object has been introduced to allow
SUNDIALS to provide new features, such as the profiling/instrumentation also
introduced in this release, while maintaining thread-safety. See the
documentation section on the `SUNContext` for more details.

The script `upgrade-to-sundials-6-from-5.sh` has been provided with this release
(and obtainable from the GitHub release page) to help ease the transition to
SUNDIALS v6.0.0. The script will add a `SUNCTX_PLACEHOLDER` argument to all of
the calls to SUNDIALS constructors that now require a `SUNContext` object. It
can also update deprecated SUNDIALS constants/types to the new names. It can be
run like this:

```
> ./upgrade-to-sundials-6-from-5.sh <files to update>
```

#### Updated SUNMemoryHelper Function Signatures

The `SUNMemoryHelper` functions `Alloc`, `Dealloc`, and `Copy` have been updated
to accept an opaque handle as the last input. At a minimum, existing
`SUNMemoryHelper` implementations will need to update these functions to accept
the additional argument. Typically, this handle is the execution stream (e.g., a
CUDA/HIP stream or SYCL queue) for the operation. The CUDA, HIP, and SYCL
`SUNMemoryHelper` implementations have been updated accordingly. Additionally,
the constructor for the SYCL implementation has been updated to remove the SYCL
queue as an input.

#### Deprecated Functions Removed

The previously deprecated constructor `N_VMakeWithManagedAllocator_Cuda` and
the function `N_VSetCudaStream_Cuda` have been removed and replaced with
`N_VNewWithMemHelp_Cuda` and `N_VSetKernelExecPolicy_Cuda` respectively.

The previously deprecated macros `PVEC_REAL_MPI_TYPE` and
`PVEC_INTEGER_MPI_TYPE` have been removed and replaced with
`MPI_SUNREALTYPE` and `MPI_SUNINDEXTYPE` respectively.

The following previously deprecated functions have been removed

| Removed                   | Replaced with                    |
|:--------------------------|:---------------------------------|
| `SUNBandLinearSolver`     | `SUNLinSol_Band`                 |
| `SUNDenseLinearSolver`    | `SUNLinSol_Dense`                |
| `SUNKLU`                  | `SUNLinSol_KLU`                  |
| `SUNKLUReInit`            | `SUNLinSol_KLUReInit`            |
| `SUNKLUSetOrdering`       | `SUNLinSol_KLUSetOrdering`       |
| `SUNLapackBand`           | `SUNLinSol_LapackBand`           |
| `SUNLapackDense`          | `SUNLinSol_LapackDense`          |
| `SUNPCG`                  | `SUNLinSol_PCG`                  |
| `SUNPCGSetPrecType`       | `SUNLinSol_PCGSetPrecType`       |
| `SUNPCGSetMaxl`           | `SUNLinSol_PCGSetMaxl`           |
| `SUNSPBCGS`               | `SUNLinSol_SPBCGS`               |
| `SUNSPBCGSSetPrecType`    | `SUNLinSol_SPBCGSSetPrecType`    |
| `SUNSPBCGSSetMaxl`        | `SUNLinSol_SPBCGSSetMaxl`        |
| `SUNSPFGMR`               | `SUNLinSol_SPFGMR`               |
| `SUNSPFGMRSetPrecType`    | `SUNLinSol_SPFGMRSetPrecType`    |
| `SUNSPFGMRSetGSType`      | `SUNLinSol_SPFGMRSetGSType`      |
| `SUNSPFGMRSetMaxRestarts` | `SUNLinSol_SPFGMRSetMaxRestarts` |
| `SUNSPGMR`                | `SUNLinSol_SPGMR`                |
| `SUNSPGMRSetPrecType`     | `SUNLinSol_SPGMRSetPrecType`     |
| `SUNSPGMRSetGSType`       | `SUNLinSol_SPGMRSetGSType`       |
| `SUNSPGMRSetMaxRestarts`  | `SUNLinSol_SPGMRSetMaxRestarts`  |
| `SUNSPTFQMR`              | `SUNLinSol_SPTFQMR`              |
| `SUNSPTFQMRSetPrecType`   | `SUNLinSol_SPTFQMRSetPrecType`   |
| `SUNSPTFQMRSetMaxl`       | `SUNLinSol_SPTFQMRSetMaxl`       |
| `SUNSuperLUMT`            | `SUNLinSol_SuperLUMT`            |
| `SUNSuperLUMTSetOrdering` | `SUNLinSol_SuperLUMTSetOrdering` |

The deprecated functions `MRIStepGetCurrentButcherTables` and
`MRIStepWriteButcher` and the utility functions `MRIStepSetTable` and
`MRIStepSetTableNum` have been removed. Users wishing to create an MRI-GARK
method from a Butcher table should use `MRIStepCoupling_MIStoMRI` to create
the corresponding MRI coupling table and attach it with `MRIStepSetCoupling`.

The previously deprecated functions `ARKStepSetMaxStepsBetweenLSet` and
`ARKStepSetMaxStepsBetweenJac` have been removed and replaced with
`ARKStepSetLSetupFrequency` and `ARKStepSetMaxStepsBetweenJac` respectively.

The previously deprecated function `CVodeSetMaxStepsBetweenJac` has been removed
and replaced with `CVodeSetJacEvalFrequency`.

The ARKODE, CVODE, IDA, and KINSOL Fortran 77 interfaces have been removed. See
the "SUNDIALS Fortran Interface" section in the user guides and the F2003
example programs for more details using the SUNDIALS Fortran 2003 module
interfaces.

#### Namespace Changes

The CUDA, HIP, and SYCL execution policies have been moved from the `sundials`
namespace to the `sundials::cuda`, `sundials::hip`, and `sundials::sycl`
namespaces respectively. Accordingly, the prefixes "Cuda", "Hip", and "Sycl"
have been removed from the execution policy classes and methods.

The `Sundials` namespace used by the Trilinos Tpetra NVector has been replaced
with the `sundials::trilinos::nvector_tpetra` namespace.

### Major Features

#### SUNProfiler

A capability to profile/instrument SUNDIALS library code has been added. This
can be enabled with the CMake option `SUNDIALS_BUILD_WITH_PROFILING`. A built-in
profiler will be used by default, but the
[Caliper](https://github.com/LLNL/Caliper) library can also be used instead with
the CMake option `ENABLE_CALIPER`. See the documentation section on profiling
for more details.  **WARNING**: Profiling will impact performance, and should be
enabled judiciously.

#### IMEX MRI Methods and MRIStepInnerStepper Object

The ARKODE MRIStep module has been extended to support implicit-explicit (IMEX)
multirate infinitesimal generalized additive Runge-Kutta (MRI-GARK) methods. As
such, `MRIStepCreate` has been updated to include arguments for the slow
explicit and slow implicit ODE right-hand side functions. `MRIStepCreate` has
also been updated to require attaching an `MRIStepInnerStepper` for evolving the
fast time scale. `MRIStepReInit` has been similarly updated to take explicit
and implicit right-hand side functions as input. Codes using explicit or
implicit MRI methods will need to update `MRIStepCreate` and `MRIStepReInit`
calls to pass `NULL` for either the explicit or implicit right-hand side
function as appropriate. If ARKStep is used as the fast time scale integrator,
codes will need to call `ARKStepCreateMRIStepInnerStepper` to wrap the ARKStep
memory as an `MRIStepInnerStepper` object. Additionally, `MRIStepGetNumRhsEvals`
has been updated to return the number of slow implicit and explicit function
evaluations. The coupling table structure `MRIStepCouplingMem` and the
functions `MRIStepCoupling_Alloc` and `MRIStepCoupling_Create` have also
been updated to support IMEX-MRI-GARK methods.

### New Features

Two new optional vector operations, `N_VDotProdMultiLocal` and
`N_VDotProdMultiAllReduce`, have been added to support low-synchronization
methods for Anderson acceleration.

The implementation of solve-decoupled implicit MRI-GARK methods has been updated
to remove extraneous slow implicit function calls and reduce the memory
requirements.

Added a new function `CVodeGetLinSolveStats` to get the CVODES linear solver
statistics as a group.

Added a new function, `CVodeSetMonitorFn`, that takes a user-function
to be called by CVODES after every `nst` successfully completed time-steps.
This is intended to provide a way of monitoring the CVODES statistics
throughout the simulation.

New orthogonalization methods were added for use within Anderson acceleration
in KINSOL. See the "Anderson Acceleration QR Factorization" subsection within
the mathematical considerations chapter of the user guide and the
`KINSetOrthAA` function documentation for more details.

### Deprecation Notice

The serial, PThreads, PETSc, *hypre*, Parallel, OpenMP_DEV, and OpenMP vector
functions `N_VCloneVectorArray_*` and `N_VDestroyVectorArray_*` have been
deprecated. The generic `N_VCloneVectorArray` and `N_VDestroyVectorArray`
functions should be used instead.

Many constants, types, and functions have been renamed so that they are properly
namespaced. The old names have been deprecated and will be removed in SUNDIALS
v7.0.0.

The following constants, macros, and typedefs are now deprecated:

| Deprecated Name            | New Name                          |
|:---------------------------|:----------------------------------|
| `realtype`                 | `sunrealtype`                     |
| `booleantype`              | `sunbooleantype`                  |
| `RCONST`                   | `SUN_RCONST`                      |
| `BIG_REAL`                 | `SUN_BIG_REAL`                    |
| `SMALL_REAL`               | `SUN_SMALL_REAL`                  |
| `UNIT_ROUNDOFF`            | `SUN_UNIT_ROUNDOFF`               |
| `PREC_NONE`                | `SUN_PREC_NONE`                   |
| `PREC_LEFT`                | `SUN_PREC_LEFT`                   |
| `PREC_RIGHT`               | `SUN_PREC_RIGHT`                  |
| `PREC_BOTH`                | `SUN_PREC_BOTH`                   |
| `MODIFIED_GS`              | `SUN_MODIFIED_GS`                 |
| `CLASSICAL_GS`             | `SUN_CLASSICAL_GS`                |
| `ATimesFn`                 | `SUNATimesFn`                     |
| `PSetupFn`                 | `SUNPSetupFn`                     |
| `PSolveFn`                 | `SUNPSolveFn`                     |
| `DlsMat`                   | `SUNDlsMat`                       |
| `DENSE_COL`                | `SUNDLS_DENSE_COL`                |
| `DENSE_ELEM`               | `SUNDLS_DENSE_ELEM`               |
| `BAND_COL`                 | `SUNDLS_BAND_COL`                 |
| `BAND_COL_ELEM`            | `SUNDLS_BAND_COL_ELEM`            |
| `BAND_ELEM`                | `SUNDLS_BAND_ELEM`                |
| `SDIRK_2_1_2`              | `ARKODE_SDIRK_2_1_2`              |
| `BILLINGTON_3_3_2`         | `ARKODE_BILLINGTON_3_3_2`         |
| `TRBDF2_3_3_2`             | `ARKODE_TRBDF2_3_3_2`             |
| `KVAERNO_4_2_3`            | `ARKODE_KVAERNO_4_2_3`            |
| `ARK324L2SA_DIRK_4_2_3`    | `ARKODE_ARK324L2SA_DIRK_4_2_3`    |
| `CASH_5_2_4`               | `ARKODE_CASH_5_2_4`               |
| `CASH_5_3_4`               | `ARKODE_CASH_5_3_4`               |
| `SDIRK_5_3_4`              | `ARKODE_SDIRK_5_3_4`              |
| `KVAERNO_5_3_4`            | `ARKODE_KVAERNO_5_3_4`            |
| `ARK436L2SA_DIRK_6_3_4`    | `ARKODE_ARK436L2SA_DIRK_6_3_4`    |
| `KVAERNO_7_4_5`            | `ARKODE_KVAERNO_7_4_5`            |
| `ARK548L2SA_DIRK_8_4_5`    | `ARKODE_ARK548L2SA_DIRK_8_4_5`    |
| `ARK437L2SA_DIRK_7_3_4`    | `ARKODE_ARK437L2SA_DIRK_7_3_4`    |
| `ARK548L2SAb_DIRK_8_4_5`   | `ARKODE_ARK548L2SAb_DIRK_8_4_5`   |
| `MIN_DIRK_NUM`             | `ARKODE_MIN_DIRK_NUM`             |
| `MAX_DIRK_NUM`             | `ARKODE_MAX_DIRK_NUM`             |
| `MIS_KW3`                  | `ARKODE_MIS_KW3`                  |
| `MRI_GARK_ERK33a`          | `ARKODE_MRI_GARK_ERK33a`          |
| `MRI_GARK_ERK45a`          | `ARKODE_MRI_GARK_ERK45a`          |
| `MRI_GARK_IRK21a`          | `ARKODE_MRI_GARK_IRK21a`          |
| `MRI_GARK_ESDIRK34a`       | `ARKODE_MRI_GARK_ESDIRK34a`       |
| `MRI_GARK_ESDIRK46a`       | `ARKODE_MRI_GARK_ESDIRK46a`       |
| `IMEX_MRI_GARK3a`          | `ARKODE_IMEX_MRI_GARK3a`          |
| `IMEX_MRI_GARK3b`          | `ARKODE_IMEX_MRI_GARK3b`          |
| `IMEX_MRI_GARK4`           | `ARKODE_IMEX_MRI_GARK4`           |
| `MIN_MRI_NUM`              | `ARKODE_MIN_MRI_NUM`              |
| `MAX_MRI_NUM`              | `ARKODE_MAX_MRI_NUM`              |
| `DEFAULT_MRI_TABLE_3`      | `MRISTEP_DEFAULT_TABLE_3`         |
| `DEFAULT_EXPL_MRI_TABLE_3` | `MRISTEP_DEFAULT_EXPL_TABLE_3`    |
| `DEFAULT_EXPL_MRI_TABLE_4` | `MRISTEP_DEFAULT_EXPL_TABLE_4`    |
| `DEFAULT_IMPL_SD_TABLE_2`  | `MRISTEP_DEFAULT_IMPL_SD_TABLE_2` |
| `DEFAULT_IMPL_SD_TABLE_3`  | `MRISTEP_DEFAULT_IMPL_SD_TABLE_3` |
| `DEFAULT_IMPL_SD_TABLE_4`  | `MRISTEP_DEFAULT_IMPL_SD_TABLE_4` |
| `DEFAULT_IMEX_SD_TABLE_3`  | `MRISTEP_DEFAULT_IMEX_SD_TABLE_3` |
| `DEFAULT_IMEX_SD_TABLE_4`  | `MRISTEP_DEFAULT_IMEX_SD_TABLE_4` |
| `HEUN_EULER_2_1_2`         | `ARKODE_HEUN_EULER_2_1_2`         |
| `BOGACKI_SHAMPINE_4_2_3`   | `ARKODE_BOGACKI_SHAMPINE_4_2_3`   |
| `ARK324L2SA_ERK_4_2_3`     | `ARKODE_ARK324L2SA_ERK_4_2_3`     |
| `ZONNEVELD_5_3_4`          | `ARKODE_ZONNEVELD_5_3_4`          |
| `ARK436L2SA_ERK_6_3_4`     | `ARKODE_ARK436L2SA_ERK_6_3_4`     |
| `SAYFY_ABURUB_6_3_4`       | `ARKODE_SAYFY_ABURUB_6_3_4`       |
| `CASH_KARP_6_4_5`          | `ARKODE_CASH_KARP_6_4_5`          |
| `FEHLBERG_6_4_5`           | `ARKODE_FEHLBERG_6_4_5`           |
| `DORMAND_PRINCE_7_4_5`     | `ARKODE_DORMAND_PRINCE_7_4_5`     |
| `ARK548L2SA_ERK_8_4_5`     | `ARKODE_ARK548L2SA_ERK_8_4_5`     |
| `VERNER_8_5_6`             | `ARKODE_VERNER_8_5_6`             |
| `FEHLBERG_13_7_8`          | `ARKODE_FEHLBERG_13_7_8`          |
| `KNOTH_WOLKE_3_3`          | `ARKODE_KNOTH_WOLKE_3_3`          |
| `ARK437L2SA_ERK_7_3_4`     | `ARKODE_ARK437L2SA_ERK_7_3_4`     |
| `ARK548L2SAb_ERK_8_4_5`    | `ARKODE_ARK548L2SAb_ERK_8_4_5`    |
| `MIN_ERK_NUM`              | `ARKODE_MIN_ERK_NUM`              |
| `MAX_ERK_NUM`              | `ARKODE_MAX_ERK_NUM`              |
| `DEFAULT_ERK_2`            | `ARKSTEP_DEFAULT_ERK_2`           |
| `DEFAULT_ERK_3`            | `ARKSTEP_DEFAULT_ERK_3`           |
| `DEFAULT_ERK_4`            | `ARKSTEP_DEFAULT_ERK_4`           |
| `DEFAULT_ERK_5`            | `ARKSTEP_DEFAULT_ERK_5`           |
| `DEFAULT_ERK_6`            | `ARKSTEP_DEFAULT_ERK_6`           |
| `DEFAULT_ERK_8`            | `ARKSTEP_DEFAULT_ERK_8`           |
| `DEFAULT_DIRK_2`           | `ARKSTEP_DEFAULT_DIRK_2`          |
| `DEFAULT_DIRK_3`           | `ARKSTEP_DEFAULT_DIRK_3`          |
| `DEFAULT_DIRK_4`           | `ARKSTEP_DEFAULT_DIRK_4`          |
| `DEFAULT_DIRK_5`           | `ARKSTEP_DEFAULT_DIRK_5`          |
| `DEFAULT_ARK_ETABLE_3`     | `ARKSTEP_DEFAULT_ARK_ETABLE_3`    |
| `DEFAULT_ARK_ETABLE_4`     | `ARKSTEP_DEFAULT_ARK_ETABLE_4`    |
| `DEFAULT_ARK_ETABLE_5`     | `ARKSTEP_DEFAULT_ARK_ETABLE_4`    |
| `DEFAULT_ARK_ITABLE_3`     | `ARKSTEP_DEFAULT_ARK_ITABLE_3`    |
| `DEFAULT_ARK_ITABLE_4`     | `ARKSTEP_DEFAULT_ARK_ITABLE_4`    |
| `DEFAULT_ARK_ITABLE_5`     | `ARKSTEP_DEFAULT_ARK_ITABLE_5`    |
| `DEFAULT_ERK_2`            | `ERKSTEP_DEFAULT_2`               |
| `DEFAULT_ERK_3`            | `ERKSTEP_DEFAULT_3`               |
| `DEFAULT_ERK_4`            | `ERKSTEP_DEFAULT_4`               |
| `DEFAULT_ERK_5`            | `ERKSTEP_DEFAULT_5`               |
| `DEFAULT_ERK_6`            | `ERKSTEP_DEFAULT_6`               |
| `DEFAULT_ERK_8`            | `ERKSTEP_DEFAULT_8`               |

In addition, the following functions are now deprecated (compile-time warnings
will be printed if supported by the compiler):

| Deprecated Name               | New Name                     |
|:------------------------------|:-----------------------------|
| `CVSpilsSetLinearSolver`      | `CVodeSetLinearSolver`       |
| `CVSpilsSetEpsLin`            | `CVodeSetEpsLin`             |
| `CVSpilsSetPreconditioner`    | `CVodeSetPreconditioner`     |
| `CVSpilsSetJacTimes`          | `CVodeSetJacTimes`           |
| `CVSpilsGetWorkSpace`         | `CVodeGetLinWorkSpace`       |
| `CVSpilsGetNumPrecEvals`      | `CVodeGetNumPrecEvals`       |
| `CVSpilsGetNumPrecSolves`     | `CVodeGetNumPrecSolves`      |
| `CVSpilsGetNumLinIters`       | `CVodeGetNumLinIters`        |
| `CVSpilsGetNumConvFails`      | `CVodeGetNumConvFails`       |
| `CVSpilsGetNumJTSetupEvals`   | `CVodeGetNumJTSetupEvals`    |
| `CVSpilsGetNumJtimesEvals`    | `CVodeGetNumJtimesEvals`     |
| `CVSpilsGetNumRhsEvals`       | `CVodeGetNumLinRhsEvals`     |
| `CVSpilsGetLastFlag`          | `CVodeGetLastLinFlag`        |
| `CVSpilsGetReturnFlagName`    | `CVodeGetLinReturnFlagName`  |
| `CVSpilsSetLinearSolverB`     | `CVodeSetLinearSolverB`      |
| `CVSpilsSetEpsLinB`           | `CVodeSetEpsLinB`            |
| `CVSpilsSetPreconditionerB`   | `CVodeSetPreconditionerB`    |
| `CVSpilsSetPreconditionerBS`  | `CVodeSetPreconditionerBS`   |
| `CVSpilsSetJacTimesB`         | `CVodeSetJacTimesB`          |
| `CVSpilsSetJacTimesBS`        | `CVodeSetJacTimesBS`         |
| `CVDlsSetLinearSolver`        | `CVodeSetLinearSolver`       |
| `CVDlsSetJacFn`               | `CVodeSetJacFn`              |
| `CVDlsGetWorkSpace`           | `CVodeGetLinWorkSpace`       |
| `CVDlsGetNumJacEvals`         | `CVodeGetNumJacEvals`        |
| `CVDlsGetNumRhsEvals`         | `CVodeGetNumLinRhsEvals`     |
| `CVDlsGetLastFlag`            | `CVodeGetLastLinFlag`        |
| `CVDlsGetReturnFlagName`      | `CVodeGetLinReturnFlagName`  |
| `CVDlsSetLinearSolverB`       | `CVodeSetLinearSolverB`      |
| `CVDlsSetJacFnB`              | `CVodeSetJacFnB`             |
| `CVDlsSetJacFnBS`             | `CVodeSetJacFnBS`            |
| `CVDlsSetLinearSolver`        | `CVodeSetLinearSolver`       |
| `CVDlsSetJacFn`               | `CVodeSetJacFn`              |
| `CVDlsGetWorkSpace`           | `CVodeGetLinWorkSpace`       |
| `CVDlsGetNumJacEvals`         | `CVodeGetNumJacEvals`        |
| `CVDlsGetNumRhsEvals`         | `CVodeGetNumLinRhsEvals`     |
| `CVDlsGetLastFlag`            | `CVodeGetLastLinFlag`        |
| `CVDlsGetReturnFlagName`      | `CVodeGetLinReturnFlagName`  |
| `KINDlsSetLinearSolver`       | `KINSetLinearSolver`         |
| `KINDlsSetJacFn`              | `KINSetJacFn`                |
| `KINDlsGetWorkSpace`          | `KINGetLinWorkSpace`         |
| `KINDlsGetNumJacEvals`        | `KINGetNumJacEvals`          |
| `KINDlsGetNumFuncEvals`       | `KINGetNumLinFuncEvals`      |
| `KINDlsGetLastFlag`           | `KINGetLastLinFlag`          |
| `KINDlsGetReturnFlagName`     | `KINGetLinReturnFlagName`    |
| `KINSpilsSetLinearSolver`     | `KINSetLinearSolver`         |
| `KINSpilsSetPreconditioner`   | `KINSetPreconditioner`       |
| `KINSpilsSetJacTimesVecFn`    | `KINSetJacTimesVecFn`        |
| `KINSpilsGetWorkSpace`        | `KINGetLinWorkSpace`         |
| `KINSpilsGetNumPrecEvals`     | `KINGetNumPrecEvals`         |
| `KINSpilsGetNumPrecSolves`    | `KINGetNumPrecSolves`        |
| `KINSpilsGetNumLinIters`      | `KINGetNumLinIters`          |
| `KINSpilsGetNumConvFails`     | `KINGetNumLinConvFails`      |
| `KINSpilsGetNumJtimesEvals`   | `KINGetNumJtimesEvals`       |
| `KINSpilsGetNumFuncEvals`     | `KINGetNumLinFuncEvals`      |
| `KINSpilsGetLastFlag`         | `KINGetLastLinFlag`          |
| `KINSpilsGetReturnFlagName`   | `KINGetLinReturnFlagName`    |
| `IDASpilsSetLinearSolver`     | `IDASetLinearSolver`         |
| `IDASpilsSetPreconditioner`   | `IDASetPreconditioner`       |
| `IDASpilsSetJacTimes`         | `IDASetJacTimes`             |
| `IDASpilsSetEpsLin`           | `IDASetEpsLin`               |
| `IDASpilsSetIncrementFactor`  | `IDASetIncrementFactor`      |
| `IDASpilsGetWorkSpace`        | `IDAGetLinWorkSpace`         |
| `IDASpilsGetNumPrecEvals`     | `IDAGetNumPrecEvals`         |
| `IDASpilsGetNumPrecSolves`    | `IDAGetNumPrecSolves`        |
| `IDASpilsGetNumLinIters`      | `IDAGetNumLinIters`          |
| `IDASpilsGetNumConvFails`     | `IDAGetNumLinConvFails`      |
| `IDASpilsGetNumJTSetupEvals`  | `IDAGetNumJTSetupEvals`      |
| `IDASpilsGetNumJtimesEvals`   | `IDAGetNumJtimesEvals`       |
| `IDASpilsGetNumResEvals`      | `IDAGetNumLinResEvals`       |
| `IDASpilsGetLastFlag`         | `IDAGetLastLinFlag`          |
| `IDASpilsGetReturnFlagName`   | `IDAGetLinReturnFlagName`    |
| `IDASpilsSetLinearSolverB`    | `IDASetLinearSolverB`        |
| `IDASpilsSetEpsLinB`          | `IDASetEpsLinB`              |
| `IDASpilsSetIncrementFactorB` | `IDASetIncrementFactorB`     |
| `IDASpilsSetPreconditionerB`  | `IDASetPreconditionerB`      |
| `IDASpilsSetPreconditionerBS` | `IDASetPreconditionerBS`     |
| `IDASpilsSetJacTimesB`        | `IDASetJacTimesB`            |
| `IDASpilsSetJacTimesBS`       | `IDASetJacTimesBS`           |
| `IDADlsSetLinearSolver`       | `IDASetLinearSolver`         |
| `IDADlsSetJacFn`              | `IDASetJacFn`                |
| `IDADlsGetWorkSpace`          | `IDAGetLinWorkSpace`         |
| `IDADlsGetNumJacEvals`        | `IDAGetNumJacEvals`          |
| `IDADlsGetNumResEvals`        | `IDAGetNumLinResEvals`       |
| `IDADlsGetLastFlag`           | `IDAGetLastLinFlag`          |
| `IDADlsGetReturnFlagName`     | `IDAGetLinReturnFlagName`    |
| `IDADlsSetLinearSolverB`      | `IDASetLinearSolverB`        |
| `IDADlsSetJacFnB`             | `IDASetJacFnB`               |
| `IDADlsSetJacFnBS`            | `IDASetJacFnBS`              |
| `DenseGETRF`                  | `SUNDlsMat_DenseGETRF`       |
| `DenseGETRS`                  | `SUNDlsMat_DenseGETRS`       |
| `denseGETRF`                  | `SUNDlsMat_denseGETRF`       |
| `denseGETRS`                  | `SUNDlsMat_denseGETRS`       |
| `DensePOTRF`                  | `SUNDlsMat_DensePOTRF`       |
| `DensePOTRS`                  | `SUNDlsMat_DensePOTRS`       |
| `densePOTRF`                  | `SUNDlsMat_densePOTRF`       |
| `densePOTRS`                  | `SUNDlsMat_densePOTRS`       |
| `DenseGEQRF`                  | `SUNDlsMat_DenseGEQRF`       |
| `DenseORMQR`                  | `SUNDlsMat_DenseORMQR`       |
| `denseGEQRF`                  | `SUNDlsMat_denseGEQRF`       |
| `denseORMQR`                  | `SUNDlsMat_denseORMQR`       |
| `DenseCopy`                   | `SUNDlsMat_DenseCopy`        |
| `denseCopy`                   | `SUNDlsMat_denseCopy`        |
| `DenseScale`                  | `SUNDlsMat_DenseScale`       |
| `denseScale`                  | `SUNDlsMat_denseScale`       |
| `denseAddIdentity`            | `SUNDlsMat_denseAddIdentity` |
| `DenseMatvec`                 | `SUNDlsMat_DenseMatvec`      |
| `denseMatvec`                 | `SUNDlsMat_denseMatvec`      |
| `BandGBTRF`                   | `SUNDlsMat_BandGBTRF`        |
| `bandGBTRF`                   | `SUNDlsMat_bandGBTRF`        |
| `BandGBTRS`                   | `SUNDlsMat_BandGBTRS`        |
| `bandGBTRS`                   | `SUNDlsMat_bandGBTRS`        |
| `BandCopy`                    | `SUNDlsMat_BandCopy`         |
| `bandCopy`                    | `SUNDlsMat_bandCopy`         |
| `BandScale`                   | `SUNDlsMat_BandScale`        |
| `bandScale`                   | `SUNDlsMat_bandScale`        |
| `bandAddIdentity`             | `SUNDlsMat_bandAddIdentity`  |
| `BandMatvec`                  | `SUNDlsMat_BandMatvec`       |
| `bandMatvec`                  | `SUNDlsMat_bandMatvec`       |
| `ModifiedGS`                  | `SUNModifiedGS`              |
| `ClassicalGS`                 | `SUNClassicalGS`             |
| `QRfact`                      | `SUNQRFact`                  |
| `QRsol`                       | `SUNQRsol`                   |
| `DlsMat_NewDenseMat`          | `SUNDlsMat_NewDenseMat`      |
| `DlsMat_NewBandMat`           | `SUNDlsMat_NewBandMat`       |
| `DestroyMat`                  | `SUNDlsMat_DestroyMat`       |
| `NewIntArray`                 | `SUNDlsMat_NewIntArray`      |
| `NewIndexArray`               | `SUNDlsMat_NewIndexArray`    |
| `NewRealArray`                | `SUNDlsMat_NewRealArray`     |
| `DestroyArray`                | `SUNDlsMat_DestroyArray`     |
| `AddIdentity`                 | `SUNDlsMat_AddIdentity`      |
| `SetToZero`                   | `SUNDlsMat_SetToZero`        |
| `PrintMat`                    | `SUNDlsMat_PrintMat`         |
| `newDenseMat`                 | `SUNDlsMat_newDenseMat`      |
| `newBandMat`                  | `SUNDlsMat_newBandMat`       |
| `destroyMat`                  | `SUNDlsMat_destroyMat`       |
| `newIntArray`                 | `SUNDlsMat_newIntArray`      |
| `newIndexArray`               | `SUNDlsMat_newIndexArray`    |
| `newRealArray`                | `SUNDlsMat_newRealArray`     |
| `destroyArray`                | `SUNDlsMat_destroyArray`     |

In addition, the entire `sundials_lapack.h` header file is now deprecated for
removal in SUNDIALS v7.0.0. Note, this header file is not needed to use the
SUNDIALS LAPACK linear solvers.

Deprecated ARKODE nonlinear solver predictors: specification of the ARKStep
"bootstrap" or "minimum correction" predictors (options 4 and 5 from
`ARKStepSetPredictorMethod`), or MRIStep "bootstrap" predictor (option 4 from
`MRIStepSetPredictorMethod`), will output a deprecation warning message.
These options will be removed in a future release.

## Changes to SUNDIALS in release 5.8.0

### New Features

The RAJA vector implementation has been updated to support the SYCL backend in
addition to the CUDA and HIP backend. Users can choose the backend when
configuring SUNDIALS by using the `SUNDIALS_RAJA_BACKENDS` CMake variable. This
module remains experimental and is subject to change from version to version.

A new SUNMatrix and SUNLinearSolver implementation were added to interface
with the Intel oneAPI Math Kernel Library (oneMKL). Both the matrix and the
linear solver support general dense linear systems as well as block diagonal
linear systems. This matrix is experimental and is subject to change from
version to version.

Added a new *optional* function to the SUNLinearSolver API,
`SUNLinSolSetZeroGuess`, to indicate that the next call to `SUNLinSolSolve` will
be made with a zero initial guess. SUNLinearSolver implementations that do not
use the `SUNLinSolNewEmpty` constructor will, at a minimum, need set the
`setzeroguess` function pointer in the linear solver `ops` structure to
`NULL`. The SUNDIALS iterative linear solver implementations have been updated
to leverage this new set function to remove one dot product per solve.

The time integrator packages (ARKODE, CVODE(S), and IDA(S)) all now support a
new "matrix-embedded" SUNLinearSolver type.  This type supports user-supplied
SUNLinearSolver implementations that set up and solve the specified linear
system at each linear solve call.  Any matrix-related data structures are held
internally to the linear solver itself, and are not provided by the SUNDIALS
package.

Added functions to ARKODE and CVODE(S) for supplying an alternative right-hand
side function and to IDA(S) for supplying an alternative residual for use within
nonlinear system function evaluations:

* `ARKStepSetNlsRhsFn`
* `MRIStepSetNlsRhsFn`
* `CVodeSetNlsRhsFn`
* `IDASetNlsResFn`

Support for user-defined inner (fast) integrators has been to the MRIStep module
in ARKODE. See the "MRIStep Custom Inner Steppers" section in the user guide for
more information on providing a user-defined integration method.

Added specialized fused HIP kernels to CVODE which may offer better
performance on smaller problems when using CVODE with the `NVECTOR_HIP`
module. See the optional input function `CVodeSetUseIntegratorFusedKernels`
for more information. As with other SUNDIALS HIP features, this is
feature is experimental and may change from version to version.

New KINSOL options have been added to apply a constant damping factor in the
fixed point and Picard iterations (see `KINSetDamping`), to delay the start of
Anderson acceleration with the fixed point and Picard iterations (see
`KINSetDelayAA`), and to return the newest solution with the fixed point
iteration (see `KINSetReturnNewest`).

The installed `SUNDIALSConfig.cmake` file now supports the `COMPONENTS` option
to `find_package`. The exported targets no longer have IMPORTED_GLOBAL set.

### Bug Fixes

A bug was fixed in `SUNMatCopyOps` where the matrix-vector product setup
function pointer was not copied.

A bug was fixed in the SPBCGS and SPTFQMR solvers for the case where a non-zero
initial guess and a solution scaling vector are provided. This fix only impacts
codes using SPBCGS or SPTFQMR as standalone solvers as all SUNDIALS packages
utilize a zero initial guess.

A bug was fixed in the ARKODE stepper modules where the stop time may be passed
after resetting the integrator.

A bug was fixed in `IDASetJacTimesResFn` in IDAS where the supplied function was
used in the dense finite difference Jacobian computation rather than the finite
difference Jacobian-vector product approximation.

A bug was fixed in the KINSOL Picard iteration where the value of
`KINSetMaxSetupCalls` would be ignored.

## Changes to SUNDIALS in release 5.7.0

A new NVECTOR implementation based on the SYCL abstraction layer has been added
targeting Intel GPUs. At present the only SYCL compiler supported is the DPC++
(Intel oneAPI) compiler. See the SYCL NVECTOR section in the user guide for more
details. This module is considered experimental and is subject to major changes
even in minor releases.

A new SUNMatrix and SUNLinearSolver implementation were added to interface
with the MAGMA linear algebra library. Both the matrix and the linear solver
support general dense linear systems as well as block diagonal linear systems,
and both are targeted at GPUs (AMD or NVIDIA).

## Changes to SUNDIALS in release 5.6.1

Fixed a bug in the SUNDIALS CMake which caused an error if the
`CMAKE_CXX_STANDARD` and `SUNDIALS_RAJA_BACKENDS` options were not provided.

Fixed some compiler warnings when using the IBM XL compilers.

## Changes to SUNDIALS in release 5.6.0

A new `N_Vector` implementation based on the AMD ROCm HIP platform has been
added. This vector can target NVIDIA or AMD GPUs. See the HIP vector section in
the user guide for more details. This vector is considered experimental and is
subject to change from version to version.

The RAJA `N_Vector` implementation has been updated to support the HIP backend
in addition to the CUDA backend. Users can choose the backend when configuring
SUNDIALS by using the `SUNDIALS_RAJA_BACKENDS` CMake variable. This vector
remains experimental and is subject to change from version to version.

A new optional operation, `N_VGetDeviceArrayPointer`, was added to the N_Vector
API. This operation is useful for vectors that utilize dual memory spaces,
e.g. the native SUNDIALS CUDA N_Vector.

The SUNMATRIX_CUSPARSE and SUNLINEARSOLVER_CUSOLVERSP_BATCHQR implementations
no longer require the SUNDIALS CUDA N_Vector. Instead, they require that the
vector utilized provides the `N_VGetDeviceArrayPointer` operation, and that the
pointer returned by `N_VGetDeviceArrayPointer` is a valid CUDA device pointer.

## Changes to SUNDIALS in release 5.5.0

Refactored the SUNDIALS build system. CMake 3.12.0 or newer is now required.
Users will likely see deprecation warnings, but otherwise the changes
should be fully backwards compatible for almost all users. SUNDIALS
now exports CMake targets and installs a `SUNDIALSConfig.cmake` file.

Added support for SuperLU DIST 6.3.0 or newer.

## Changes to SUNDIALS in release 5.4.0

### Major Features

A new class, `SUNMemoryHelper`, was added to support **GPU users** who have
complex memory management needs such as using memory pools. This is paired with
new constructors for the `NVECTOR_CUDA` and `NVECTOR_RAJA` modules that accept a
`SUNMemoryHelper` object. Refer to "The SUNMemoryHelper API", "NVECTOR CUDA" and
"NVECTOR RAJA" sections in the documentation for more information.

Added full support for time-dependent mass matrices in ARKStep, and expanded
existing non-identity mass matrix infrastructure to support use of the
fixed point nonlinear solver.

An interface between ARKStep and the XBraid multigrid reduction in time (MGRIT)
library has been added to enable parallel-in-time integration. See the ARKStep
documentation and examples for more details. This interface required the
addition of three new N_Vector operations to exchange vector data between
computational nodes, see `N_VBufSize`, `N_VBufPack`, and `N_VBufUnpack`. These
N_Vector operations are only used within the XBraid interface and need not be
implemented for any other context.

### New Features

The `NVECTOR_RAJA` module has been updated to mirror the `NVECTOR_CUDA` module.
Notably, the update adds managed memory support to the `NVECTOR_RAJA` module.
Users of the module will need to update any calls to the `N_VMake_Raja` function
because that signature was changed. This module remains experimental and is
subject to change from version to version.

The expected behavior of `SUNNonlinSolGetNumIters` and
`SUNNonlinSolGetNumConvFails` in the SUNNonlinearSolver API have been updated to
specify that they should return the number of nonlinear solver iterations and
convergence failures in the most recent solve respectively rather than the
cumulative number of iterations and failures across all solves respectively. The
API documentation and SUNDIALS provided SUNNonlinearSolver implementations and
have been updated accordingly. As before, the cumulative number of nonlinear
iterations and failures may be retrieved by calling the integrator provided get
functions:

* `ARKStepGetNumNonlinSolvIters`
* `ARKStepGetNumNonlinSolvConvFails`
* `ARKStepGetNonlinSolvStats`
* `MRIStepGetNumNonlinSolvIters`
* `MRIStepGetNumNonlinSolvConvFails`
* `MRIStepGetNonlinSolvStats`
* `CVodeGetNumNonlinSolvIters`
* `CVodeGetNumNonlinSolvConvFails`
* `CVodeGetNonlinSolvStats`
* `IDAGetNumNonlinSolvIters`
* `IDAGetNumNonlinSolvConvFails`
* `IDAGetNonlinSolvStats`

Added the following the following functions that advanced users might find
useful when providing a custom `SUNNonlinSolSysFn`:

* `ARKStepComputeState`
* `ARKStepGetNonlinearSystemData`
* `MRIStepComputeState`
* `MRIStepGetNonlinearSystemData`
* `CVodeComputeState`
* `CVodeGetNonlinearSystemData`
* `IDAGetNonlinearSystemData`

Added new functions to CVODE(S), ARKODE, and IDA(S) to to specify the factor for
converting between integrator tolerances (WRMS norm) and linear solver tolerances
(L2 norm) i.e., `tol_L2 = nrmfac * tol_WRMS`:

* `ARKStepSetLSNormFactor`
* `ARKStepSetMassLSNormFactor`
* `MRIStepSetLSNormFactor`
* `CVodeSetLSNormFactor`
* `IDASetLSNormFactor`

Added new reset functions `ARKStepReset`, `ERKStepReset`, and
`MRIStepReset` to reset the stepper time and state vector to user-provided
values for continuing the integration from that point while retaining the
integration history. These function complement the reinitialization functions
`ARKStepReInit`, `ERKStepReInit`, and `MRIStepReInit` which reinitialize
the stepper so that the problem integration should resume as if started from
scratch.

Updated the MRIStep time-stepping module in ARKODE to support higher-order
MRI-GARK methods [Sandu, SIAM J. Numer. Anal., 57, 2019], including methods that
involve solve-decoupled, diagonally-implicit treatment of the slow time scale.

The function `CVodeSetLSetupFrequency` has been added to CVODE(S) to set
the frequency of calls to the linear solver setup function.

The Trilinos Tpetra `N_Vector` interface has been updated to work with Trilinos
12.18+. This update changes the local ordinal type to always be an `int`.

Added support for CUDA 11.

### Bug Fixes

A minor inconsistency in CVODE(S) and a bug ARKODE when checking the Jacobian
evaluation frequency has been fixed. As a result codes using using a
non-default Jacobian update frequency through a call to
`CVodeSetMaxStepsBetweenJac` or `ARKStepSetMaxStepsBetweenJac` will need to
increase the provided value by 1 to achieve the same behavior as before.

In IDAS and CVODES, the functions for forward integration with checkpointing
(`IDASolveF`, `CVodeF`) are now subject to a restriction on the number of time
steps allowed to reach the output time. This is the same restriction applied to
the `IDASolve` and `CVode` functions. The default maximum number of steps is
500, but this may be changed using the `<IDA|CVode>SetMaxNumSteps` function.
This change fixes a bug that could cause an infinite loop in the `IDASolveF`
and `CVodeF` and functions. **This change may cause a runtime error in existing user code**.

Fixed bug in using ERK method integration with static mass matrices.

### Deprecation Notice

For greater clarity the following functions have been deprecated:

* `CVodeSetMaxStepsBetweenJac`
* `ARKStepSetMaxStepsBetweenJac`
* `ARKStepSetMaxStepsBetweenLSet`

The following functions should be used instead:

* `CVodeSetJacEvalFrequency`
* `ARKStepSetJacEvalFrequency`
* `ARKStepSetLSetupFrequency`

## Changes to SUNDIALS in release 5.3.0

### Major Feature

Added support to CVODE for integrating IVPs with constraints using BDF methods
and projecting the solution onto the constraint manifold with a user defined
projection function. This implementation is accompanied by additions to user
documentation and CVODE examples. See the `CVodeSetProjFn` function
documentation for more information.

### New Features

Added the ability to control the CUDA kernel launch parameters for the CUDA
vector and spare matrix implementations. These implementations remain
experimental and are subject to change from version to version. In addition, the
CUDA vector kernels were rewritten to be more flexible. Most users should see
equivalent performance or some improvement, but a select few may observe minor
performance degradation with the default settings. Users are encouraged to
contact the SUNDIALS team about any performance changes that they notice.

Added new capabilities for monitoring the solve phase in the Newton and
fixed-point `SUNNonlinearSolver`, and the SUNDIALS iterative linear
solvers. SUNDIALS must be built with the CMake option
`SUNDIALS_BUILD_WITH_MONITORING` to use these capabilities.

Added specialized fused CUDA kernels to CVODE which may offer better performance
on smaller problems when using CVODE with the CUDA vector. See the optional
input function `CVodeSetUseIntegratorFusedKernels` for more
information. As with other SUNDIALS CUDA features, this is feature is
experimental and may change from version to version.

Added a new function, `CVodeSetMonitorFn`, that takes a user-function
to be called by CVODE after every `nst` successfully completed time-steps.
This is intended to provide a way of monitoring the CVODE statistics
throughout the simulation.

Added a new function `CVodeGetLinSolveStats` to get the CVODE linear solver
statistics as a group.

Added the following optional functions to provide an alternative ODE right-hand
side function (ARKODE and CVODE(S)), DAE residual function (IDA(S)), or nonlinear
system function (KINSOL) for use when computing Jacobian-vector products with
the internal difference quotient approximation:

* `ARKStepSetJacTimesRhsFn`
* `CVodeSetJacTimesRhsFn`
* `CVodeSetJacTimesRhsFnB`
* `IDASetJacTimesResFn`
* `IDASetJacTimesResFnB`
* `KINSetJacTimesVecSysFn`

### Bug Fixes

Fixed a bug in the iterative linear solvers where an error is not returned if
the `Atimes` function is `NULL` or, if preconditioning is enabled, the
`PSolve` function is `NULL`.

Fixed a bug in ARKODE where the prototypes for `ERKStepSetMinReduction` and
`ARKStepSetMinReduction` were not included in `arkode_erkstep.h` and
`arkode_arkstep.h` respectively.

Fixed a bug in ARKODE where inequality constraint checking would need to be
disabled and then re-enabled to update the inequality constraint values after
resizing a problem. Resizing a problem will now disable constraints and a call
to `ARKStepSetConstraints` or `ERKStepSetConstraints` is required to re-enable
constraint checking for the new problem size.

## Changes to SUNDIALS in release 5.2.0

### New Features

The following functions were added to each of the time integration packages to
enable or disable the scaling applied to linear system solutions with
matrix-based linear solvers to account for lagged matrix information:

* `ARKStepSetLinearSolutionScaling`
* `CVodeSetLinearSolutionScaling`
* `CVodeSetLinearSolutionScalingB`
* `IDASetLinearSolutionScaling`
* `IDASetLinearSolutionScalingB`

When using a matrix-based linear solver with ARKODE, IDA(S), or BDF methods in
CVODE(S) scaling is enabled by default.

Added a new `SUNMatrix` implementation that interfaces to the sparse matrix
implementation from the NVIDIA cuSPARSE library. In addition, the CUDA Sparse
linear solver has been updated to use the new matrix, as such, users of this
matrix will need to update their code. This implementations are still considered
to be experimental, thus they are subject to breaking changes even in minor
releases.

Added a new "stiff" interpolation module to ARKODE, based on Lagrange polynomial
interpolation, that is accessible to each of the ARKStep, ERKStep and MRIStep
time-stepping modules. This module is designed to provide increased
interpolation accuracy when integrating stiff problems, as opposed to the ARKODE
standard Hermite interpolation module that can suffer when the IVP right-hand
side has large Lipschitz constant. While the Hermite module remains the default,
the new Lagrange module may be enabled using one of the routines
`ARKStepSetInterpolantType`, `ERKStepSetInterpolantType`, or
`MRIStepSetInterpolantType`. The serial example problem `ark_brusselator.c` has
been converted to use this Lagrange interpolation module. Created accompanying
routines `ARKStepSetInterpolantDegree`, `ARKStepSetInterpolantDegree` and
`ARKStepSetInterpolantDegree` to provide user control over these interpolating
polynomials.

Added two new functions, `ARKStepSetMinReduction` and `ERKStepSetMinReduction`
to change the minimum allowed step size reduction factor after an error test
failure.

### Bug Fixes

Fixed a build system bug related to the Fortran 2003 interfaces when using the
IBM XL compiler. When building the Fortran 2003 interfaces with an XL compiler
it is recommended to set `CMAKE_Fortran_COMPILER` to `f2003`, `xlf2003`, or
`xlf2003_r`.

Fixed a bug in how ARKODE interfaces with a user-supplied, iterative, unscaled
linear solver. In this case, ARKODE adjusts the linear solver tolerance in an
attempt to account for the lack of support for left/right scaling matrices.
Previously, ARKODE computed this scaling factor using the error weight vector,
`ewt`; this fix changes that to the residual weight vector, `rwt`, that can
differ from `ewt` when solving problems with non-identity mass matrix.

Fixed a linkage bug affecting Windows users that stemmed from
dllimport/dllexport attribute missing on some SUNDIALS API functions.

Fixed a memory leak in CVODES and IDAS from not deallocating the `atolSmin0` and
`atolQSmin0` arrays.

Fixed a bug where a non-default value for the maximum allowed growth factor
after the first step would be ignored.

### Deprecation Notice

The routines `ARKStepSetDenseOrder`, `ARKStepSetDenseOrder` and
`ARKStepSetDenseOrder` have been deprecated and will be removed in a
future release. The new functions `ARKStepSetInterpolantDegree`,
`ARKStepSetInterpolantDegree`, and `ARKStepSetInterpolantDegree`
should be used instead.

## Changes to SUNDIALS in release 5.1.0

### New Features

Added support for a user-supplied function to update the prediction for each
implicit stage solution in ARKStep. If supplied, this routine will be called
*after* any existing ARKStep predictor algorithm completes, so that the
predictor may be modified by the user as desired.  The new user-supplied routine
has type `ARKStepStagePredictFn`, and may be set by calling
`ARKStepSetStagePredictFn`.

The MRIStep module has been updated to support attaching different user data
pointers to the inner and outer integrators. If applicable, user codes will
need to add a call to `ARKStepSetUserData` to attach their user data
pointer to the inner integrator memory as `MRIStepSetUserData` will
not set the pointer for both the inner and outer integrators. The MRIStep
examples have been updated to reflect this change.

Added support for damping when using Anderson acceleration in KINSOL. See the
mathematical considerations section of the user guide and the description of the
`KINSetDampingAA` function for more details.

Added support for constant damping to the `SUNNonlinearSolver_FixedPoint` module
when using Anderson acceleration. See the `SUNNonlinearSolver_FixedPoint`
section in the user guides and the description of the
`SUNNonlinSolSetDamping_FixedPoint` function for more details.

Added two utility functions, `SUNDIALSFileOpen` and `SUNDIALSFileClose` for
creating/destroying file pointers. These are useful when using the Fortran 2003
interfaces.

Added a new build system option, `CUDA_ARCH`, to specify the CUDA architecture
to target.

### Bug Fixes

Fixed a build system bug related to finding LAPACK/BLAS.

Fixed a build system bug related to checking if the KLU library works.

Fixed a build system bug related to finding PETSc when using the CMake
variables `PETSC_INCLUDES` and `PETSC_LIBRARIES` instead of `PETSC_DIR`.

Fixed a bug in the Fortran 2003 interfaces to the ARKODE Butcher table routines
and structure. This includes changing the `ARKodeButcherTable` type to be a
`type(c_ptr)` in Fortran.

## Changes to SUNDIALS in release 5.0.0

### Build System

Increased the minimum required CMake version to 3.5 for most SUNDIALS
configurations, and 3.10 when CUDA or OpenMP with device offloading are enabled.

The CMake option `BLAS_ENABLE` and the variable `BLAS_LIBRARIES` have been
removed to simplify builds as SUNDIALS packages do not use BLAS directly. For
third party libraries that require linking to BLAS, the path to the BLAS
library should be included in the `_LIBRARIES` variable for the third party
library e.g., `SUPERLUDIST_LIBRARIES` when enabling SuperLU_DIST.

### NVector

Two new functions were added to aid in creating custom `N_Vector`
objects. The constructor `N_VNewEmpty` allocates an "empty" generic
`N_Vector` with the object's content pointer and the function pointers
in the operations structure initialized to `NULL`. When used in the
constructor for custom objects this function will ease the introduction of any
new optional operations to the `N_Vector` API by ensuring only required
operations need to be set. Additionally, the function `N_VCopyOps` has
been added to copy the operation function pointers between vector objects. When
used in clone routines for custom vector objects these functions also will ease
the introduction of any new optional operations to the `N_Vector` API by
ensuring all operations are copied when cloning objects.

Added new `N_Vector` implementations, `ManyVector` and `MPIManyVector`, to
support flexible partitioning of solution data among different processing
elements (e.g., CPU + GPU) or for multi-physics problems that couple distinct
MPI-based simulations together (see the the `ManyVector` and `MPIManyVector`
section in the user guide for more details). This implementation is accompanied
by additions to user documentation and SUNDIALS examples.

Additionally, an `MPIPlusX` vector implementation has been created to support
the MPI+X paradigm where X is a type of on-node parallelism (e.g., OpenMP, CUDA,
etc.). The implementation is accompanied by additions to user documentation and
SUNDIALS examples.

One new required vector operation and ten new optional vector operations have
been added to the `N_Vector` API. The new required operation, `N_VGetLength`,
returns the global vector length. The optional operations have been added to
support the new MPIManyVector implementation. The operation `N_VGetCommunicator`
must be implemented by subvectors that are combined to create an MPIManyVector,
but is not used outside of this context. The remaining nine operations are
optional local reduction operations intended to eliminate unnecessary latency
when performing vector reduction operations (norms, etc.) on distributed memory
systems. The optional local reduction vector operations are `N_VDotProdLocal`,
`N_VMaxNormLocal`, `N_VMinLocal`, `N_VL1NormLocal`, `N_VWSqrSumLocal`,
`N_VWSqrSumMaskLocal`, `N_VInvTestLocal`, `N_VConstrMaskLocal`, and
`N_VMinQuotientLocal`. If an `N_Vector` implementation defines any of the local
operations as `NULL`, then the MPIManyVector will call standard `N_Vector`
operations to complete the computation.

The `*_MPICuda` and `*_MPIRaja` functions have been removed from the CUDA
and RAJA vector implementations respectively. Accordingly, the
`nvector_mpicuda.h`, `nvector_mpiraja.h`, `libsundials_nvecmpicuda.lib`,
and `libsundials_nvecmpicudaraja.lib` files have been removed. Users should
use the MPI+X vector in conjunction with the CUDA and RAJA vectors to replace
the functionality. The necessary changes are minimal and should require few code
modifications. See the example programs in `examples/ida/mpicuda` and
`examples/ida/mpiraja` for examples of how to use the MPI+X vector with the
CUDA and RAJA vectors, respectively.

Made performance improvements to the CUDA vector. Users who utilize a
non-default stream should no longer see default stream synchronizations after
memory transfers.

Added a new constructor to the CUDA vector that allows a user to provide custom
allocate and free functions for the vector data array and internal reduction
buffer.

Added three new `N_Vector` utility functions, `N_VGetVecAtIndexVectorArray`,
`N_VSetVecAtIndexVectorArray`, and `N_VNewVectorArray`, for working with
`N_Vector` arrays when using the Fortran 2003 interfaces.

### SUNMatrix

Two new functions were added to aid in creating custom SUNMatrix objects. The
constructor `SUNMatNewEmpty` allocates an "empty" generic SUNMatrix with the
object's content pointer and the function pointers in the operations structure
initialized to `NULL`. When used in the constructor for custom objects this
function will ease the introduction of any new optional operations to the
SUNMatrix API by ensuring only required operations need to be set. Additionally,
the function `SUNMatCopyOps(A, B)` has been added to copy the operation function
pointers between matrix objects. When used in clone routines for custom matrix
objects these functions also will ease the introduction of any new optional
operations to the SUNMatrix API by ensuring all operations are copied when
cloning objects.

A new operation, `SUNMatMatvecSetup`, was added to the `SUNMatrix` API to
perform any setup necessary for computing a matrix-vector product. This
operation is useful for `SUNMatrix` implementations which need to prepare the
matrix itself, or communication structures before performing the matrix-vector
product. Users who have implemented a custom `SUNMatrix` will need to at least
update their code to set the corresponding `ops` structure member,
`matvecsetup`, to `NULL`.

The generic SUNMatrix API now defines error codes to be returned by SUNMatrix
operations. Operations which return an integer flag indicating success/failure
may return different values than previously.

A new SUNMatrix (and SUNLinearSolver) implementation was added to facilitate
the use of the SuperLU_DIST library with SUNDIALS.

### SUNLinearSolver

A new function was added to aid in creating custom `SUNLinearSolver`
objects. The constructor `SUNLinSolNewEmpty` allocates an "empty" generic
`SUNLinearSolver` with the object's content pointer and the function pointers in
the operations structure initialized to `NULL`. When used in the constructor for
custom objects this function will ease the introduction of any new optional
operations to the `SUNLinearSolver` API by ensuring only required operations
need to be set.

The return type of the `SUNLinSolLastFlag` in the `SUNLinearSolver` has changed
from `long int` to `sunindextype` to be consistent with the type used to store
row indices in dense and banded linear solver modules.

Added a new optional operation to the SUNLINEARSOLVER API, `SUNLinSolGetID`,
that returns a `SUNLinearSolver_ID` for identifying the linear solver module.

The SUNLinearSolver API has been updated to make the initialize and setup
functions optional.

A new SUNLinearSolver (and SUNMatrix) implementation was added to facilitate
the use of the SuperLU_DIST library with SUNDIALS.

Added a new SUNLinearSolver implementation,
`SUNLinearSolver_cuSolverSp_batchQR`, which leverages the NVIDIA cuSOLVER sparse
batched QR method for efficiently solving block diagonal linear systems on
NVIDIA GPUs.

Added three new accessor functions to the SUNLinSol_KLU module,
`SUNLinSol_KLUGetSymbolic`, `SUNLinSol_KLUGetNumeric`, and
`SUNLinSol_KLUGetCommon`, to provide user access to the underlying
KLU solver structures.

### SUNNonlinearSolver

A new function was added to aid in creating custom `SUNNonlinearSolver`
objects. The constructor `SUNNonlinSolNewEmpty` allocates an "empty" generic
`SUNNonlinearSolver` with the object's content pointer and the function pointers
in the operations structure initialized to `NULL`. When used in the constructor
for custom objects this function will ease the introduction of any new optional
operations to the `SUNNonlinearSolver` API by ensuring only required operations
need to be set.

To facilitate the use of user supplied nonlinear solver convergence test
functions the `SUNNonlinSolSetConvTestFn` function in the SUNNonlinearSolver API
has been updated to take a `void*` data pointer as input. The supplied data
pointer will be passed to the nonlinear solver convergence test function on each
call.

The inputs values passed to the first two inputs of the `SUNNonlinSolSolve`
function in the `SUNNonlinearSolver` have been changed to be the predicted state
and the initial guess for the correction to that state. Additionally, the
definitions of `SUNNonlinSolLSetupFn` and `SUNNonlinSolLSolveFn` in the
SUNNonlinearSolver API have been updated to remove unused input parameters.  For
more information on the nonlinear system formulation and the API functions see
the `SUNNonlinearSolver` chapter in the user guides.

Added a new `SUNNonlinearSolver` implementation for interfaces to the PETSc SNES
nonlinear solver.

### New Features

A new linear solver interface functions, `ARKLsLinSysFn` and `CVLsLinSysFn`, as
added as an alternative method for evaluating the linear systems `M - \gamma J`
or `I - \gamma J`.

Added the following functions to get the current state and gamma value to
ARKStep, CVODE and CVODES that may be useful to users who choose to provide
their own nonlinear solver implementation:

* `ARKStepGetCurrentState`
* `ARKStepGetCurrentGamma`
* `CVodeGetCurrentGamma`
* `CVodeGetCurrentState`
* `CVodeGetCurrentGamma`
* `CVodeGetCurrentStateSens`
* `CVodeGetCurrentSensSolveIndex`
* `IDAGetCurrentCj`
* `IDAGetCurrentY`
* `IDAGetCurrentYp`
* `IDAComputeY`
* `IDAComputeYp`

Removed extraneous calls to `N_VMin` for simulations where the scalar
valued absolute tolerance, or all entries of the vector-valued absolute
tolerance array, are strictly positive. In this scenario ARKODE, CVODE(S), and
IDA(S) steppers will remove at least one global reduction per time step.

The ARKODE, CVODE(S), IDA(S), and KINSOL linear solver interfaces have been
updated to only zero the Jacobian matrix before calling a user-supplied Jacobian
evaluation function when the attached linear solver has type
`SUNLINEARSOLVER_DIRECT`.

Added new Fortran 2003 interfaces to all of the SUNDIALS packages (ARKODE,
CVODE(S), IDA(S), and KINSOL as well as most of the `N_Vector`, `SUNMatrix`,
`SUNLinearSolver`, and `SUNNonlinearSolver` implementations. See "Fortran"
section for more details. These new interfaces were generated with SWIG-Fortran
and provide a user an idiomatic Fortran 2003 interface to most of the SUNDIALS C
API.

The MRIStep module has been updated to support explicit, implicit, or IMEX
methods as the fast integrator using the ARKStep module. As a result some
function signatures have been changed including MRIStepCreate which now
takes an ARKStep memory structure for the fast integration as an input.

The reinitialization functions `ERKStepReInit`, `ARKStepReInit`, and
`MRIStepReInit` have been updated to retain the minimum and maximum step
size values from before reinitialization rather than resetting them to the
default values.

Added two new embedded ARK methods of orders 4 and 5 to ARKODE (from
Kennedy & Carpenter, Appl. Numer. Math., 136:183--205, 2019).

Support for optional inequality constraints on individual components of the
solution vector has been added the ARKODE ERKStep and ARKStep modules. See
the descriptions of `ERKStepSetConstraints` and `ARKStepSetConstraints` for
more details. Note that enabling constraint handling requires the `N_Vector`
operations `N_VMinQuotient`, `N_VConstrMask`, and `N_VCompare` that were not
previously required by ARKODE.

Add two new 'Set' functions to MRIStep, `MRIStepSetPreInnerFn` and
`MRIStepSetPostInnerFn`, for performing communication or memory
transfers needed before or after the inner integration.

### Bug Fixes

Fixed a bug in the build system that prevented the PThreads NVECTOR module from
being built.

Fixed a memory leak in the PETSc `N_Vector` clone function.

Fixed a memory leak in the ARKODE, CVODE, and IDA F77 interfaces when not using
the default nonlinear solver.

Fixed a bug in the ARKStep time-stepping module in ARKODE that would result in
an infinite loop if the nonlinear solver failed to converge more than the
maximum allowed times during a single step.

Fixed a bug in ARKODE that would result in a "too much accuracy requested" error
when using fixed time step sizes with explicit methods in some cases.

Fixed a bug in ARKStep where the mass matrix linear solver setup function was
not called in the Matrix-free case.

Fixed a minor bug in ARKStep where an incorrect flag is reported when an
error occurs in the mass matrix setup or Jacobian-vector product setup
functions.

Fixed a bug in the CVODE and CVODES constraint handling where the step size
could be set below the minimum step size.

Fixed a bug in the CVODE and CVODES nonlinear solver interfaces where the norm
of the accumulated correction was not updated when using a non-default
convergence test function.

Fixed a bug in the CVODES `cvRescale` function where the loops to compute the
array of scalars for the fused vector scale operation stopped one iteration
early.

Fixed a bug in CVODES and IDAS where `CVodeF` and `IDASolveF` would return the
wrong flag under certain  circumstances.

Fixed a bug in CVODES and IDAS where `CVodeF` and `IDASolveF` would not return a
root in `NORMAL_STEP` mode if the root occurred after the desired output time.

Fixed a bug in the IDA and IDAS linear solver interfaces where an incorrect
Jacobian-vector product increment was used with iterative solvers other than
SPGMR and SPFGMR.

Fixed a bug the IDAS `IDAQuadReInitB` function where an incorrect memory
structure was passed to `IDAQuadReInit`.

Fixed a bug in the KINSOL linear solver interface where the auxiliary scalar
`sJpnorm` was not computed when necessary with the Picard iteration and the
auxiliary scalar `sFdotJp` was unnecessarily computed in some cases.

## Changes to SUNDIALS in release 4.1.0

### Removed Implementation Headers

The implementation header files (`*_impl.h`) are no longer installed. This
means users who are directly accessing or manipulating package memory structures
will need to update their code to use the package's public API.

### New Features

An additional `N_Vector` implementation was added for interfacing with
the Tpetra vector from Trilinos library to facilitate interoperability between
SUNDIALS and Trilinos. This implementation is accompanied by additions to user
documentation and SUNDIALS examples.

### Bug Fixes

The `EXAMPLES_ENABLE_RAJA` CMake option has been removed. The option
`EXAMPLES_ENABLE_CUDA` enables all examples that use CUDA including the RAJA
examples with a CUDA back end (if RAJA is enabled).

Python is no longer required to run `make test` and `make test_install`.

A bug was fixed where a nonlinear solver object could be freed twice in some use
cases.

Fixed a bug in `ARKodeButcherTable_Write` when printing a Butcher table without
an embedding.

## Changes to SUNDIALS in release 4.0.2

Added information on how to contribute to SUNDIALS and a contributing agreement.

Moved the definitions of backwards compatibility functions for the prior direct
linear solver (DLS) and scaled preconditioned iterarive linear solvers (SPILS)
to a source file. The symbols are now included in the appropriate package
library, e.g. `libsundials_cvode.lib`.

## Changes to SUNDIALS in release 4.0.1

A bug in ARKODE where single precision builds would fail to compile has been
fixed.

## Changes to SUNDIALS in release 4.0.0

The direct and iterative linear solver interfaces in all SUNDIALS packages have
been merged into a single unified linear solver interface to support any valid
`SUNLinearSolver`. This includes the `DIRECT` and `ITERATIVE` types
as well as the new `MATRIX_ITERATIVE` type. Details regarding how SUNDIALS
packages utilize linear solvers of each type as well as a discussion regarding
the intended use cases for user-supplied linear solver implementations are
included the user guide. All example programs have been updated to use
the new unified linear solver interfaces.

The unified linear solver interface is very similar to the previous DLS (direct
linear solver) and SPILS (scaled preconditioned iterative linear solver)
interface in each package. To minimize challenges in user migration to the
unified linear solver interfaces, the previous DLS and SPILS functions may still
be used however, these are now deprecated and will be removed in a future
release. Additionally, that Fortran users will need to enlarge their array of
optional integer outputs, and update the indices that they query for certain
linear solver related statistics.

The names of all SUNDIALS-provided `SUNLinearSolver` constructors have have been
updated to follow the naming convention `SUNLinSol_*` where `*` is the name
of the linear solver. The new constructor names are:

* `SUNLinSol_Band`
* `SUNLinSol_Dense`
* `SUNLinSol_KLU`
* `SUNLinSol_LapackBand`
* `SUNLinSol_LapackDense`
* `SUNLinSol_PCG`
* `SUNLinSol_SPBCGS`
* `SUNLinSol_SPFGMR`
* `SUNLinSol_SPGMR`
* `SUNLinSol_SPTFQMR`
* `SUNLinSol_SuperLUMT`

Linear solver-specific "set" routine names have been similarly standardized. To
minimize challenges in user migration to the new names, the previous function
names may still be used however, these are now deprecated and will be removed in
a future release. All example programs and the standalone linear solver examples
have been updated to use the new naming convention.

The `SUNLinSol_Band` constructor has been simplified to remove the
storage upper bandwidth argument.

SUNDIALS integrators (ARKODE, CVODE(S), and IDA(S)) have been updated to utilize
generic nonlinear solvers defined by the `SUNNonlinearSolver` API. This enables
the addition of new nonlinear solver options and allows for external or
user-supplied nonlinear solvers. The nonlinear solver API and SUNDIALS provided
implementations are described in the user guide and follow the same object
oriented design used by the `N_Vector`, `SUNMatrix`, and `SUNLinearSolver`
classes. Currently two nonlinear solver implementations are provided, Newton and
fixed-point. These replicate the previous integrator-specific implementations of
Newton's method and a fixed-point iteration (previously referred to as a
functional iteration), respectively. Note the new fixed-point implementation can
optionally utilize Anderson's method to accelerate convergence. Example programs
using each of these nonlinear solvers in a standalone manner have been added and
all example programs have been updated accordingly.

The SUNDIALS integrators (ARKODE, CVODE(S), and IDA(S)) all now use the Newton
`SUNNonlinearSolver` by default. Users that wish to use the fixed-point
`SUNNonlinearSolver` will need to create the corresponding nonlinear solver
object and attach it to the integrator with the appropriate set function:

* `ARKStepSetNonlinearSolver`
* `CVodeSetNonlinearSolver`
* `IDASetNonlinearSolver`

Functions for setting the nonlinear solver options or getting nonlinear solver
statistics remain unchanged and internally call generic `SUNNonlinearSolver`
functions as needed.

With the introduction of the `SUNNonlinearSolver` class, the input parameter
`iter` to `CVodeCreate` has been removed along with the function
`CVodeSetIterType` and the constants `CV_NEWTON` and `CV_FUNCTIONAL`. While
SUNDIALS includes a fixed-point nonlinear solver, it is not currently supported
in IDA.

Three fused vector operations and seven vector array operations have been added
to the `N_Vector` API. These *optional* operations are disabled by default and
may be activated by calling vector specific routines after creating a vector
(see the `N_Vector` chapter for more details). The new operations are intended
to increase data reuse in vector operations, reduce parallel communication on
distributed memory systems, and lower the number of kernel launches on systems
with accelerators. The fused operations are:

* `N_VLinearCombination`
* `N_VScaleAddMulti`
* `N_VDotProdMulti`

and the vector array operations are:

* `N_VLinearCombinationVectorArray`
* `N_VScaleVectorArray`
* `N_VConstVectorArray`
* `N_VWrmsNormVectorArray`
* `N_VWrmsNormMaskVectorArray`
* `N_VScaleAddMultiVectorArray`
* `N_VLinearCombinationVectorArray`

If an `N_Vector` implementation defines the implementation any of these
operations as `NULL`, then standard vector operations will automatically be
called as necessary to complete the computation.

A new `N_Vector` implementation, `OpenMPDEV`, leveraging OpenMP device
offloading has been added.

Multiple updates to the CUDA vector were made:

* Changed the `N_VMake_Cuda` function to take a host data pointer and a device
  data pointer instead of an `N_VectorContent_Cuda` object.

* Changed `N_VGetLength_Cuda` to return the global vector length instead of
  the local vector length.

* Added `N_VGetLocalLength_Cuda` to return the local vector length.

* Added `N_VGetMPIComm_Cuda` to return the MPI communicator used.

* Removed the accessor functions in the `suncudavec` namespace.

* Added the ability to set the `cudaStream_t` used for execution of the CUDA
  vector kernels. See the function `N_VSetCudaStreams_Cuda`.

* Added `N_VNewManaged_Cuda`, `N_VMakeManaged_Cuda`, and
  `N_VIsManagedMemory_Cuda` functions to accommodate using managed memory with
  the CUDA vector.

Multiple updates to the RAJA vector were made:

* Changed `N_VGetLength_Raja` to return the global vector length instead of
  the local vector length.

* Added `N_VGetLocalLength_Raja` to return the local vector length.

* Added `N_VGetMPIComm_Raja` to return the MPI communicator used.

* Removed the accessor functions in the `sunrajavec` namespace.

Two changes were made in the ARKODE and CVODE(S) initial step size algorithm:

* Fixed an efficiency bug where an extra call to the RHS function was made.

* Changed the behavior of the algorithm if the max-iterations case is hit.
  Before the algorithm would exit with the step size calculated on the
  penultimate iteration. Now it will exit with the step size calculated
  on the final iteration.

Fortran 2003 interfaces to CVODE, the fixed-point and Newton nonlinear solvers,
the dense, band, KLU, PCG, SPBCGS, SPFGMR, SPGMR, and SPTFQMR linear solvers,
and the serial, PThreads, and OpenMP vectors have been added.

The ARKODE library has been entirely rewritten to support a modular approach to
one-step methods, which should allow rapid research and development of novel
integration methods without affecting existing solver functionality. To support
this, the existing ARK-based methods have been encapsulated inside the new
`ARKStep` time-stepping module. Two new time-stepping modules have been added:

* The `ERKStep` module provides an optimized implementation for explicit
  Runge--Kutta methods with reduced storage and number of calls to the ODE
  right-hand side function.

* The `MRIStep` module implements two-rate explicit-explicit multirate
  infinitesimal step methods utilizing different step sizes for slow and fast
  processes in an additive splitting.

This restructure has resulted in numerous small changes to the user interface,
particularly the suite of "Set" routines for user-provided solver parameters and
"Get" routines to access solver statistics, that are now prefixed with the name
of time-stepping module (e.g., `ARKStep` or `ERKStep`) instead of
`ARKODE`. Aside from affecting the names of these routines, user-level changes
have been kept to a minimum. However, we recommend that users consult both this
documentation and the ARKODE example programs for further details on the updated
infrastructure.

As part of the ARKODE restructuring an `ARKodeButcherTable` structure
has been added for storing Butcher tables. Functions for creating new Butcher
tables and checking their analytic order are provided along with other utility
routines. For more details see the Butcher Table section in the user guide.

ARKODE's dense output infrastructure has been improved to support higher-degree
Hermite polynomial interpolants (up to degree 5) over the last successful time
step.

## Changes to SUNDIALS in release 3.2.1

Fixed a bug in the CUDA vector where the `N_VInvTest` operation could write
beyond the allocated vector data.

Fixed the library installation path for multiarch systems. This fix changes the
default library installation path from `CMAKE_INSTALL_PREFIX/lib` to
`CMAKE_INSTALL_PREFIX/CMAKE_INSTALL_LIBDIR`. The default value library directory
name is automatically set to `lib`, `lib64`, or `lib/<multiarch-tuple>`
depending on the system, but maybe be overridden by setting
`CMAKE_INSTALL_LIBDIR`.

## Changes to SUNDIALS in release 3.2.0

### Library Name Change

Changed the name of the RAJA nvector library to `libsundials_nveccudaraja.lib`
from `libsundials_nvecraja.lib` to better reflect that we only support CUDA as a
backend for RAJA currently.

### New Features

Added hybrid MPI+CUDA and MPI+RAJA vectors to allow use of more than one MPI
rank when using a GPU system. The vectors assume one GPU device per MPI rank.

Support for optional inequality constraints on individual components of the
solution vector has been added to CVODE and CVODES. For more details see the
Mathematical Considerations and Optional Input sections of the user guide. Use
of `CVodeSetConstraints` requires the `N_Vector` operations `N_VMinQuotient`,
`N_VConstrMask`, and `N_VCompare` that were not previously required by CVODE and
CVODES.

### CMake Updates

CMake 3.1.3 is now the minimum required CMake version.

Deprecated the behavior of the `SUNDIALS_INDEX_TYPE` CMake option and added the
`SUNDIALS_INDEX_SIZE` CMake option to select the `sunindextype` integer size.

The native CMake FindMPI module is now used to locate an MPI installation.

If MPI is enabled and MPI compiler wrappers are not set, the build system will
check if `CMAKE_<language>_COMPILER` can compile MPI programs before trying to
locate and use an MPI installation.

The previous options for setting MPI compiler wrappers and the executable for
running MPI programs have been have been deprecated. The new options that align
with those used in native CMake FindMPI module are `MPI_C_COMPILER`,
`MPI_CXX_COMPILER`, `MPI_Fortran_COMPILER`, and `MPIEXEC_EXECUTABLE`.

When a Fortran name-mangling scheme is needed (e.g., `ENABLE_LAPACK` is `ON`)
the build system will infer the scheme from the Fortran compiler. If a Fortran
compiler is not available or the inferred or default scheme needs to be
overridden, the advanced options `SUNDIALS_F77_FUNC_CASE` and
`SUNDIALS_F77_FUNC_UNDERSCORES` can be used to manually set the name-mangling
scheme and bypass trying to infer the scheme.

Parts of the main `CMakeLists.txt` file were moved to new files in the `src` and
`example` directories to make the CMake configuration file structure more
modular.

### Bug Fixes

Fixed a problem with setting `sunindextype` which would occur with some
compilers (e.g. `armclang`) that do not define `__STDC_VERSION__`.

Fixed a thread-safety issue in CVODES and IDAS when using adjoint sensitivity
analysis.

Fixed a bug in IDAS where the saved residual value used in the nonlinear solve
for consistent initial conditions was passed as temporary workspace and could be
overwritten.

## Changes to SUNDIALS in release 3.1.2

### CMake Updates

Updated the minimum required version of CMake to 2.8.12 and enabled using rpath
by default to locate shared libraries on OSX.

### New Features

Added the function `SUNSparseMatrix_Reallocate` to allow specification of the
matrix nonzero storage.

Added named constants for the two reinitialization types for the KLU
SUNLinearSolver.

Updated the `SUNMatScaleAdd` and `SUNMatScaleAddI` implementations in the sparse
SUNMatrix to more optimally handle the case where the target matrix contained
sufficient storage for the sum, but had the wrong sparsity pattern. The sum now
occurs in-place, by performing the sum backwards in the existing
storage. However, it is still more efficient if the user-supplied Jacobian
routine allocates storage for the sum `M + gamma J` or `M + gamma J` manually
(with zero entries if needed).

The following examples from the usage notes page of the SUNDIALS website, and
updated them to work with SUNDIALS 3.x:

* `cvDisc_dns.c` demonstrates using CVODE with discontinuous solutions or RHS.

* `cvRoberts_dns_negsol.c` illustrates the use of the RHS function return
  value to control unphysical negative concentrations.

* `cvRoberts_FSA_dns_Switch.c` demonstrates switching on/off forward
  sensitivity computations. This example came from the usage notes page of the
  SUNDIALS website.

### Bug Fixes

Fixed a Windows specific problem where `sunindextype` was not correctly defined
when using 64-bit integers. On Windows `sunindextype` is now defined as the MSVC
basic type `__int64`.

Fixed a bug in the full KLU SUNLinearSolver reinitialization approach where the
sparse SUNMatrix pointer would go out of scope on some architectures.

The misnamed function `CVSpilsSetJacTimesSetupFnBS` has been deprecated and
replaced by `CVSpilsSetJacTimesBS`. The deprecated function
`CVSpilsSetJacTimesSetupFnBS` will be removed in the next major release.

Changed LICENSE install path to `instdir/include/sundials`.

## Changes to SUNDIALS in release 3.1.1

### Bug Fixes

Fixed a minor bug in the CVODE and CVODES `cvSLdet` routine, where a return was
missing in the error check for three inconsistent roots.

Fixed a potential memory leak in the SPGMR and SPFGMR linear solvers: if
"Initialize" was called multiple times then the solver memory was reallocated
(without being freed).

Fixed a minor bug in `ARKReInit`, where a flag was incorrectly set to indicate
that the problem had been resized (instead of just re-initialized).

Fixed C++11 compiler errors/warnings about incompatible use of string literals.

Updated the KLU SUNLinearSolver to use a typedef for the precision-specific
solve functions to avoid compiler warnings.

Added missing typecasts for some (`void*`) pointers to avoid compiler warnings.

Fixed bug in the sparse SUNMatrix where `int` was used instead of
`sunindextype` in one location.

Fixed a minor bug in `KINPrintInfo` where a case was missing for
`KIN_REPTD_SYSFUNC_ERR` leading to an undefined info message.

Added missing `#include <stdio.h>` in `N_Vector` and `SUNMatrix` header files.

Added missing prototypes for `ARKSpilsGetNumMTSetups` in ARKODE and
`IDASpilsGetNumJTSetupEvals` in IDA and IDAS.

Fixed an indexing bug in the CUDA vector implementation of `N_VWrmsNormMask` and
revised the RAJA vector implementation of `N_VWrmsNormMask` to work with mask
arrays using values other than zero or one. Replaced `double` with `realtype` in
the RAJA vector test functions.

Fixed compilation issue with GCC 7.3.0 and Fortran programs that do not require
a `SUNMatrix` or `SUNLinearSolver` e.g., iterative linear solvers, explicit
methods in ARKODE, functional iteration in CVODE, etc.

## Changes to SUNDIALS in release 3.1.0

Added `N_Vector` print functions that write vector data to a specified file
(e.g., `N_VPrintFile_Serial`).

Added `make test` and `make test_install` options to the build system for
testing SUNDIALS after building with `make` and installing with `make install`
respectively.

## Changes to SUNDIALS in release 3.0.0

### Major Feature

Added new linear solver and matrix interfaces for all SUNDIALS packages and
updated the existing linear solver and matrix implementations. The goal of the
redesign is to provide greater encapsulation and ease interfacing custom linear
solvers with linear solver libraries. Specific changes include:

* Added a `SUNMatrix` interface with three provided implementations:
  dense, banded, and sparse. These replicate previous SUNDIALS direct (Dls) and
  sparse (Sls) matrix structures.

* Added example problems demonstrating use of the matrices.

* Added a `SUNLinearSolver` interface with eleven provided implementations:
  dense, banded, LAPACK dense, LAPACK band, KLU, SuperLU_MT, SPGMR, SPBCGS,
  SPTFQMR, SPFGMR, PCG. These replicate previous SUNDIALS generic linear
  solvers.

* Added example problems demonstrating use of the linear solvers.

* Expanded package-provided direct linear solver (Dls) interfaces and scaled,
  preconditioned, iterative linear solver (Spils) interfaces to utilize
  `SUNMatrix` and `SUNLinearSolver` objects.

* Removed package-specific, linear solver-specific, solver modules (e.g.,
  CVDENSE, KINBAND, IDAKLU, ARKSPGMR) since their functionality is entirely
  replicated by the generic Dls/Spils interfaces and `SUNLinearSolver` /
  `SUNMatrix` classes. The exception is `CVDIAG`, a diagonal
  approximate Jacobian solver available to CVODE and CVODES.

* Converted all SUNDIALS example problems to utilize new the new matrix and
  linear solver objects, along with updated Dls and Spils linear solver
  interfaces.

* Added Spils interface routines to ARKODE, CVODE, CVODES, IDA and IDAS to allow
  specification of a user-provided `JTSetup` routine. This change supports
  users who wish to set up data structures for the user-provided
  Jacobian-times-vector (`JTimes`) routine, and where the cost of one
  `JTSetup` setup per Newton iteration can be amortized between multiple
  `JTimes` calls.

Corresponding updates were made to all the example programs.

### New Features

CUDA and RAJA `N_Vector` implementations to support GPU systems. These vectors
are supplied to provide very basic support for running on GPU architectures.
Users are advised that these vectors both move all data to the GPU device upon
construction, and speedup will only be realized if the user also conducts the
right-hand-side function evaluation on the device. In addition, these vectors
assume the problem fits on one GPU. For further information about RAJA, users
are referred to the [RAJA web site](https://software.llnl.gov/RAJA/).

Added the type `sunindextype` to support using 32-bit or 64-bit integer types
for indexing arrays within all SUNDIALS structures. `sunindextype` is defined to
`int32_t` or `int64_t` when portable types are supported, otherwise it is
defined as `int` or `long int`. The Fortran interfaces continue to use `long
int` for indices, except for the sparse matrix interface that now uses
`sunindextype`. Interfaces to PETSc, hypre, SuperLU_MT, and KLU have been
updated with 32-bit or 64-bit capabilities depending how the user configures
SUNDIALS.

To avoid potential namespace conflicts, the macros defining `booleantype` values
`TRUE` and `FALSE` have been changed to `SUNTRUE` and `SUNFALSE` respectively.

Temporary vectors were removed from preconditioner setup and solve routines for
all packages. It is assumed that all necessary data for user-provided
preconditioner operations will be allocated and stored in user-provided data
structures.

The file `include/sundials_fconfig.h` was added. This file contains SUNDIALS
type information for use in Fortran programs.

Added support for many xSDK-compliant build system keys. For more information on
on xSDK compliance the [xSDK policies](https://xsdk.info/policies/). The xSDK
is a movement in scientific software to provide a foundation for the rapid and
efficient production of high-quality, sustainable extreme-scale scientific
applications. For more information visit the
[xSDK web site](https://xsdk.info).

Added functions `SUNDIALSGetVersion` and `SUNDIALSGetVersionNumber` to get
SUNDIALS release version information at runtime.

Added comments to `arkode_butcher.c` regarding which methods should have
coefficients accurate enough for use in quad precision.

### Build System

Renamed CMake options to enable/disable examples for greater clarity and added
option to enable/disable Fortran 77 examples:

* Changed `EXAMPLES_ENABLE` to `EXAMPLES_ENABLE_C`
* Changed `CXX_ENABLE` to `EXAMPLES_ENABLE_CXX`
* Changed `F90_ENABLE` to `EXAMPLES_ENABLE_F90`
* Added `EXAMPLES_ENABLE_F77` option

Added separate `BLAS_ENABLE` and `BLAS_LIBRARIES` CMake variables.

Fixed minor CMake bugs and included additional error checking during CMake
configuration.

### Bug Fixes

#### ARKODE

Fixed `RCONST` usage in `arkode_butcher.c`.

Fixed bug in `arkInitialSetup` to ensure the mass matrix vector product is
set up before the "msetup" routine is called.

Fixed ARKODE `printf`-related compiler warnings when building SUNDIALS
with extended precision.

#### CVODE and CVODES

In `CVodeFree` now calls `lfree` unconditionally (if non-NULL).

#### IDA and IDAS

Added missing prototype for `IDASetMaxBacksIC` in `ida.h` and `idas.h`.

#### KINSOL

Corrected KINSOL Fortran name translation for `FKIN_SPFGMR`.

Renamed `KINLocalFn` and `KINCommFn` to `KINBBDLocalFn` and `KINBBDCommFn`
respectively in the BBD preconditioner module for consistency with other
SUNDIALS solvers.

## Changes to SUNDIALS in release 2.7.0

### New Features and Enhancements

Two additional `N_Vector` implementations were added -- one for hypre parallel
vectors and one for PETSc vectors. These additions are accompanied by additions
to various interface functions and to user documentation.

Added a new `N_Vector` function, `N_VGetVectorID`, that returns
an identifier for the vector.

The sparse matrix structure was enhanced to support both CSR and CSC matrix
storage formats.

Various additions were made to the KLU and SuperLU_MT sparse linear solver
interfaces, including support for the CSR matrix format when using KLU.

In all packages, the linear solver and preconditioner `free` routines were
updated to return an integer.

In all packages, example codes were updated to use `N_VGetArrayPointer_*`
rather than the `NV_DATA` macro when using the native vectors shipped with
SUNDIALS.

Additional example programs were added throughout including new examples
utilizing the OpenMP vector.

#### ARKODE

The ARKODE implicit predictor algorithms were updated: methods 2 and 3 were
improved slightly, a new predictor approach was added, and the default choice
was modified.

The handling of integer codes for specifying built-in ARKODE Butcher tables was
enhanced. While a global numbering system is still used, methods now have
`#defined` names to simplify the user interface and to streamline
incorporation of new Butcher tables into ARKODE.

The maximum number of Butcher table stages was increased from 8 to 15 to
accommodate very high order methods, and an 8th-order adaptive ERK method was
added.

Support was added for the explicit and implicit methods in an additive
Runge--Kutta method with different stage times to support new SSP-ARK methods.

The FARKODE interface was extended to include a routine to set
scalar/array-valued residual tolerances, to support Fortran applications with
non-identity mass-matrices.

#### IDA and IDAS

The optional input function `IDASetMaxBacksIC` was added to set the
maximum number of linesearch backtracks in the initial condition calculation.

### Bug Fixes

Various minor fixes to installation-related files.

Fixed some examples with respect to the change to use new macro/function names
e.g.,  `SUNRexp`, etc.

In all packages, a memory leak was fixed in the banded preconditioner and
banded-block-diagonal preconditioner interfaces.

Corrected name `N_VCloneEmptyVectorArray` to `N_VCloneVectorArrayEmpty` in
all documentation files.

Various corrections were made to the interfaces to the sparse solvers KLU and
SuperLU_MT.

For each linear solver, the various solver performance counters are now
initialized to 0 in both the solver specification function and in the solver
`linit` function. This ensures that these solver counters are initialized upon
linear solver instantiation as well as at the beginning of the problem solution.

#### ARKODE

The missing `ARKSpilsGetNumMtimesEvals` function was added -- this had been
included in the previous documentation but had not been implemented.

The choice of the method vs embedding the Billington and TRBDF2 explicit
Runge--Kutta methods were swapped, since in those the lower-order coefficients
result in an A-stable method, while the higher-order coefficients do not. This
change results in significantly improved robustness when using those methods.

A bug was fixed for the situation where a user supplies a vector of absolute
tolerances, and also uses the vector Resize functionality.

A bug was fixed wherein a user-supplied Butcher table without an embedding is
supplied, and the user is running with either fixed time steps (or they do
adaptivity manually); previously this had resulted in an error since the
embedding order was below 1.

#### CVODE

Corrections were made to three Fortran interface functions.

In FCVODE, fixed argument order bugs in the `FCVKLU` and `FCVSUPERLUMT`
linear solver interfaces.

Added missing Fortran interface routines for supplying a sparse Jacobian routine
with sparse direct solvers.

#### CVODES

A bug was fixed in the interpolation functions used in solving backward problems
for adjoint sensitivity analysis.

In the interpolation routines for backward problems, added logic to bypass
sensitivity interpolation if input sensitivity argument is `NULL`.

Changed each the return type of `*FreeB` functions to `int` and added
`return(0)` to each.

#### IDA

Corrections were made to three Fortran interface functions.

Corrected the output from the `idaFoodWeb_bnd.c` example, the wrong component
was printed in `PrintOutput`.

#### IDAS

In the interpolation routines for backward problems, added logic to bypass
sensitivity interpolation if input sensitivity argument is `NULL`.

Changed each the return type of `*FreeB` functions to `int` and added
`return(0)` to each.

Corrections were made to three Fortran interface functions.

Added missing Fortran interface routines for supplying a sparse Jacobian routine
with sparse direct solvers.

#### KINSOL

The Picard iteration return was changed to always return the newest iterate upon
success.

A minor bug in the line search was fixed to prevent an infinite loop when the
beta condition fails and lambda is below the minimum size.

Corrections were made to three Fortran interface functions.

The functions `FKINCREATE` and `FKININIT` were added to split the
`FKINMALLOC` routine into two pieces. `FKINMALLOC` remains for backward
compatibility, but documentation for it has been removed.

Added missing Fortran interface routines for supplying a sparse Jacobian routine
with sparse direct solvers.

### Matlab Interfaces Removed

Removed the Matlab interface from distribution as it has not been updated since
2009.

## Changes to SUNDIALS in release 2.6.2

### New Features and Enhancements

Various minor fixes to installation-related files

In KINSOL and ARKODE, updated the Anderson acceleration implementation with QR
updating.

In CVODES and IDAS, added `ReInit` and `SetOrdering` wrappers for backward
problems.

In IDAS, fixed for-loop bugs in `IDAAckpntAllocVectors` that could lead to a
memory leak.

### Bug Fixes

Updated the BiCGStab linear solver to remove a redundant dot product call.

Fixed potential memory leak in KLU `ReInit` functions in all solvers.

In ARKODE, fixed a bug in the Cash-Karp Butcher table where the method and
embedding coefficient were swapped.

In ARKODE, fixed error in `arkDoErrorTest` in recovery after failure.

In CVODES, added `CVKLUB` prototype and corrected `CVSuperLUMTB` prototype.

In the CVODES and IDAS header files, corrected documentation of backward
integration functions, especially the `which` argument.

In IDAS, added missing backward problem support functions `IDALapackDenseB`,
`IDALapackDenseFreeB`, `IDALapackBandB`, and `IDALapackBandFreeB`.

In IDAS, made SuperLUMT call for backward problem consistent with CVODES.

In CVODE, IDA, and ARKODE, fixed Fortran interfaces to enable calls to
`GetErrWeights`, `GetEstLocalErrors`, and `GetDky` within a time step.

## Changes to SUNDIALS in release 2.6.1

Fixed loop limit bug in `SlsAddMat` function.

In all six solver interfaces to KLU and SuperLUMT, added `#include` lines, and
removed redundant KLU structure allocations.

Minor bug fixes in ARKODE.

## Changes to SUNDIALS in release 2.6.0

### Autotools Build Option Removed

With this version of SUNDIALS, support and documentation of the Autotools mode
of installation is being dropped, in favor of the CMake mode, which is
considered more widely portable.

### New Package: ARKODE

Addition of ARKODE package of explicit, implicit, and additive Runge-Kutta
methods for ODEs. This package API is close to CVODE so switching between the
two should be straightforward. Thanks go to Daniel Reynolds for the addition
of this package.

### New Features and Enhancements

Added OpenMP and Pthreads `N_Vector` implementations for thread-parallel
computing environments.

Two major additions were made to the linear system solvers available in all
packages. First, in the serial case, an interface to the sparse direct solver
KLU was added. Second, an interface to SuperLU_MT, the multi-threaded version
of SuperLU, was added as a thread-parallel sparse direct solver option, to be
used with the serial version of the `N_Vector` module. As part of these
additions, a sparse matrix (CSC format) structure was added to CVODE.

#### KINSOL

Two major additions were made to the globalization strategy options (`KINSol`
argument `strategy`). One is fixed-point iteration, and the other is Picard
iteration. Both can be accelerated by use of the Anderson acceleration
method. See the relevant paragraphs in the Mathematical Considerations chapter
is the user guide.

An interface to the Flexible GMRES iterative linear solver was added.

### Bug Fixes

In order to avoid possible name conflicts, the mathematical macro and function
names `MIN`, `MAX`, `SQR`, `RAbs`, `RSqrt`, `RExp`, `RPowerI`, and
`RPowerR` were changed to `SUNMIN`, `SUNMAX`, `SUNSQR`, `SUNRabs`,
`SUNRsqrt`, `SUNRexp`, `SRpowerI`, and `SUNRpowerR`, respectively. These
names occur in both the solver and example programs.

In the LAPACK banded linear solver interfaces, the line `smu = MIN(N-1,mu+ml)`
was changed to `smu = mu + ml` to correct an illegal input error for to
`DGBTRF` and `DGBTRS`.

In all Fortran examples, integer declarations were revised so that those which
must match a C type `long int` are declared `INTEGER*8`, and a comment was
added about the type match. All other integer declarations are just
`INTEGER`. Corresponding minor corrections were made to the user guide.

#### CVODE and CVODES

In `cvRootFind`, a minor bug was corrected, where the input array was ignored,
and a line was added to break out of root-search loop if the initial interval
size is below the tolerance `ttol`.

Two minor bugs were fixed regarding the testing of input on the first call to
`CVode` -- one involving `tstop` and one involving the initialization of
`*tret`.

The example program `cvAdvDiff_diag_p` was added to illustrate the use of in
parallel.

In the FCVODE optional input routines `FCVSETIIN` and `FCVSETRIN`, the
optional fourth argument `key_length` was removed, with hardcoded key string
lengths passed to all tests.

In order to eliminate or minimize the differences between the sources for
private functions in CVODE and CVODES, the names of many private functions were
changed from `CV*` to `cv*` and a few other names were also changed.

An option was added in the case of Adjoint Sensitivity Analysis with dense or
banded Jacobian. With a call to `CVDlsSetDenseJacFnBS` or
`CVDlsSetBandJacFnBS`, the user can specify a user-supplied Jacobian function
of type `CVDls***JacFnBS`, for the case where the backward problem depends on
the forward sensitivities.

In `CVodeQuadSensInit`, the line `cv_mem->cv_fQS_data = ...` was corrected
(missing `Q`).

In the CVODES User Guide, a paragraph was added in Section 6.2.1 on
`CVodeAdjReInit`, and a paragraph was added in Section 6.2.9 on
`CVodeGetAdjY`. In the example `cvsRoberts_ASAi_dns`, the output was revised
to include the use of `CVodeGetAdjY`.

For the Adjoint Sensitivity Analysis case in which the backward problem depends
on the forward sensitivities, options have been added to allow for user-supplied
`pset`, `psolve`, and `jtimes` functions.

In the example `cvsHessian_ASA_FSA`, an error was corrected in the function
`fB2`, `y2` in place of `y3` in the third term of `Ith(yBdot,6)`.

#### IDA and IDAS

In `IDARootfind`, a minor bug was corrected, where the input array `rootdir`
was ignored, and a line was added to break out of root-search loop if the
initial interval size is below the tolerance `ttol`.

A minor bug was fixed regarding the testing of the input `tstop` on the first
call to `IDASolve`.

In the FIDA optional input routines `FIDASETIIN`, `FIDASETRIN`, and
`FIDASETVIN`, the optional fourth argument `key_length` was removed, with
hardcoded key string lengths passed to all `strncmp` tests.

An option was added in the case of Adjoint Sensitivity Analysis with dense or
banded Jacobian. With a call to `IDADlsSetDenseJacFnBS` or
`IDADlsSetBandJacFnBS`, the user can specify a user-supplied Jacobian function
of type `IDADls***JacFnBS`, for the case where the backward problem depends on
the forward sensitivities.

#### KINSOL

In function `KINStop`, two return values were corrected to make the values of
`uu` and `fval` consistent.

A bug involving initialization of `mxnewtstep` was fixed. The error affects
the case of repeated user calls to `KINSol` with no intervening call to
`KINSetMaxNewtonStep`.

A bug in the increments for difference quotient Jacobian approximations was
fixed in function `kinDlsBandDQJac`.

In the FKINSOL module, an incorrect return value `ier` in `FKINfunc` was
fixed.

In the FKINSOL optional input routines `FKINSETIIN`, `FKINSETRIN`, and
`FKINSETVIN`, the optional fourth argument `key_length` was removed, with
hardcoded key string lengths passed to all `strncmp` tests.

## Changes to SUNDIALS in release 2.5.0

### Integer Type Change

One significant design change was made with this release, the problem size and
its relatives, bandwidth parameters, related internal indices, pivot arrays, and
the optional output `lsflag` have all been changed from type `int` to type
`long int`, except for the problem size and bandwidths in user calls to
routines specifying BLAS/LAPACK routines for the dense/band linear solvers. The
function `NewIntArray` is replaced by a pair `NewIntArray` /
`NewLintArray`, for `int` and `long int` arrays, respectively.

### Bug Fixes

In the installation files, we modified the treatment of the macro
`SUNDIALS_USE_GENERIC_MATH`, so that the parameter `GENERIC_MATH_LIB` is
either defined (with no value) or not defined.

In all packages, after the solver memory is created, it is set to zero before
being filled.

In each linear solver interface function, the linear solver memory is freed on
an error return, and the function now includes a line setting to `NULL` the
main memory pointer to the linear solver memory.

#### Rootfinding

In CVODE(S) and IDA(S), in the functions `Rcheck1` and `Rcheck2`, when an
exact zero is found, the array `glo` of `g` values at the left endpoint
is adjusted, instead of shifting the `t` location `tlo` slightly.

#### CVODE and CVODES

In `CVSetTqBDF`, the logic was changed to avoid a divide by zero.

In a minor change to the CVODES user interface, the type of the index `which`
was changed from `long int` to `int`.

Errors in the logic for the integration of backward problems in CVODES were
identified and fixed.

#### IDA and IDAS

To be consistent with IDAS, IDA uses the function `IDAGetDky` for optional
output retrieval.

A memory leak was fixed in two of the `IDASp***Free` functions.

A missing vector pointer setting was added in `IDASensLineSrch`.

In `IDACompleteStep`, conditionals around lines loading a new column of three
auxiliary divided difference arrays, for a possible order increase, were fixed.

#### KINSOL

Three major logic bugs were fixed - involving updating the solution vector,
updating the linesearch parameter, and a missing error return.

Three minor errors were fixed - involving setting `etachoice` in the
Matlab/KINSOL interface, a missing error case in `KINPrintInfo`, and avoiding
an exponential overflow in the evaluation of `omega`.

## Changes to SUNDIALS in release 2.4.0

Added a CMake-based build option in addition to the one based on autotools.

The user interface has been further refined. Some of the API changes involve:

(a) a reorganization of all linear solver modules into two families (besides the
    existing family of scaled preconditioned iterative linear solvers, the
    direct solvers, including new LAPACK-based ones, were also organized into a
    *direct* family);

(b) maintaining a single pointer to user data, optionally specified through a
    `Set`-type function; and

(c) a general streamlining of the preconditioner modules distributed with the
    solvers.

Added interfaces to LAPACK linear solvers for dense and banded matrices to all
packages.

An option was added to specify which direction of zero-crossing is to be
monitored while performing rootfinding in CVODE(S) and IDA(S).

CVODES includes several new features related to sensitivity analysis, among
which are:

(a) support for integration of quadrature equations depending on both the states
    and forward sensitivity (and thus support for forward sensitivity analysis
    of quadrature equations),

(b) support for simultaneous integration of multiple backward problems based on
    the same underlying ODE (e.g., for use in an *forward-over-adjoint* method
    for computing second order derivative information),

(c) support for backward integration of ODEs and quadratures depending on both
    forward states and sensitivities (e.g., for use in computing second-order
    derivative information), and

(d) support for reinitialization of the adjoint module.

Moreover, the prototypes of all functions related to integration of backward
problems were modified to support the simultaneous integration of multiple
problems.

All backward problems defined by the user are internally managed through a
linked list and identified in the user interface through a unique identifier.

## Changes to SUNDIALS in release 2.3.0

### New Features and Enhancements

The main changes in this release involve a rearrangement of the entire
SUNDIALS source tree. At the user interface level, the main impact is in the
mechanism of including SUNDIALS header files which must now include the relative
path e.g., `#include <cvode/cvode.h>` as all exported header files are now
installed in separate subdirectories of the installation *include* directory.

The functions in the generic dense linear solver (`sundials_dense` and
`sundials_smalldense`) were modified to work for rectangular `m x n` (`m <= n`),
while the factorization and solution functions were renamed to `DenseGETRF` /
`denGETRF` and `DenseGETRS` / `denGETRS`, respectively. The factorization and
solution functions in the generic band linear solver were renamed `BandGBTRF`
and `BandGBTRS`, respectively.

In IDA, the user interface to the consistent initial conditions calculations was
modified. The `IDACalcIC` arguments `t0`, `yy0`, and `yp0` were
removed and a new function, `IDAGetConsistentIC` is provided.

### Bug Fixes

In the CVODES adjoint solver module, the following two bugs were fixed:

* In `CVodeF` the solver was sometimes incorrectly taking an additional step
  before returning control to the user (in `CV_NORMAL` mode) thus leading to
  a failure in the interpolated output function.

* In `CVodeB`, while searching for the current check point, the solver was
  sometimes reaching outside the integration interval resulting in a
  segmentation fault.

In IDA, a bug was fixed in the internal difference-quotient dense and banded
Jacobian approximations, related to the estimation of the perturbation (which
could have led to a failure of the linear solver when zero components with
sufficiently small absolute tolerances were present).

## Changes to SUNDIALS in release 2.2.0

### New Header Files Names

To reduce the possibility of conflicts, the names of all header files have been
changed by adding unique prefixes (e.g., `cvode_` and `sundials_`). When
using the default installation procedure, the header files are exported under
various subdirectories of the target `include` directory. For more details see
Appendix the installation chapter in the user guide.

### Build System Changes

Updated configure script and Makefiles for Fortran examples to avoid C++
compiler errors (now use `CC` and `MPICC` to link only if necessary).

The shared object files are now linked into each SUNDIALS library rater than
into a separate `libsundials_shared` library.

### New Features and Enhancements

Deallocation functions now take the address of the respective memory block
pointer as the input argument.

Interfaces to the Scaled Preconditioned Bi-CGstab (SPBCG) and Scaled
Preconditioned Transpose-Free Quasi-Minimal Residual (SPTFQMR) linear solver
modules have been added to all packages. At the same time, function type names
for Scaled Preconditioned Iterative Linear Solvers were added for the
user-supplied Jacobian-times-vector and preconditioner setup and solve
functions. Additionally, in KINSOL interfaces have been added to the SUNDIALS
DENSE, and BAND linear solvers and include support for nonlinear residual
monitoring which can be used to control Jacobian updating.

A new interpolation method was added to the CVODES adjoint module. The function
`CVadjMalloc` has an additional argument which can be used to select the
desired interpolation scheme.

FIDA, a Fortran-C interface module, was added.

The rootfinding feature was added to IDA, whereby the roots of a set of given
functions may be computed during the integration of the DAE system.

In IDA a user-callable routine was added to access the estimated local error
vector.

In the KINSOL Fortran interface module, FKINSOL, optional inputs are now set
using `FKINSETIIN` (integer inputs), `FKINSETRIN` (real inputs), and
`FKINSETVIN` (vector inputs). Optional outputs are still obtained from the
`IOUT` and `ROUT` arrays which are owned by the user and passed as arguments
to `FKINMALLOC`.

## Changes to SUNDIALS in release 2.1.1

The function `N_VCloneEmpty` was added to the global vector operations table.

A minor bug was fixed in the interpolation functions of the adjoint CVODES
module.

## Changes to SUNDIALS in release 2.1.0

The user interface has been further refined. Several functions used for setting
optional inputs were combined into a single one.

In CVODE(S) and IDA, an optional user-supplied routine for setting the error
weight vector was added.

Additionally, to resolve potential variable scope issues, all SUNDIALS solvers
release user data right after its use.

The build systems has been further improved to make it more robust.

## Changes to SUNDIALS in release 2.0.2

Fixed autoconf-related bug to allow configuration with the PGI Fortran compiler.

Modified the build system to use customized detection of the Fortran name
mangling scheme (autoconf's `AC_F77_WRAPPERS` routine is problematic on some
platforms).

A bug was fixed in the `CVode` function that was potentially leading to
erroneous behavior of the rootfinding procedure on the integration first step.

A new chapter in the User Guide was added - with constants that appear in the
user interface.

## Changes to SUNDIALS in release 2.0.1

### Build System

Changed the order of compiler directives in header files to avoid compilation
errors when using a C++ compiler.

Changed the method of generating `sundials_config.h` to avoid potential
warnings of redefinition of preprocessor symbols.

### New Features

In CVODES the option of activating and deactivating forward sensitivity
calculations on successive runs without memory allocation and deallocation.

### Bug Fixes

In CVODES bug fixes related to forward sensitivity computations (possible loss
of accuracy on a BDF order increase and incorrect logic in testing user-supplied
absolute tolerances) were made.

## Changes to SUNDIALS in release 2.0.0

Installation of all of SUNDIALS packages has been completely redesigned and is
now based on configure scripts.

The major changes from the previous version involve a redesign of the user
interface across the entire SUNDIALS suite. We have eliminated the mechanism of
providing optional inputs and extracting optional statistics from the solver
through the `iopt` and `ropt` arrays. Instead, packages now provide `Set`
functions to change the default values for various quantities controlling the
solver and `Get` functions to extract statistics after return from the main
solver routine.

Additionally, the interfaces to several user-supplied routines (such as those
providing Jacobians and preconditioner information) were simplified by reducing
the number of arguments. The same information that was previously accessible
through such arguments can now be obtained through `Get`-type functions.

In CVODE and CVODES a rootfinding feature was added, whereby the roots of a set
of given functions may be computed during the integration of the ODE system.

Changes to the NVector:

* Removed `machEnv`, redefined table of vector operations (now contained in
  the `N_Vector` structure itself).

* All SUNDIALS functions create new `N_Vector` variables through
  cloning, using an `N_Vector` passed by the user as a template.

* A particular vector implementation is supposed to provide user-callable
  constructor and destructor functions.

* Removed the following functions from the structure of vector operations:
  `N_VNew`, `N_VNew_S`, `N_VFree`, `N_VFree_S`, `N_VMake`,
  `N_VDispose`, `N_VGetData`, `N_VSetData`, `N_VConstrProdPos`, and
  `N_VOneMask`.

* Added the following functions to the structure of vector operations:
  `N_VClone`, `N_VDestroy`, `N_VSpace`, `N_VGetArrayPointer`,
  `N_VSetArrayPointer`, and `N_VWrmsNormMask`.

* Note that `nvec_ser` and `nvec_par` are now separate modules outside the
  shared SUNDIALS module.

Changes to the linear solvers:

* In SPGMR, added a dummy `N_Vector` argument to be used as a template for
  cloning.

* In SPGMR, removed `N` (problem dimension) from the argument list of
  `SpgmrMalloc`.

* Replaced `iterativ.{c,h}` with `iterative.{c,h}`.

* Modified constant names in `iterative.h` (preconditioner types are prefixed
  with `PREC_`).

* Changed numerical values for `MODIFIED_GS` (from `0` to `1`) and
  `CLASSICAL_GS` (from `1` to `2`).

Changes to `sundialsmath` submodule:

* Replaced the internal routine for estimating unit roundoff with definition of
  unit roundoff from `float.h`.

* Modified functions to call the appropriate math routines given the precision
  level specified by the user.

Changes to `sundialstypes` submodule:

* Removed `integertype`.

* Added definitions for `BIG_REAL`, `SMALL_REAL`, and `UNIT_ROUNDOFF`
  using values from `float.h` based on the precision.

* Changed definition of macro `RCONST` to depend on the precision level
  specified by the user.<|MERGE_RESOLUTION|>--- conflicted
+++ resolved
@@ -12,16 +12,14 @@
 compiler versions. As such, users are encouraged to override this value with the
 architecture for their system.
 
-<<<<<<< HEAD
 Added low storage Runge--Kutta module, LSRKStep, to ARKODE.
-=======
+
 The Trilinos Teptra NVector interface has been updated to utilize CMake
 imported targets added in Trilinos 14 to improve support for different Kokkos
 backends with Trilinos.  As such, Trilinos 14 or newer is required and the
 `Trilinos_INTERFACE_*` CMake options have been removed.
 
 Example programs using *hypre* have been updated to support v2.20 and newer.
->>>>>>> 9f0f3371
 
 ### Bug Fixes
 
