--- conflicted
+++ resolved
@@ -109,7 +109,6 @@
 
 \section{Changes from previous versions}
 
-<<<<<<< HEAD
 \subsection*{Changes in v4.0.0-dev.2}
 
 {\kinsol}'s previous direct and iterative linear solver interfaces,
@@ -169,7 +168,7 @@
 implementation the {\nvector} interface will automatically call
 standard {\nvector} operations as necessary. Details on the new
 operations can be found in Chapter \ref{s:nvector}.
-=======
+
 \subsection*{Changes in v3.2.1}
 
 The changes in this minor release include the following:
@@ -182,7 +181,6 @@
   \id{CMAKE\_INSTALL\_LIBDIR} is automatically
   set, but is available as a CMake option that can modified.
 \end{itemize}
->>>>>>> 81123425
 
 \subsection*{Changes in v3.2.0}
 
