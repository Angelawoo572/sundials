**Major Features**

**New Features and Enhancements**

<<<<<<< HEAD
=======
Added the :c:type:`SUNStepper` base class to represent a generic solution
procedure for IVPs. A SUNStepper can be created from an ARKODE memory block with
the new function :c:func:`ARKodeCreateSUNStepper`. To enable interoperability
with :c:type:`MRIStepInnerStepper`, the function
:c:func:`MRIStepInnerStepper_CreateFromSUNStepper` was added.

>>>>>>> 7320d085
The following DIRK schemes now have coefficients accurate to quad precision:

* ``ARKODE_BILLINGTON_3_3_2``

* ``ARKODE_KVAERNO_4_2_3``

* ``ARKODE_CASH_5_2_4``

* ``ARKODE_CASH_5_3_4``

* ``ARKODE_KVAERNO_5_3_4``

* ``ARKODE_KVAERNO_7_4_5``

The default value of :cmakeop:`CMAKE_CUDA_ARCHITECTURES` is no longer set to
``70`` and is now determined automatically by CMake. The previous default was
only valid for Volta GPUs while the automatically selected value will vary
across compilers and compiler versions. As such, users are encouraged to
override this value with the architecture for their system.

Added a time-stepping module to ARKODE for low storage Runge--Kutta methods, 
:ref:`LSRKStep <ARKODE.Usage.LSRKStep>`.  This currently supports five explicit low-storage 
methods: the second-order Runge--Kutta--Chebyshev and Runge--Kutta--Legendre methods, 
and the second- through fourth-order optimal strong stability preserving Runge--Kutta methods.  
All methods include embeddings for temporal adaptivity.

The Trilinos Tpetra NVector interface has been updated to utilize CMake
imported targets added in Trilinos 14 to improve support for different Kokkos
backends with Trilinos. As such, Trilinos 14 or newer is required and the
``Trilinos_INTERFACE_*`` CMake options have been removed.

Example programs using *hypre* have been updated to support v2.20 and newer.

The build system has been updated to utilize the CMake LAPACK imported target
which should ease building SUNDIALS with LAPACK libraries that require setting
specific linker flags e.g., MKL.

**Bug Fixes**

Fixed a `bug <https://github.com/LLNL/sundials/issues/581>`__ in the sparse
matrix implementation of :c:func:`SUNMatScaleAddI` which caused out of bounds
writes unless ``indexvals`` were in ascending order for each row/column.

Fixed :c:func:`ARKodeResize` not using the default ``hscale`` when an argument
of ``0`` was provided.

Fixed the loading of ARKStep's default first order explicit method.

Fixed a CMake bug regarding usage of missing "print_warning" macro
that was only triggered when the deprecated ``CUDA_ARCH`` option was used.

Fixed a memory leak that could occur if :c:func:`ARKodeSetDefaults` is called
repeatedly.

Fixed compilation errors when building the Trilinos Teptra NVector with CUDA
support.

Fixed a CMake configuration issue related to aliasing an ``ALIAS`` target when
using ``ENABLE_KLU=ON`` in combination with a static-only build of SuiteSparse.

**Deprecation Notices**

The ARKODE stepper specific functions to retrieve the number of right-hand side
function evaluations have been deprecated. Use :c:func:`ARKodeGetNumRhsEvals`
instead.<|MERGE_RESOLUTION|>--- conflicted
+++ resolved
@@ -2,15 +2,12 @@
 
 **New Features and Enhancements**
 
-<<<<<<< HEAD
-=======
 Added the :c:type:`SUNStepper` base class to represent a generic solution
 procedure for IVPs. A SUNStepper can be created from an ARKODE memory block with
 the new function :c:func:`ARKodeCreateSUNStepper`. To enable interoperability
 with :c:type:`MRIStepInnerStepper`, the function
 :c:func:`MRIStepInnerStepper_CreateFromSUNStepper` was added.
 
->>>>>>> 7320d085
 The following DIRK schemes now have coefficients accurate to quad precision:
 
 * ``ARKODE_BILLINGTON_3_3_2``
