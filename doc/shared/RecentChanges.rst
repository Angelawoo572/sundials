--- conflicted
+++ resolved
@@ -2,7 +2,6 @@
 
 **New Features and Enhancements**
 
-<<<<<<< HEAD
 Added support for complex-valued data throughout SUNDIALS, including a new type,
 :c:type:`suncomplextype`, that is appropriately defined based on the requested
 SUNDIALS floating-point precision.  Created a new type
@@ -15,7 +14,7 @@
 (e.g., ``SUN_REAL``, ``SUN_IMAG``, ``SUN_CONJ``, ``SUNsqrt``, and ``SUNabs``) that
 call either the relevant :c:type:`sunrealtype` or :c:type:`suncomplextype` function
 to match the configuration of the :c:type:`sunscalartype` alias.
-=======
+
 The following DIRK schemes now have coefficients accurate to quad precision:
 
 * ``ARKODE_BILLINGTON_3_3_2``
@@ -29,7 +28,6 @@
 * ``ARKODE_KVAERNO_5_3_4``
 
 * ``ARKODE_KVAERNO_7_4_5``
->>>>>>> a3fa77f7
 
 The default value of :cmakeop:`CMAKE_CUDA_ARCHITECTURES` is no longer set to
 ``70`` and is now determined automatically by CMake. The previous default was
@@ -37,10 +35,10 @@
 across compilers and compiler versions. As such, users are encouraged to
 override this value with the architecture for their system.
 
-Added a time-stepping module to ARKODE for low storage Runge--Kutta methods, 
-:ref:`LSRKStep <ARKODE.Usage.LSRKStep>`.  This currently supports five explicit low-storage 
-methods: the second-order Runge--Kutta--Chebyshev and Runge--Kutta--Legendre methods, 
-and the second- through fourth-order optimal strong stability preserving Runge--Kutta methods.  
+Added a time-stepping module to ARKODE for low storage Runge--Kutta methods,
+:ref:`LSRKStep <ARKODE.Usage.LSRKStep>`.  This currently supports five explicit low-storage
+methods: the second-order Runge--Kutta--Chebyshev and Runge--Kutta--Legendre methods,
+and the second- through fourth-order optimal strong stability preserving Runge--Kutta methods.
 All methods include embeddings for temporal adaptivity.
 
 The Trilinos Tpetra NVector interface has been updated to utilize CMake
