--- conflicted
+++ resolved
@@ -2495,60 +2495,6 @@
   doi     = {10.1016/j.jpdc.2014.07.003}
 }
 
-<<<<<<< HEAD
-%
-% Discrete adjoints
-%
-
-@article{giles2000introduction,
-  title={An introduction to the adjoint approach to design},
-  author={Giles, Michael B and Pierce, Niles A},
-  journal={Flow, turbulence and combustion},
-  volume={65},
-  number={3},
-  pages={393--415},
-  year={2000},
-  publisher={Springer}
-}
-
-@article{sirkes1997finite,
-  title={Finite difference of adjoint or adjoint of finite difference?},
-  author={Sirkes, Ziv and Tziperman, Eli},
-  journal={Monthly weather review},
-  volume={125},
-  number={12},
-  pages={3373--3378},
-  year={1997}
-}
-
-@article{hager2000runge,
-  title={{Runge-Kutta} methods in optimal control and the transformed adjoint system},
-  author={Hager, William W},
-  journal={Numerische Mathematik},
-  volume={87},
-  pages={247--282},
-  year={2000},
-  publisher={Springer},
-  doi={10.1007/s002110000178}
-}
-
-@article{sanduDiscrete2006,
-  year = {2006},
-  title = {On the Properties of {Runge-Kutta} Discrete Adjoints},
-  author = {Sandu, Adrian},
-  journal = {Lecture Notes in Computer Science},
-  issn = {0302-9743},
-  doi = {10.1007/11758549_76},
-  pages = {550--557}
-}
-
-@article{rackauckas2020universal,
-  title={Universal differential equations for scientific machine learning},
-  author={Rackauckas, Christopher and Ma, Yingbo and Martensen, Julius and Warner, Collin and Zubov, Kirill and Supekar, Rohit and Skinner, Dominic and Ramadhan, Ali and Edelman, Alan},
-  journal={arXiv preprint arXiv:2001.04385},
-  year={2020}
-}
-=======
 @article{VSH:04,
 title = {{RKC} time-stepping for advection–diffusion–reaction problems},
 journal = {Journal of Computational Physics},
@@ -2592,7 +2538,7 @@
 
 @article{SO:88,
 title={Efficient implementation of essentially non-oscillatory shock-capturing schemes},
-journal={Journal of computational physics}, 
+journal={Journal of computational physics},
 volume={77},
 number={2},
 pages={439--471},
@@ -2601,14 +2547,66 @@
 doi={10.1016/0021-9991(88)90177-5},
 author={Shu, Chi-Wang and Osher, Stanley}}
 
-@article{SR:02, 
-title={A new class of optimal high-order strong-stability-preserving time discretization methods}, 
-journal={SIAM Journal on Numerical Analysis}, 
+@article{SR:02,
+title={A new class of optimal high-order strong-stability-preserving time discretization methods},
+journal={SIAM Journal on Numerical Analysis},
 volume={40},
-number={2}, 
-pages={469--491}, 
-year={2002}, 
-publisher={SIAM}, 
+number={2},
+pages={469--491},
+year={2002},
+publisher={SIAM},
 doi={10.1137/S0036142901389025},
 author={Spiteri, Raymond J and Ruuth, Steven J}}
->>>>>>> 525c71bb
+
+%
+% Discrete adjoints
+%
+
+@article{giles2000introduction,
+  title={An introduction to the adjoint approach to design},
+  author={Giles, Michael B and Pierce, Niles A},
+  journal={Flow, turbulence and combustion},
+  volume={65},
+  number={3},
+  pages={393--415},
+  year={2000},
+  publisher={Springer}
+}
+
+@article{sirkes1997finite,
+  title={Finite difference of adjoint or adjoint of finite difference?},
+  author={Sirkes, Ziv and Tziperman, Eli},
+  journal={Monthly weather review},
+  volume={125},
+  number={12},
+  pages={3373--3378},
+  year={1997}
+}
+
+@article{hager2000runge,
+  title={{Runge-Kutta} methods in optimal control and the transformed adjoint system},
+  author={Hager, William W},
+  journal={Numerische Mathematik},
+  volume={87},
+  pages={247--282},
+  year={2000},
+  publisher={Springer},
+  doi={10.1007/s002110000178}
+}
+
+@article{sanduDiscrete2006,
+  year = {2006},
+  title = {On the Properties of {Runge-Kutta} Discrete Adjoints},
+  author = {Sandu, Adrian},
+  journal = {Lecture Notes in Computer Science},
+  issn = {0302-9743},
+  doi = {10.1007/11758549_76},
+  pages = {550--557}
+}
+
+@article{rackauckas2020universal,
+  title={Universal differential equations for scientific machine learning},
+  author={Rackauckas, Christopher and Ma, Yingbo and Martensen, Julius and Warner, Collin and Zubov, Kirill and Supekar, Rohit and Skinner, Dominic and Ramadhan, Ali and Edelman, Alan},
+  journal={arXiv preprint arXiv:2001.04385},
+  year={2020}
+}