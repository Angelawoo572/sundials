--- conflicted
+++ resolved
@@ -35,7 +35,6 @@
 \begin{sideways}{\cvbandpre}  \end{sideways} &
 \begin{sideways}{\cvbbdpre}   \end{sideways} &
 \begin{sideways}{\fcvode}     \end{sideways} \\ \hline\hline
-<<<<<<< HEAD
 %                                      CVODE  LS   DIAG   BPRE   BBD   FCVODE
 \id{N\_VGetVectorID}                  &     &     &     &     &     &     \\ \hline
 \id{N\_VClone}                        & \cm & \cm & \cm &     &     &     \\ \hline
@@ -56,7 +55,9 @@
 \id{N\_VMaxNorm}                      & \cm &     &     &     &     &     \\ \hline
 \id{N\_VWrmsNorm}                     & \cm & \cm &     & \cm & \cm &     \\ \hline
 \id{N\_VMin}                          & \cm &     &     &     &     &     \\ \hline
-\id{N\_VCompare}                      &     &     & \cm &     &     &     \\ \hline
+\id{N\_VMinQuotient}                  & \cm &     &     &     &     &     \\ \hline
+\id{N\_VConstrMask}                   & \cm &     &     &     &     &     \\ \hline
+\id{N\_VCompare}                      & \cm &     & \cm &     &     &     \\ \hline
 \id{N\_VInvTest}                      &     &     & \cm &     &     &     \\ \hline
 \hline
 \id{N\_VLinearCombination}            & \cm &     &     &     &     &     \\ \hline 
@@ -64,32 +65,6 @@
 \id{N\_VDotProdMulti}                 &  3  &  3  &     &     &     &     \\ \hline 
 \hline
 \id{N\_VScaleVectorArray}             & \cm &     &     &     &     &     \\ \hline 
-=======
-%                         CVODE  DLS  DIAG  SPILS  BPRE   BBD   FCVODE
-\id{N\_VGetVectorID}     &     &     &     &     &     &     &     \\ \hline
-\id{N\_VClone}           & \cm &     & \cm & \cm &     &     &     \\ \hline
-\id{N\_VCloneEmpty}      &     &     &     &     &     &     & \cm \\ \hline
-\id{N\_VDestroy}         & \cm &     & \cm & \cm &     &     &     \\ \hline
-\id{N\_VSpace}           & \cm &     &     &     &     &     &     \\ \hline
-\id{N\_VGetArrayPointer} &     & \cm &     &     & \cm & \cm & \cm \\ \hline
-\id{N\_VSetArrayPointer} &     & \cm &     &     &     &     & \cm \\ \hline
-\id{N\_VLinearSum}       & \cm & \cm & \cm & \cm &     &     &     \\ \hline
-\id{N\_VConst}           & \cm &     &     & \cm &     &     &     \\ \hline
-\id{N\_VProd}            & \cm &     & \cm & \cm &     &     &     \\ \hline
-\id{N\_VDiv}             & \cm &     & \cm & \cm &     &     &     \\ \hline
-\id{N\_VScale}           & \cm & \cm & \cm & \cm & \cm & \cm &     \\ \hline
-\id{N\_VAbs}             & \cm &     &     &     &     &     &     \\ \hline
-\id{N\_VInv}             & \cm &     & \cm &     &     &     &     \\ \hline
-\id{N\_VAddConst}        & \cm &     & \cm &     &     &     &     \\ \hline
-\id{N\_VDotProd}         &     &     &     & \cm &     &     &     \\ \hline
-\id{N\_VMaxNorm}         & \cm &     &     &     &     &     &     \\ \hline
-\id{N\_VWrmsNorm}        & \cm & \cm &     & \cm & \cm & \cm &     \\ \hline
-\id{N\_VMin}             & \cm &     &     &     &     &     &     \\ \hline
-\id{N\_VMinQuotient}     & \cm &     &     &     &     &     &     \\ \hline
-\id{N\_VConstrMask}      & \cm &     &     &     &     &     &     \\ \hline
-\id{N\_VCompare}         & \cm &     & \cm &     &     &     &     \\ \hline
-\id{N\_VInvTest}         &     &     & \cm &     &     &     &     \\ \hline
->>>>>>> d657e4dc
 \end{tabular}
 \end{table}
 
@@ -117,11 +92,7 @@
 The vector functions listed in Table \ref{t:nvecops} that are {\em not} used by
 {\cvode} are: \id{N\_VWL2Norm}, \id{N\_VL1Norm}, and \id{N\_VWrmsNormMask}.
 Therefore, a user-supplied {\nvector} module for {\cvode} could omit
-<<<<<<< HEAD
-these functions.
-=======
 these functions.
 The functions \id{N\_MinQuotient}, \id{N\_VConstrMask}, and \id{N\_VCompare} are
 only used when constraint checking is enabled and may be omitted if this feature
-is not used.
->>>>>>> d657e4dc
+is not used.