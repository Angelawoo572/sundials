--- conflicted
+++ resolved
@@ -281,11 +281,7 @@
 
     # name-mangling scheme has been set
     set(NEED_FORTRAN_NAME_MANGLING FALSE)
-<<<<<<< HEAD
-  
-=======
-
->>>>>>> d657e4dc
+
   else(FTEST_OK)
     message(STATUS "Determining Fortran name-mangling scheme... FAILED")
   endif(FTEST_OK)
