--- conflicted
+++ resolved
@@ -91,7 +91,6 @@
           ${example_target} PRIVATE "${PROJECT_SOURCE_DIR}/examples/utilities")
 
         # libraries to link against
-<<<<<<< HEAD
         target_link_libraries(${example_target}
           PRIVATE
           ${arg_TARGETS}
@@ -99,11 +98,6 @@
           sundials_nvecserial
           Ginkgo::ginkgo
           ${EXTRA_LINK_LIBS})
-=======
-        target_link_libraries(
-          ${example_target} PRIVATE ${arg_TARGETS} sundials_${vector}
-                                    Ginkgo::ginkgo ${EXTRA_LINK_LIBS})
->>>>>>> 70ef6092
 
       endif()
 
