# -----------------------------------------------------------------------------
# Programmer(s): Radu Serban and Cody J. Balos @ LLNL
# -----------------------------------------------------------------------------
# SUNDIALS Copyright Start
# Copyright (c) 2002-2024, Lawrence Livermore National Security
# and Southern Methodist University.
# All rights reserved.
#
# See the top-level LICENSE and NOTICE files for details.
#
# SPDX-License-Identifier: BSD-3-Clause
# SUNDIALS Copyright End
# -----------------------------------------------------------------------------
# Module to find and setup LAPACK/BLAS correctly.
# Created from the SundialsTPL.cmake template.
# All SUNDIALS modules that find and setup a TPL must:
#
# 1. Check to make sure the SUNDIALS configuration and the TPL is compatible.
# 2. Find the TPL.
# 3. Check if the TPL works with SUNDIALS, UNLESS the override option
# <TPL>_WORKS is TRUE - in this case the tests should not be performed and it
# should be assumed that the TPL works with SUNDIALS.
# -----------------------------------------------------------------------------

# -----------------------------------------------------------------------------
# Section 1: Include guard
# -----------------------------------------------------------------------------

include_guard(GLOBAL)

# -----------------------------------------------------------------------------
# Section 2: Check to make sure options are compatible
# -----------------------------------------------------------------------------

# LAPACK does not support extended precision
if(ENABLE_LAPACK AND SUNDIALS_PRECISION MATCHES "EXTENDED")
  message(
    FATAL_ERROR "LAPACK is not compatible with ${SUNDIALS_PRECISION} precision")
endif()

# -----------------------------------------------------------------------------
# Section 3: Find the TPL
# -----------------------------------------------------------------------------

find_package(LAPACK REQUIRED)

<<<<<<< HEAD
# If we have the LAPACK libraries, display progress message.
if(LAPACK_LIBRARIES)
  message(STATUS "Looking for LAPACK libraries... OK")
  set(LAPACK_FOUND TRUE)
else()
  message(STATUS "Looking for LAPACK libraries... FAILED")
  set(LAPACK_FOUND FALSE)
endif()

message(STATUS "LAPACK_LIBRARIES: ${LAPACK_LIBRARIES}")
=======
# get path to LAPACK library to use in generated makefiles for examples, if
# LAPACK_LIBRARIES contains multiple items only use the path of the first entry
list(GET LAPACK_LIBRARIES 0 TMP_LAPACK_LIBRARIES)
get_filename_component(LAPACK_LIBRARY_DIR ${TMP_LAPACK_LIBRARIES} PATH)
>>>>>>> 0eff3966

# -----------------------------------------------------------------------------
# Section 4: Test the TPL
# -----------------------------------------------------------------------------

<<<<<<< HEAD
# Macro to test different name mangling options
macro(test_lapack_name_mangling)

  # Both the name mangling case and number of underscores must be set
  if((NOT SUNDIALS_LAPACK_FUNC_CASE AND SUNDIALS_LAPACK_FUNC_UNDERSCORES) OR
      (SUNDIALS_LAPACK_FUNC_CASE AND NOT SUNDIALS_LAPACK_FUNC_UNDERSCORES))
    print_error("Both SUNDIALS_LAPACK_FUNC_CASE and SUNDIALS_LAPACK_FUNC_UNDERSCORES must be set.")
  endif()

  string(TOUPPER ${SUNDIALS_LAPACK_FUNC_CASE} _case)
  string(TOUPPER ${SUNDIALS_LAPACK_FUNC_UNDERSCORES} _underscores)

  # Set the C preprocessor macro
  set(LAPACK_MANGLE_MACRO "#define SUNDIALS_LAPACK_FUNC(name,NAME)")

  if(_case MATCHES "LOWER")
    set(LAPACK_MANGLE_MACRO "${LAPACK_MANGLE_MACRO} name")
  elseif(_case MATCHES "UPPER")
    set(LAPACK_MANGLE_MACRO "${LAPACK_MANGLE_MACRO} NAME")
  else()
    print_error("Invalid SUNDIALS_LAPACK_FUNC_CASE option.")
  endif()

  if(SUNDIALS_LAPACK_FUNC_SUFFIX)
    set(LAPACK_MANGLE_MACRO "${LAPACK_MANGLE_MACRO} ## ${SUNDIALS_LAPACK_FUNC_SUFFIX}")
  endif()

  if(_underscores MATCHES "ONE")
    set(LAPACK_MANGLE_MACRO "${LAPACK_MANGLE_MACRO} ## _")
  elseif(_underscores MATCHES "TWO")
    set(LAPACK_MANGLE_MACRO "${LAPACK_MANGLE_MACRO} ## __")
  elseif(NOT (_underscores MATCHES "NONE"))
    print_error("Invalid SUNDIALS_LAPACK_FUNC_UNDERSCORES option.")
  endif()

  # Test timers with a simple program
  set(LAPACK_TEST_DIR ${PROJECT_BINARY_DIR}/LapackTest)
  file(MAKE_DIRECTORY ${LAPACK_TEST_DIR})

  # Create a CMakeLists.txt file which will generate the test executable
  file(WRITE ${LAPACK_TEST_DIR}/CMakeLists.txt
    "cmake_minimum_required(VERSION ${CMAKE_VERSION})\n"
    "project(ltest C)\n"
    "set(CMAKE_VERBOSE_MAKEFILE ON)\n"
    "set(CMAKE_BUILD_TYPE \"${CMAKE_BUILD_TYPE}\")\n"
    "set(CMAKE_C_COMPILER \"${CMAKE_C_COMPILER}\")\n"
    "set(CMAKE_C_STANDARD ${CMAKE_C_STANDARD})\n"
    "set(CMAKE_C_EXTENSIONS ${CMAKE_C_EXTENSIONS})\n"
    "set(CMAKE_C_FLAGS \"${CMAKE_C_FLAGS}\")\n"
    "set(CMAKE_C_FLAGS_RELEASE \"${CMAKE_C_FLAGS_RELEASE}\")\n"
    "set(CMAKE_C_FLAGS_DEBUG \"${CMAKE_C_FLAGS_DEBUG}\")\n"
    "set(CMAKE_C_FLAGS_RELWITHDEBUGINFO \"${CMAKE_C_FLAGS_RELWITHDEBUGINFO}\")\n"
    "set(CMAKE_C_FLAGS_MINSIZE \"${CMAKE_C_FLAGS_MINSIZE}\")\n"
    "add_executable(ltest ltest.c)\n"
    "target_link_libraries(ltest \"${LAPACK_LIBRARIES}\")\n")

  # Create a simple C source for testing
  file(WRITE ${LAPACK_TEST_DIR}/ltest.c
    "${LAPACK_MANGLE_MACRO}\n"
    "#define dcopy_mangled SUNDIALS_LAPACK_FUNC(dcopy, DCOPY)\n"
    "#define dgetrf_mangled SUNDIALS_LAPACK_FUNC(dgetrf, DGETRF)\n"
    "extern void dcopy_mangled(int *n, const double *x, const int *inc_x, double *y, const int *inc_y);\n"
    "extern void dgetrf_magnled(const int *m, const int *n, double *a, int *lda, int *ipiv, int *info);\n"
    "int main(){\n"
    "int n=1;\n"
    "double x, y;\n"
    "dcopy_mangled(&n, &x, &n, &y, &n);\n"
    "dgetrf_mangled(&n, &n, &x, &n, &n, &n);\n"
    "return 0;\n"
    "}\n")

  # To ensure we do not use stuff from the previous attempts,
  # we must remove the CMakeFiles directory.
  file(REMOVE_RECURSE ${LAPACK_TEST_DIR}/CMakeFiles)

  # Use TRY_COMPILE to make the target
  try_compile(COMPILE_OK ${LAPACK_TEST_DIR} ${LAPACK_TEST_DIR} ltest
    OUTPUT_VARIABLE COMPILE_OUTPUT)

endmacro()


if(NOT LAPACK_WORKS)

  # Test the current settings first
  test_lapack_name_mangling()

  # Test the possible options
  if(NOT COMPILE_OK)

    foreach(case "LOWER" "UPPER")
      foreach(underscores "NONE" "ONE" "TWO")

        # Overwrite the cache variable values
        set(SUNDIALS_LAPACK_FUNC_CASE "${case}" CACHE STRING
          "Case of LAPACK function names" FORCE)

        set(SUNDIALS_LAPACK_FUNC_UNDERSCORES "${underscores}" CACHE STRING
          "Number of underscores appended to LAPACK function names (none/one/two)"
          FORCE)

        test_lapack_name_mangling()
        if(COMPILE_OK)
          break()
        endif()

      endforeach()
    endforeach()

  endif()
=======
# ---------------------------------------------------------------
# Determining the name-mangling scheme if needed
# ---------------------------------------------------------------
# In general, names of symbols with and without underscore may be mangled
# differently (e.g. g77 mangles mysub to mysub_ and my_sub to my_sub__), we have
# to consider both cases.
#
# Method:
#
# 1. create a library from a Fortran source file which defines a function "mysub"
# 2. attempt to link with this library a C source file which calls the "mysub"
#    function using various possible schemes (6 different schemes, corresponding
#    to all combinations lower/upper case and none/one/two underscores).
# 3. define the name-mangling scheme based on the test that was successful.
#
# On exit, if we were able to infer the scheme, the variables
# CMAKE_Fortran_SCHEME_NO_UNDERSCORES and CMAKE_Fortran_SCHEME_WITH_UNDERSCORES
# contain the mangled names for "mysub" and "my_sub", respectively.
# ---------------------------------------------------------------
if(NEED_FORTRAN_NAME_MANGLING)

  set(CMAKE_Fortran_SCHEME_NO_UNDERSCORES "")
  set(CMAKE_Fortran_SCHEME_WITH_UNDERSCORES "")

  # Create the FortranTest directory
  set(FortranTest_DIR ${PROJECT_BINARY_DIR}/FortranTest)
  file(MAKE_DIRECTORY ${FortranTest_DIR})

  # Create a CMakeLists.txt file which will generate the "flib" library and an
  # executable "ftest"
  file(
    WRITE ${FortranTest_DIR}/CMakeLists.txt
    "CMAKE_MINIMUM_REQUIRED(VERSION ${CMAKE_VERSION})\n"
    "PROJECT(ftest Fortran)\n"
    "SET(CMAKE_VERBOSE_MAKEFILE ON)\n"
    "SET(CMAKE_BUILD_TYPE \"${CMAKE_BUILD_TYPE}\")\n"
    "SET(CMAKE_Fortran_COMPILER \"${CMAKE_Fortran_COMPILER}\")\n"
    "SET(CMAKE_Fortran_FLAGS \"${CMAKE_Fortran_FLAGS}\")\n"
    "SET(CMAKE_Fortran_FLAGS_RELEASE \"${CMAKE_Fortran_FLAGS_RELEASE}\")\n"
    "SET(CMAKE_Fortran_FLAGS_DEBUG \"${CMAKE_Fortran_FLAGS_DEBUG}\")\n"
    "SET(CMAKE_Fortran_FLAGS_RELWITHDEBUGINFO \"${CMAKE_Fortran_FLAGS_RELWITHDEBUGINFO}\")\n"
    "SET(CMAKE_Fortran_FLAGS_MINSIZE \"${CMAKE_Fortran_FLAGS_MINSIZE}\")\n"
    "ADD_LIBRARY(flib flib.f)\n"
    "ADD_EXECUTABLE(ftest ftest.f)\n"
    "TARGET_LINK_LIBRARIES(ftest flib)\n")

  # Create the Fortran source flib.f which defines two subroutines, "mysub" and
  # "my_sub"
  file(WRITE ${FortranTest_DIR}/flib.f
       "        SUBROUTINE mysub\n" "        RETURN\n" "        END\n"
       "        SUBROUTINE my_sub\n" "        RETURN\n" "        END\n")

  # Create the Fortran source ftest.f which calls "mysub" and "my_sub"
  file(WRITE ${FortranTest_DIR}/ftest.f
       "        PROGRAM ftest\n" "        CALL mysub()\n"
       "        CALL my_sub()\n" "        END\n")

  # Use TRY_COMPILE to make the targets "flib" and "ftest"
  try_compile(
    FTEST_OK ${FortranTest_DIR}
    ${FortranTest_DIR} ftest
    OUTPUT_VARIABLE MY_OUTPUT)

  # To ensure we do not use stuff from the previous attempts, we must remove the
  # CMakeFiles directory.
  file(REMOVE_RECURSE ${FortranTest_DIR}/CMakeFiles)

  # Proceed based on test results
  if(FTEST_OK)

    # Infer Fortran name-mangling scheme for symbols WITHOUT underscores.
    # Overwrite CMakeLists.txt with one which will generate the "ctest1"
    # executable
    file(
      WRITE ${FortranTest_DIR}/CMakeLists.txt
      "CMAKE_MINIMUM_REQUIRED(VERSION ${CMAKE_VERSION})\n"
      "PROJECT(ctest1 C)\n"
      "SET(CMAKE_VERBOSE_MAKEFILE ON)\n"
      "SET(CMAKE_BUILD_TYPE \"${CMAKE_BUILD_TYPE}\")\n"
      "SET(CMAKE_C_COMPILER \"${CMAKE_C_COMPILER}\")\n"
      "SET(CMAKE_C_FLAGS \"${CMAKE_C_FLAGS}\")\n"
      "SET(CMAKE_C_FLAGS_RELEASE \"${CMAKE_C_FLAGS_RELEASE}\")\n"
      "SET(CMAKE_C_FLAGS_DEBUG \"${CMAKE_C_FLAGS_DEBUG}\")\n"
      "SET(CMAKE_C_FLAGS_RELWITHDEBUGINFO \"${CMAKE_C_FLAGS_RELWITHDEBUGINFO}\")\n"
      "SET(CMAKE_C_FLAGS_MINSIZE \"${CMAKE_C_FLAGS_MINSIZE}\")\n"
      "ADD_EXECUTABLE(ctest1 ctest1.c)\n"
      "FIND_LIBRARY(FLIB flib \"${FortranTest_DIR}\")\n"
      "TARGET_LINK_LIBRARIES(ctest1 \${FLIB})\n")

    # Define the list "options" of all possible schemes that we want to consider
    # Get its length and initialize the counter "iopt" to zero
    set(options mysub mysub_ mysub__ MYSUB MYSUB_ MYSUB__)
    list(LENGTH options imax)
    set(iopt 0)

    # We will attempt to successfully generate the "ctest1" executable as long
    # as there still are entries in the "options" list
    while(${iopt} LESS ${imax})
      # Get the current list entry (current scheme)
      list(GET options ${iopt} opt)
      # Generate C source which calls the "mysub" function using the current
      # scheme
      file(WRITE ${FortranTest_DIR}/ctest1.c
           "extern void ${opt}();\n" "int main(void){${opt}();return(0);}\n")
      # Use TRY_COMPILE to make the "ctest1" executable from the current C
      # source and linking to the previously created "flib" library.
      try_compile(
        CTEST_OK ${FortranTest_DIR}
        ${FortranTest_DIR} ctest1
        OUTPUT_VARIABLE MY_OUTPUT)
      # Write output compiling the test code
      file(WRITE ${FortranTest_DIR}/ctest1_${opt}.out "${MY_OUTPUT}")
      # To ensure we do not use stuff from the previous attempts, we must remove
      # the CMakeFiles directory.
      file(REMOVE_RECURSE ${FortranTest_DIR}/CMakeFiles)
      # Test if we successfully created the "ctest" executable. If yes, save the
      # current scheme, and set the counter "iopt" to "imax" so that we exit the
      # while loop. Otherwise, increment the counter "iopt" and go back in the
      # while loop.
      if(CTEST_OK)
        set(CMAKE_Fortran_SCHEME_NO_UNDERSCORES ${opt})
        set(iopt ${imax})
      else(CTEST_OK)
        math(EXPR iopt ${iopt}+1)
      endif()
    endwhile(${iopt} LESS ${imax})

    # Infer Fortran name-mangling scheme for symbols WITH underscores.
    # Practically a duplicate of the previous steps.
    file(
      WRITE ${FortranTest_DIR}/CMakeLists.txt
      "CMAKE_MINIMUM_REQUIRED(VERSION ${CMAKE_VERSION})\n"
      "PROJECT(ctest2 C)\n"
      "SET(CMAKE_VERBOSE_MAKEFILE ON)\n"
      "SET(CMAKE_BUILD_TYPE \"${CMAKE_BUILD_TYPE}\")\n"
      "SET(CMAKE_C_COMPILER \"${CMAKE_C_COMPILER}\")\n"
      "SET(CMAKE_C_FLAGS \"${CMAKE_C_FLAGS}\")\n"
      "SET(CMAKE_C_FLAGS_RELEASE \"${CMAKE_C_FLAGS_RELEASE}\")\n"
      "SET(CMAKE_C_FLAGS_DEBUG \"${CMAKE_C_FLAGS_DEBUG}\")\n"
      "SET(CMAKE_C_FLAGS_RELWITHDEBUGINFO \"${CMAKE_C_FLAGS_RELWITHDEBUGINFO}\")\n"
      "SET(CMAKE_C_FLAGS_MINSIZE \"${CMAKE_C_FLAGS_MINSIZE}\")\n"
      "ADD_EXECUTABLE(ctest2 ctest2.c)\n"
      "FIND_LIBRARY(FLIB flib \"${FortranTest_DIR}\")\n"
      "TARGET_LINK_LIBRARIES(ctest2 \${FLIB})\n")

    set(options my_sub my_sub_ my_sub__ MY_SUB MY_SUB_ MY_SUB__)
    list(LENGTH options imax)
    set(iopt 0)
    while(${iopt} LESS ${imax})
      list(GET options ${iopt} opt)
      file(WRITE ${FortranTest_DIR}/ctest2.c
           "extern void ${opt}();\n" "int main(void){${opt}();return(0);}\n")
      try_compile(
        CTEST_OK ${FortranTest_DIR}
        ${FortranTest_DIR} ctest2
        OUTPUT_VARIABLE MY_OUTPUT)
      file(WRITE ${FortranTest_DIR}/ctest2_${opt}.out "${MY_OUTPUT}")
      file(REMOVE_RECURSE ${FortranTest_DIR}/CMakeFiles)
      if(CTEST_OK)
        set(CMAKE_Fortran_SCHEME_WITH_UNDERSCORES ${opt})
        set(iopt ${imax})
      else(CTEST_OK)
        math(EXPR iopt ${iopt}+1)
      endif()
    endwhile(${iopt} LESS ${imax})

    # If a name-mangling scheme was found set the C preprocessor macros to use
    # that scheme. Otherwise default to lower case with one underscore.
    if(CMAKE_Fortran_SCHEME_NO_UNDERSCORES
       AND CMAKE_Fortran_SCHEME_WITH_UNDERSCORES)
      message(STATUS "Determining Fortran name-mangling scheme... OK")
    else()
      message(STATUS "Determining Fortran name-mangling scheme... DEFAULT")
      set(CMAKE_Fortran_SCHEME_NO_UNDERSCORES "mysub_")
      set(CMAKE_Fortran_SCHEME_WITH_UNDERSCORES "my_sub_")
    endif()

    # Symbols NO underscores
    if(${CMAKE_Fortran_SCHEME_NO_UNDERSCORES} MATCHES "mysub")
      set(LAPACK_MANGLE_MACRO1 "#define SUNDIALS_LAPACK_FUNC(name,NAME) name")
    endif()
    if(${CMAKE_Fortran_SCHEME_NO_UNDERSCORES} MATCHES "mysub_")
      set(LAPACK_MANGLE_MACRO1
          "#define SUNDIALS_LAPACK_FUNC(name,NAME) name ## _")
    endif()
    if(${CMAKE_Fortran_SCHEME_NO_UNDERSCORES} MATCHES "mysub__")
      set(LAPACK_MANGLE_MACRO1
          "#define SUNDIALS_LAPACK_FUNC(name,NAME) name ## __")
    endif()
    if(${CMAKE_Fortran_SCHEME_NO_UNDERSCORES} MATCHES "MYSUB")
      set(LAPACK_MANGLE_MACRO1 "#define SUNDIALS_LAPACK_FUNC(name,NAME) NAME")
    endif()
    if(${CMAKE_Fortran_SCHEME_NO_UNDERSCORES} MATCHES "MYSUB_")
      set(LAPACK_MANGLE_MACRO1
          "#define SUNDIALS_LAPACK_FUNC(name,NAME) NAME ## _")
    endif()
    if(${CMAKE_Fortran_SCHEME_NO_UNDERSCORES} MATCHES "MYSUB__")
      set(LAPACK_MANGLE_MACRO1
          "#define SUNDIALS_LAPACK_FUNC(name,NAME) NAME ## __")
    endif()

    # Symbols WITH underscores
    if(${CMAKE_Fortran_SCHEME_WITH_UNDERSCORES} MATCHES "my_sub")
      set(LAPACK_MANGLE_MACRO2 "#define SUNDIALS_LAPACK_FUNC_(name,NAME) name")
    endif()
    if(${CMAKE_Fortran_SCHEME_WITH_UNDERSCORES} MATCHES "my_sub_")
      set(LAPACK_MANGLE_MACRO2
          "#define SUNDIALS_LAPACK_FUNC_(name,NAME) name ## _")
    endif()
    if(${CMAKE_Fortran_SCHEME_WITH_UNDERSCORES} MATCHES "my_sub__")
      set(LAPACK_MANGLE_MACRO2
          "#define SUNDIALS_LAPACK_FUNC_(name,NAME) name ## __")
    endif()
    if(${CMAKE_Fortran_SCHEME_WITH_UNDERSCORES} MATCHES "MY_SUB")
      set(LAPACK_MANGLE_MACRO2 "#define SUNDIALS_LAPACK_FUNC_(name,NAME) NAME")
    endif()
    if(${CMAKE_Fortran_SCHEME_WITH_UNDERSCORES} MATCHES "MY_SUB_")
      set(LAPACK_MANGLE_MACRO2
          "#define SUNDIALS_LAPACK_FUNC_(name,NAME) NAME ## _")
    endif()
    if(${CMAKE_Fortran_SCHEME_WITH_UNDERSCORES} MATCHES "MY_SUB__")
      set(LAPACK_MANGLE_MACRO2
          "#define SUNDIALS_LAPACK_FUNC_(name,NAME) NAME ## __")
    endif()

    # name-mangling scheme has been set
    set(NEED_FORTRAN_NAME_MANGLING FALSE)

    configure_file(${PROJECT_SOURCE_DIR}/src/sundials/sundials_lapack_defs.h.in
                   ${PROJECT_BINARY_DIR}/src/sundials/sundials_lapack_defs.h)

  else(FTEST_OK)
    message(STATUS "Determining Fortran name-mangling scheme... FAILED")
  endif()

endif()

# Try building a simple test
if(NOT LAPACK_WORKS)

  message(CHECK_START "Testing LAPACK")

  # Create the test directory
  set(LAPACK_TEST_DIR ${PROJECT_BINARY_DIR}/LAPACK_TEST)

  # Create a C source file calling a BLAS (dcopy) and LAPACK (dgetrf) function
  file(
    WRITE ${LAPACK_TEST_DIR}/test.c
    "${LAPACK_MANGLE_MACRO1}\n"
    "#define dcopy_f77 SUNDIALS_LAPACK_FUNC(dcopy, DCOPY)\n"
    "#define dgetrf_f77 SUNDIALS_LAPACK_FUNC(dgetrf, DGETRF)\n"
    "extern void dcopy_f77(int *n, const double *x, const int *inc_x, double *y, const int *inc_y);\n"
    "extern void dgetrf_f77(const int *m, const int *n, double *a, int *lda, int *ipiv, int *info);\n"
    "int main(void) {\n"
    "int n=1;\n"
    "double x=1.0;\n"
    "double y=1.0;\n"
    "dcopy_f77(&n, &x, &n, &y, &n);\n"
    "dgetrf_f77(&n, &n, &x, &n, &n, &n);\n"
    "return 0;\n"
    "}\n")

  # Workaround bug in older versions of CMake where the BLAS::BLAS target, which
  # LAPACK::LAPACK depends on, is not defined in the file
  # ${LAPACK_TEST_DIR}/CMakeFiles/CMakeTmp/<random_name>Targets.cmake created by
  # try_compile
  set(_lapack_targets LAPACK::LAPACK)
  if(CMAKE_VERSION VERSION_LESS 3.20)
    list(APPEND _lapack_targets BLAS::BLAS)
  endif()

  # Attempt to build and link the test executable, pass --debug-trycompile to
  # the cmake command to save build files for debugging
  try_compile(
    COMPILE_OK ${LAPACK_TEST_DIR}
    ${LAPACK_TEST_DIR}/test.c
    LINK_LIBRARIES ${_lapack_targets}
    OUTPUT_VARIABLE COMPILE_OUTPUT)
>>>>>>> 0eff3966

  # Check the result
  if(COMPILE_OK)
<<<<<<< HEAD

    message(STATUS "Checking if LAPACK works with SUNDIALS... OK")
    set(LAPACK_WORKS TRUE CACHE BOOL "LAPACK works with SUNDIALS as configured" FORCE)

    # get path to LAPACK library to use in generated makefiles for examples, if
    # LAPACK_LIBRARIES contains multiple items only use the path of the first entry
    list(LENGTH LAPACK_LIBRARIES len)
    if(len EQUAL 1)
      get_filename_component(LAPACK_LIBRARY_DIR ${LAPACK_LIBRARIES} PATH)
    else()
      list(GET LAPACK_LIBRARIES 0 TMP_LAPACK_LIBRARIES)
      get_filename_component(LAPACK_LIBRARY_DIR ${TMP_LAPACK_LIBRARIES} PATH)
    endif()

  else()

    message(STATUS "Checking if LAPACK works with SUNDIALS... FAILED")
    set(LAPACK_WORKS FALSE CACHE BOOL "LAPACK does not work with SUNDIALS as configured" FORCE)
    print_error("SUNDIALS interface to LAPACK is not functional.")

  endif()

else()

  message(STATUS "Skipped LAPACK tests, assuming LAPACK works with SUNDIALS. Set LAPACK_WORKS=FALSE to (re)run compatibility test.")

=======
    message(CHECK_PASS "success")
  else()
    message(CHECK_FAIL "failed")
    file(WRITE ${LAPACK_TEST_DIR}/compile.out "${COMPILE_OUTPUT}")
    message(
      FATAL_ERROR
        "Could not compile LAPACK test. Check output in ${LAPACK_TEST_DIR}/compile.out"
    )
  endif()

else()
  message(STATUS "Skipped LAPACK test. Set LAPACK_WORKS=FALSE to test.")
>>>>>>> 0eff3966
endif()<|MERGE_RESOLUTION|>--- conflicted
+++ resolved
@@ -44,29 +44,15 @@
 
 find_package(LAPACK REQUIRED)
 
-<<<<<<< HEAD
-# If we have the LAPACK libraries, display progress message.
-if(LAPACK_LIBRARIES)
-  message(STATUS "Looking for LAPACK libraries... OK")
-  set(LAPACK_FOUND TRUE)
-else()
-  message(STATUS "Looking for LAPACK libraries... FAILED")
-  set(LAPACK_FOUND FALSE)
-endif()
-
-message(STATUS "LAPACK_LIBRARIES: ${LAPACK_LIBRARIES}")
-=======
 # get path to LAPACK library to use in generated makefiles for examples, if
 # LAPACK_LIBRARIES contains multiple items only use the path of the first entry
 list(GET LAPACK_LIBRARIES 0 TMP_LAPACK_LIBRARIES)
 get_filename_component(LAPACK_LIBRARY_DIR ${TMP_LAPACK_LIBRARIES} PATH)
->>>>>>> 0eff3966
 
 # -----------------------------------------------------------------------------
 # Section 4: Test the TPL
 # -----------------------------------------------------------------------------
 
-<<<<<<< HEAD
 # Macro to test different name mangling options
 macro(test_lapack_name_mangling)
 
@@ -75,132 +61,6 @@
       (SUNDIALS_LAPACK_FUNC_CASE AND NOT SUNDIALS_LAPACK_FUNC_UNDERSCORES))
     print_error("Both SUNDIALS_LAPACK_FUNC_CASE and SUNDIALS_LAPACK_FUNC_UNDERSCORES must be set.")
   endif()
-
-  string(TOUPPER ${SUNDIALS_LAPACK_FUNC_CASE} _case)
-  string(TOUPPER ${SUNDIALS_LAPACK_FUNC_UNDERSCORES} _underscores)
-
-  # Set the C preprocessor macro
-  set(LAPACK_MANGLE_MACRO "#define SUNDIALS_LAPACK_FUNC(name,NAME)")
-
-  if(_case MATCHES "LOWER")
-    set(LAPACK_MANGLE_MACRO "${LAPACK_MANGLE_MACRO} name")
-  elseif(_case MATCHES "UPPER")
-    set(LAPACK_MANGLE_MACRO "${LAPACK_MANGLE_MACRO} NAME")
-  else()
-    print_error("Invalid SUNDIALS_LAPACK_FUNC_CASE option.")
-  endif()
-
-  if(SUNDIALS_LAPACK_FUNC_SUFFIX)
-    set(LAPACK_MANGLE_MACRO "${LAPACK_MANGLE_MACRO} ## ${SUNDIALS_LAPACK_FUNC_SUFFIX}")
-  endif()
-
-  if(_underscores MATCHES "ONE")
-    set(LAPACK_MANGLE_MACRO "${LAPACK_MANGLE_MACRO} ## _")
-  elseif(_underscores MATCHES "TWO")
-    set(LAPACK_MANGLE_MACRO "${LAPACK_MANGLE_MACRO} ## __")
-  elseif(NOT (_underscores MATCHES "NONE"))
-    print_error("Invalid SUNDIALS_LAPACK_FUNC_UNDERSCORES option.")
-  endif()
-
-  # Test timers with a simple program
-  set(LAPACK_TEST_DIR ${PROJECT_BINARY_DIR}/LapackTest)
-  file(MAKE_DIRECTORY ${LAPACK_TEST_DIR})
-
-  # Create a CMakeLists.txt file which will generate the test executable
-  file(WRITE ${LAPACK_TEST_DIR}/CMakeLists.txt
-    "cmake_minimum_required(VERSION ${CMAKE_VERSION})\n"
-    "project(ltest C)\n"
-    "set(CMAKE_VERBOSE_MAKEFILE ON)\n"
-    "set(CMAKE_BUILD_TYPE \"${CMAKE_BUILD_TYPE}\")\n"
-    "set(CMAKE_C_COMPILER \"${CMAKE_C_COMPILER}\")\n"
-    "set(CMAKE_C_STANDARD ${CMAKE_C_STANDARD})\n"
-    "set(CMAKE_C_EXTENSIONS ${CMAKE_C_EXTENSIONS})\n"
-    "set(CMAKE_C_FLAGS \"${CMAKE_C_FLAGS}\")\n"
-    "set(CMAKE_C_FLAGS_RELEASE \"${CMAKE_C_FLAGS_RELEASE}\")\n"
-    "set(CMAKE_C_FLAGS_DEBUG \"${CMAKE_C_FLAGS_DEBUG}\")\n"
-    "set(CMAKE_C_FLAGS_RELWITHDEBUGINFO \"${CMAKE_C_FLAGS_RELWITHDEBUGINFO}\")\n"
-    "set(CMAKE_C_FLAGS_MINSIZE \"${CMAKE_C_FLAGS_MINSIZE}\")\n"
-    "add_executable(ltest ltest.c)\n"
-    "target_link_libraries(ltest \"${LAPACK_LIBRARIES}\")\n")
-
-  # Create a simple C source for testing
-  file(WRITE ${LAPACK_TEST_DIR}/ltest.c
-    "${LAPACK_MANGLE_MACRO}\n"
-    "#define dcopy_mangled SUNDIALS_LAPACK_FUNC(dcopy, DCOPY)\n"
-    "#define dgetrf_mangled SUNDIALS_LAPACK_FUNC(dgetrf, DGETRF)\n"
-    "extern void dcopy_mangled(int *n, const double *x, const int *inc_x, double *y, const int *inc_y);\n"
-    "extern void dgetrf_magnled(const int *m, const int *n, double *a, int *lda, int *ipiv, int *info);\n"
-    "int main(){\n"
-    "int n=1;\n"
-    "double x, y;\n"
-    "dcopy_mangled(&n, &x, &n, &y, &n);\n"
-    "dgetrf_mangled(&n, &n, &x, &n, &n, &n);\n"
-    "return 0;\n"
-    "}\n")
-
-  # To ensure we do not use stuff from the previous attempts,
-  # we must remove the CMakeFiles directory.
-  file(REMOVE_RECURSE ${LAPACK_TEST_DIR}/CMakeFiles)
-
-  # Use TRY_COMPILE to make the target
-  try_compile(COMPILE_OK ${LAPACK_TEST_DIR} ${LAPACK_TEST_DIR} ltest
-    OUTPUT_VARIABLE COMPILE_OUTPUT)
-
-endmacro()
-
-
-if(NOT LAPACK_WORKS)
-
-  # Test the current settings first
-  test_lapack_name_mangling()
-
-  # Test the possible options
-  if(NOT COMPILE_OK)
-
-    foreach(case "LOWER" "UPPER")
-      foreach(underscores "NONE" "ONE" "TWO")
-
-        # Overwrite the cache variable values
-        set(SUNDIALS_LAPACK_FUNC_CASE "${case}" CACHE STRING
-          "Case of LAPACK function names" FORCE)
-
-        set(SUNDIALS_LAPACK_FUNC_UNDERSCORES "${underscores}" CACHE STRING
-          "Number of underscores appended to LAPACK function names (none/one/two)"
-          FORCE)
-
-        test_lapack_name_mangling()
-        if(COMPILE_OK)
-          break()
-        endif()
-
-      endforeach()
-    endforeach()
-
-  endif()
-=======
-# ---------------------------------------------------------------
-# Determining the name-mangling scheme if needed
-# ---------------------------------------------------------------
-# In general, names of symbols with and without underscore may be mangled
-# differently (e.g. g77 mangles mysub to mysub_ and my_sub to my_sub__), we have
-# to consider both cases.
-#
-# Method:
-#
-# 1. create a library from a Fortran source file which defines a function "mysub"
-# 2. attempt to link with this library a C source file which calls the "mysub"
-#    function using various possible schemes (6 different schemes, corresponding
-#    to all combinations lower/upper case and none/one/two underscores).
-# 3. define the name-mangling scheme based on the test that was successful.
-#
-# On exit, if we were able to infer the scheme, the variables
-# CMAKE_Fortran_SCHEME_NO_UNDERSCORES and CMAKE_Fortran_SCHEME_WITH_UNDERSCORES
-# contain the mangled names for "mysub" and "my_sub", respectively.
-# ---------------------------------------------------------------
-if(NEED_FORTRAN_NAME_MANGLING)
-
-  set(CMAKE_Fortran_SCHEME_NO_UNDERSCORES "")
-  set(CMAKE_Fortran_SCHEME_WITH_UNDERSCORES "")
 
   # Create the FortranTest directory
   set(FortranTest_DIR ${PROJECT_BINARY_DIR}/FortranTest)
@@ -241,9 +101,9 @@
     ${FortranTest_DIR} ftest
     OUTPUT_VARIABLE MY_OUTPUT)
 
-  # To ensure we do not use stuff from the previous attempts, we must remove the
-  # CMakeFiles directory.
-  file(REMOVE_RECURSE ${FortranTest_DIR}/CMakeFiles)
+  # Test timers with a simple program
+  set(LAPACK_TEST_DIR ${PROJECT_BINARY_DIR}/LapackTest)
+  file(MAKE_DIRECTORY ${LAPACK_TEST_DIR})
 
   # Proceed based on test results
   if(FTEST_OK)
@@ -355,126 +215,6 @@
       set(CMAKE_Fortran_SCHEME_WITH_UNDERSCORES "my_sub_")
     endif()
 
-    # Symbols NO underscores
-    if(${CMAKE_Fortran_SCHEME_NO_UNDERSCORES} MATCHES "mysub")
-      set(LAPACK_MANGLE_MACRO1 "#define SUNDIALS_LAPACK_FUNC(name,NAME) name")
-    endif()
-    if(${CMAKE_Fortran_SCHEME_NO_UNDERSCORES} MATCHES "mysub_")
-      set(LAPACK_MANGLE_MACRO1
-          "#define SUNDIALS_LAPACK_FUNC(name,NAME) name ## _")
-    endif()
-    if(${CMAKE_Fortran_SCHEME_NO_UNDERSCORES} MATCHES "mysub__")
-      set(LAPACK_MANGLE_MACRO1
-          "#define SUNDIALS_LAPACK_FUNC(name,NAME) name ## __")
-    endif()
-    if(${CMAKE_Fortran_SCHEME_NO_UNDERSCORES} MATCHES "MYSUB")
-      set(LAPACK_MANGLE_MACRO1 "#define SUNDIALS_LAPACK_FUNC(name,NAME) NAME")
-    endif()
-    if(${CMAKE_Fortran_SCHEME_NO_UNDERSCORES} MATCHES "MYSUB_")
-      set(LAPACK_MANGLE_MACRO1
-          "#define SUNDIALS_LAPACK_FUNC(name,NAME) NAME ## _")
-    endif()
-    if(${CMAKE_Fortran_SCHEME_NO_UNDERSCORES} MATCHES "MYSUB__")
-      set(LAPACK_MANGLE_MACRO1
-          "#define SUNDIALS_LAPACK_FUNC(name,NAME) NAME ## __")
-    endif()
-
-    # Symbols WITH underscores
-    if(${CMAKE_Fortran_SCHEME_WITH_UNDERSCORES} MATCHES "my_sub")
-      set(LAPACK_MANGLE_MACRO2 "#define SUNDIALS_LAPACK_FUNC_(name,NAME) name")
-    endif()
-    if(${CMAKE_Fortran_SCHEME_WITH_UNDERSCORES} MATCHES "my_sub_")
-      set(LAPACK_MANGLE_MACRO2
-          "#define SUNDIALS_LAPACK_FUNC_(name,NAME) name ## _")
-    endif()
-    if(${CMAKE_Fortran_SCHEME_WITH_UNDERSCORES} MATCHES "my_sub__")
-      set(LAPACK_MANGLE_MACRO2
-          "#define SUNDIALS_LAPACK_FUNC_(name,NAME) name ## __")
-    endif()
-    if(${CMAKE_Fortran_SCHEME_WITH_UNDERSCORES} MATCHES "MY_SUB")
-      set(LAPACK_MANGLE_MACRO2 "#define SUNDIALS_LAPACK_FUNC_(name,NAME) NAME")
-    endif()
-    if(${CMAKE_Fortran_SCHEME_WITH_UNDERSCORES} MATCHES "MY_SUB_")
-      set(LAPACK_MANGLE_MACRO2
-          "#define SUNDIALS_LAPACK_FUNC_(name,NAME) NAME ## _")
-    endif()
-    if(${CMAKE_Fortran_SCHEME_WITH_UNDERSCORES} MATCHES "MY_SUB__")
-      set(LAPACK_MANGLE_MACRO2
-          "#define SUNDIALS_LAPACK_FUNC_(name,NAME) NAME ## __")
-    endif()
-
-    # name-mangling scheme has been set
-    set(NEED_FORTRAN_NAME_MANGLING FALSE)
-
-    configure_file(${PROJECT_SOURCE_DIR}/src/sundials/sundials_lapack_defs.h.in
-                   ${PROJECT_BINARY_DIR}/src/sundials/sundials_lapack_defs.h)
-
-  else(FTEST_OK)
-    message(STATUS "Determining Fortran name-mangling scheme... FAILED")
-  endif()
-
-endif()
-
-# Try building a simple test
-if(NOT LAPACK_WORKS)
-
-  message(CHECK_START "Testing LAPACK")
-
-  # Create the test directory
-  set(LAPACK_TEST_DIR ${PROJECT_BINARY_DIR}/LAPACK_TEST)
-
-  # Create a C source file calling a BLAS (dcopy) and LAPACK (dgetrf) function
-  file(
-    WRITE ${LAPACK_TEST_DIR}/test.c
-    "${LAPACK_MANGLE_MACRO1}\n"
-    "#define dcopy_f77 SUNDIALS_LAPACK_FUNC(dcopy, DCOPY)\n"
-    "#define dgetrf_f77 SUNDIALS_LAPACK_FUNC(dgetrf, DGETRF)\n"
-    "extern void dcopy_f77(int *n, const double *x, const int *inc_x, double *y, const int *inc_y);\n"
-    "extern void dgetrf_f77(const int *m, const int *n, double *a, int *lda, int *ipiv, int *info);\n"
-    "int main(void) {\n"
-    "int n=1;\n"
-    "double x=1.0;\n"
-    "double y=1.0;\n"
-    "dcopy_f77(&n, &x, &n, &y, &n);\n"
-    "dgetrf_f77(&n, &n, &x, &n, &n, &n);\n"
-    "return 0;\n"
-    "}\n")
-
-  # Workaround bug in older versions of CMake where the BLAS::BLAS target, which
-  # LAPACK::LAPACK depends on, is not defined in the file
-  # ${LAPACK_TEST_DIR}/CMakeFiles/CMakeTmp/<random_name>Targets.cmake created by
-  # try_compile
-  set(_lapack_targets LAPACK::LAPACK)
-  if(CMAKE_VERSION VERSION_LESS 3.20)
-    list(APPEND _lapack_targets BLAS::BLAS)
-  endif()
-
-  # Attempt to build and link the test executable, pass --debug-trycompile to
-  # the cmake command to save build files for debugging
-  try_compile(
-    COMPILE_OK ${LAPACK_TEST_DIR}
-    ${LAPACK_TEST_DIR}/test.c
-    LINK_LIBRARIES ${_lapack_targets}
-    OUTPUT_VARIABLE COMPILE_OUTPUT)
->>>>>>> 0eff3966
-
-  # Check the result
-  if(COMPILE_OK)
-<<<<<<< HEAD
-
-    message(STATUS "Checking if LAPACK works with SUNDIALS... OK")
-    set(LAPACK_WORKS TRUE CACHE BOOL "LAPACK works with SUNDIALS as configured" FORCE)
-
-    # get path to LAPACK library to use in generated makefiles for examples, if
-    # LAPACK_LIBRARIES contains multiple items only use the path of the first entry
-    list(LENGTH LAPACK_LIBRARIES len)
-    if(len EQUAL 1)
-      get_filename_component(LAPACK_LIBRARY_DIR ${LAPACK_LIBRARIES} PATH)
-    else()
-      list(GET LAPACK_LIBRARIES 0 TMP_LAPACK_LIBRARIES)
-      get_filename_component(LAPACK_LIBRARY_DIR ${TMP_LAPACK_LIBRARIES} PATH)
-    endif()
-
   else()
 
     message(STATUS "Checking if LAPACK works with SUNDIALS... FAILED")
@@ -487,18 +227,4 @@
 
   message(STATUS "Skipped LAPACK tests, assuming LAPACK works with SUNDIALS. Set LAPACK_WORKS=FALSE to (re)run compatibility test.")
 
-=======
-    message(CHECK_PASS "success")
-  else()
-    message(CHECK_FAIL "failed")
-    file(WRITE ${LAPACK_TEST_DIR}/compile.out "${COMPILE_OUTPUT}")
-    message(
-      FATAL_ERROR
-        "Could not compile LAPACK test. Check output in ${LAPACK_TEST_DIR}/compile.out"
-    )
-  endif()
-
-else()
-  message(STATUS "Skipped LAPACK test. Set LAPACK_WORKS=FALSE to test.")
->>>>>>> 0eff3966
 endif()